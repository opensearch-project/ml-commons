--- conflicted
+++ resolved
@@ -491,7 +491,6 @@
             .url("http://openai.com/mock")
             .requestBody("{\"input\": \"${parameters.input}\"}")
             .build();
-<<<<<<< HEAD
         ActionListener<String> listener1 = ActionListener.wrap(encrypted1 -> {
             ActionListener<String> listener2 = ActionListener.wrap(encrypted2 -> {
                 Map<String, String> credential = ImmutableMap.of(ACCESS_KEY_FIELD, encrypted1, SECRET_KEY_FIELD, encrypted1);
@@ -506,14 +505,11 @@
                     .actions(Arrays.asList(predictAction))
                     .build();
                 connector.decrypt(PREDICT.name(), (c, tenantId, listener) -> encryptor.decrypt(c, null, listener), null);
-                AwsConnectorExecutor executor0 = new AwsConnectorExecutor(connector);
-                Field httpClientField = AwsConnectorExecutor.class.getDeclaredField("httpClient");
-                httpClientField.setAccessible(true);
-                httpClientField.set(executor0, null);
-                AwsConnectorExecutor executor = spy(executor0);
-                Settings settings = Settings.builder().build();
-                threadContext = new ThreadContext(settings);
-                when(executor.getClient()).thenReturn(client);
+                AwsConnectorExecutor executor = spy(new AwsConnectorExecutor(connector));
+                Settings settings = Settings.builder().build();
+                threadContext = new ThreadContext(settings);
+                when(executor.getClient()).thenReturn(client);
+                when(executor.getHttpClient()).thenReturn(null);
                 when(client.threadPool()).thenReturn(threadPool);
                 when(threadPool.getThreadContext()).thenReturn(threadContext);
 
@@ -534,39 +530,6 @@
             encryptor.encrypt("test_secret_key", null, listener2);
         }, error -> { throw new MLException(error); });
         encryptor.encrypt("test_key", null, listener1);
-=======
-        Map<String, String> credential = ImmutableMap
-            .of(ACCESS_KEY_FIELD, encryptor.encrypt("test_key", null), SECRET_KEY_FIELD, encryptor.encrypt("test_secret_key", null));
-        Map<String, String> parameters = ImmutableMap.of(REGION_FIELD, "us-west-2", SERVICE_NAME_FIELD, "sagemaker");
-        Connector connector = AwsConnector
-            .awsConnectorBuilder()
-            .name("test connector")
-            .version("1")
-            .protocol("http")
-            .parameters(parameters)
-            .credential(credential)
-            .actions(Arrays.asList(predictAction))
-            .build();
-        connector.decrypt(PREDICT.name(), (c, tenantId) -> encryptor.decrypt(c, null), null);
-        AwsConnectorExecutor executor = spy(new AwsConnectorExecutor(connector));
-        Settings settings = Settings.builder().build();
-        threadContext = new ThreadContext(settings);
-        when(executor.getClient()).thenReturn(client);
-        when(executor.getHttpClient()).thenReturn(null);
-        when(client.threadPool()).thenReturn(threadPool);
-        when(threadPool.getThreadContext()).thenReturn(threadContext);
-
-        MLInputDataset inputDataSet = RemoteInferenceInputDataSet.builder().parameters(ImmutableMap.of("input", "test input data")).build();
-        executor
-            .executeAction(
-                PREDICT.name(),
-                MLInput.builder().algorithm(FunctionName.REMOTE).inputDataset(inputDataSet).build(),
-                actionListener
-            );
-        ArgumentCaptor<Exception> exceptionCaptor = ArgumentCaptor.forClass(Exception.class);
-        verify(actionListener, times(1)).onFailure(exceptionCaptor.capture());
-        assert exceptionCaptor.getValue() instanceof NullPointerException;
->>>>>>> 042af68d
     }
 
     @Test
