/*
 * Copyright OpenSearch Contributors
 * SPDX-License-Identifier: Apache-2.0
 */

package org.opensearch.ml.engine.algorithms.anomalylocalization;

import java.util.Arrays;
import java.util.Collections;
import java.util.HashMap;
import java.util.HashSet;
import java.util.Map;
import java.util.Optional;
import java.util.Set;
import java.util.concurrent.atomic.AtomicInteger;

import com.google.common.collect.ImmutableMap;
import org.junit.AfterClass;
import org.junit.Before;
import org.junit.Rule;
import org.junit.Test;
import org.junit.rules.ExpectedException;
import org.mockito.ArgumentCaptor;
import org.mockito.Mock;
import org.mockito.MockitoAnnotations;
import org.opensearch.Version;
import org.opensearch.action.ActionListener;
import org.opensearch.action.search.MultiSearchResponse;
import org.opensearch.action.search.SearchResponse;
import org.opensearch.action.support.IndicesOptions;
import org.opensearch.client.Client;
import org.opensearch.cluster.ClusterName;
import org.opensearch.cluster.ClusterState;
import org.opensearch.cluster.metadata.IndexMetadata;
import org.opensearch.cluster.metadata.IndexNameExpressionResolver;
import org.opensearch.cluster.metadata.Metadata;
import org.opensearch.cluster.node.DiscoveryNode;
import org.opensearch.cluster.node.DiscoveryNodeRole;
import org.opensearch.cluster.node.DiscoveryNodes;
import org.opensearch.cluster.service.ClusterService;
import org.opensearch.common.settings.Settings;
import org.opensearch.common.transport.TransportAddress;
import org.opensearch.index.IndexNotFoundException;
import org.opensearch.index.query.QueryBuilder;
import org.opensearch.ml.common.input.execute.anomalylocalization.AnomalyLocalizationInput;
import org.opensearch.ml.common.output.execute.anomalylocalization.AnomalyLocalizationOutput;
import org.opensearch.search.aggregations.AggregationBuilder;
import org.opensearch.search.aggregations.AggregationBuilders;
import org.opensearch.search.aggregations.Aggregations;
import org.opensearch.search.aggregations.bucket.composite.CompositeAggregation;
import org.opensearch.search.aggregations.bucket.filter.Filters;
import org.opensearch.search.aggregations.metrics.NumericMetricsAggregation.SingleValue;

import static org.junit.Assert.assertEquals;
import static org.mockito.ArgumentMatchers.anyString;
import static org.mockito.ArgumentMatchers.eq;
import static org.mockito.Mockito.any;
import static org.mockito.Mockito.doAnswer;
import static org.mockito.Mockito.doReturn;
import static org.mockito.Mockito.mock;
import static org.mockito.Mockito.spy;
import static org.mockito.Mockito.verify;
import static org.mockito.Mockito.when;

public class AnomalyLocalizerImplTests {

    @Mock
    private Client client;

    @Mock
    private ActionListener<AnomalyLocalizationOutput> outputListener;

    @Mock
    private ClusterService clusterService;

    @Mock
    private IndexNameExpressionResolver indexNameExpressionResolver;

    @Rule
    public ExpectedException exceptionRule = ExpectedException.none();

    private Settings settings;

    private AnomalyLocalizerImpl anomalyLocalizer;

    private String indexName = "indexName";
    private String attributeFieldNameOne = "attributeOne";
    private AggregationBuilder agg = AggregationBuilders.count("count").field("field");
    private String timeFieldName = "timeFieldName";
    private long startTime = 0;
    private long endTime = 2;
    private long minTimeInterval = 1;
    private int numOutput = 1;

    private AnomalyLocalizationInput input;
    private AnomalyLocalizationOutput expectedOutput;
    @Mock
    private SingleValue valueOne;
    @Mock
    private SingleValue valueTwo;
    @Mock
    private SingleValue valueThree;
    private AnomalyLocalizationOutput.Bucket expectedBucketOne;
    private AnomalyLocalizationOutput.Bucket expectedBucketTwo;
    private AnomalyLocalizationOutput.Entity entity;
    private static final AtomicInteger portGenerator = new AtomicInteger();
    ClusterState testState;
    String clusterName = "test cluster";
    DiscoveryNode node;
    String[] IndicesOptions;
    String[] invalidIndicesOptions;

    @Before
    @SuppressWarnings("unchecked")
    public void setup() {
        MockitoAnnotations.openMocks(this);
        settings = Settings.builder().build();
        testState = setupTestClusterState();
        IndicesOptions = new String[]{"indexName"};
        invalidIndicesOptions = new String[]{};
        anomalyLocalizer = spy(
                new AnomalyLocalizerImpl(client,
                        settings,
                        clusterService,
                        indexNameExpressionResolver));

        input = new AnomalyLocalizationInput(indexName, Arrays.asList(attributeFieldNameOne), Arrays.asList(agg), timeFieldName,
                startTime, endTime,
                minTimeInterval, numOutput, Optional.empty(), Optional.empty());

        when(valueOne.value()).thenReturn(0.);
        when(valueOne.getName()).thenReturn(agg.getName());
        SearchResponse respOne = mock(SearchResponse.class);
        when(respOne.getAggregations()).thenReturn(new Aggregations(Arrays.asList(valueOne)));
        MultiSearchResponse.Item itemOne = new MultiSearchResponse.Item(respOne, null);
        when(valueTwo.value()).thenReturn(10.);
        when(valueTwo.getName()).thenReturn(agg.getName());
        SearchResponse respTwo = mock(SearchResponse.class);
        when(respTwo.getAggregations()).thenReturn(new Aggregations(Arrays.asList(valueTwo)));
        MultiSearchResponse.Item itemTwo = new MultiSearchResponse.Item(respTwo, null);
        MultiSearchResponse multiSearchResponse = new MultiSearchResponse(new MultiSearchResponse.Item[]{itemOne, itemTwo}, 0);
        doAnswer(invocation -> {
            Object[] args = invocation.getArguments();
            ActionListener<MultiSearchResponse> listener = (ActionListener<MultiSearchResponse>) args[1];
            listener.onResponse(multiSearchResponse);
            return null;
        }
        ).when(client).multiSearch(any(), any());

        CompositeAggregation.Bucket bucketOne = mock(CompositeAggregation.Bucket.class);
        Map<String, Object> bucketOneKey = new HashMap<>();
        String bucketOneKeyValue = "bucketOneKeyValue";
        bucketOneKey.put(attributeFieldNameOne, bucketOneKeyValue);
        when(bucketOne.getKey()).thenReturn(bucketOneKey);
        when(bucketOne.getAggregations()).thenReturn(new Aggregations(Arrays.asList(valueOne)));
        CompositeAggregation compositeOne = mock(CompositeAggregation.class);
        when(compositeOne.getName()).thenReturn(agg.getName());
        doReturn(Arrays.asList(bucketOne)).when(compositeOne).getBuckets();
        when(compositeOne.afterKey()).thenReturn(bucketOneKey);
        SearchResponse respBucketOne = mock(SearchResponse.class);
        when(respBucketOne.getAggregations()).thenReturn(new Aggregations(Arrays.asList(compositeOne))).thenReturn(new Aggregations(Collections.emptyList()));

        CompositeAggregation.Bucket bucketOneNew = mock(CompositeAggregation.Bucket.class);
        when(bucketOneNew.getKey()).thenReturn(bucketOneKey);
        when(bucketOneNew.getAggregations()).thenReturn(new Aggregations(Arrays.asList(valueTwo)));
        Map<String, Object> bucketTwoKey = new HashMap<>();
        String bucketTwoKeyValue = "bucketTwoKeyValue";
        bucketTwoKey.put(attributeFieldNameOne, bucketTwoKeyValue);
        when(valueThree.value()).thenReturn(0.);
        when(valueThree.getName()).thenReturn(agg.getName());
        CompositeAggregation.Bucket bucketTwoNew = mock(CompositeAggregation.Bucket.class);
        when(bucketTwoNew.getKey()).thenReturn(bucketTwoKey);
        when(bucketTwoNew.getAggregations()).thenReturn(new Aggregations(Arrays.asList(valueThree)));
        CompositeAggregation compositeTwo = mock(CompositeAggregation.class);
        when(compositeTwo.getName()).thenReturn(agg.getName());
        doReturn(Arrays.asList(bucketTwoNew, bucketOneNew, bucketTwoNew)).when(compositeTwo).getBuckets();
        when(compositeTwo.afterKey()).thenReturn(bucketOneKey);
        SearchResponse respBucketTwo = mock(SearchResponse.class);
        when(respBucketTwo.getAggregations()).thenReturn(new Aggregations(Arrays.asList(compositeTwo))).thenReturn(new Aggregations(Collections.emptyList()));

        Filters.Bucket filterBucketOne = mock(Filters.Bucket.class);
        when(filterBucketOne.getKeyAsString()).thenReturn(String.valueOf(0));
        when(filterBucketOne.getAggregations()).thenReturn(new Aggregations(Arrays.asList(valueOne)));
        Filters filters = mock(Filters.class);
        when(filters.getName()).thenReturn(agg.getName());
        doReturn(Arrays.asList(filterBucketOne)).when(filters).getBuckets();
        SearchResponse filtersResp = mock(SearchResponse.class);
        when(filtersResp.getAggregations()).thenReturn(new Aggregations(Arrays.asList(filters)));

        doAnswer(invocation -> {
            Object[] args = invocation.getArguments();
            ActionListener<SearchResponse> listener = (ActionListener<SearchResponse>) args[1];
            listener.onResponse(respBucketOne);
            return null;
        }
        ).
                doAnswer(invocation -> {
                    Object[] args = invocation.getArguments();
                    ActionListener<SearchResponse> listener = (ActionListener<SearchResponse>) args[1];
                    listener.onResponse(respBucketOne);
                    return null;
                }
                ).
                doAnswer(invocation -> {
                    Object[] args = invocation.getArguments();
                    ActionListener<SearchResponse> listener = (ActionListener<SearchResponse>) args[1];
                    listener.onResponse(respBucketTwo);
                    return null;
                }
                ).
                doAnswer(invocation -> {
                    Object[] args = invocation.getArguments();
                    ActionListener<SearchResponse> listener = (ActionListener<SearchResponse>) args[1];
                    listener.onResponse(respBucketTwo);
                    return null;
                }
                ).
                doAnswer(invocation -> {
                    Object[] args = invocation.getArguments();
                    ActionListener<SearchResponse> listener = (ActionListener<SearchResponse>) args[1];
                    listener.onResponse(filtersResp);
                    return null;
                }
                ).
                when(client).search(any(), any());

        expectedOutput = new AnomalyLocalizationOutput();
        AnomalyLocalizationOutput.Result result = new AnomalyLocalizationOutput.Result();
        expectedBucketOne = new AnomalyLocalizationOutput.Bucket();
        expectedBucketOne.setStartTime(0);
        expectedBucketOne.setEndTime(1);
        expectedBucketOne.setOverallAggValue(0);
        expectedBucketTwo = new AnomalyLocalizationOutput.Bucket();
        expectedBucketTwo.setStartTime(1);
        expectedBucketTwo.setEndTime(2);
        expectedBucketTwo.setOverallAggValue(10);
        entity = new AnomalyLocalizationOutput.Entity();
        entity.setKey(Arrays.asList(bucketOneKeyValue));
        entity.setNewValue(valueTwo.value());
        entity.setBaseValue(valueOne.value());
        entity.setContributionValue(valueTwo.value());
        expectedBucketTwo.setEntities(Arrays.asList(entity));
        result.getBuckets().add(expectedBucketOne);
        result.getBuckets().add(expectedBucketTwo);
        expectedOutput.getResults().put(agg.getName(), result);
    }

    @AfterClass
    public static void resetPortCounter() {
        portGenerator.set(0);
    }

    @Test
    public void testGetLocalizedResultsGivenNoAnomaly() {
        when(clusterService.state()).thenReturn(testState);
        when(indexNameExpressionResolver.concreteIndexNames(any(ClusterState.class),
                any(IndicesOptions.class), anyString()))
                .thenReturn(IndicesOptions);
        anomalyLocalizer.getLocalizationResults(input, outputListener);

        ArgumentCaptor<AnomalyLocalizationOutput> outputCaptor = ArgumentCaptor.forClass(AnomalyLocalizationOutput.class);
        verify(outputListener).onResponse(outputCaptor.capture());
        AnomalyLocalizationOutput actualOutput = outputCaptor.getValue();
        assertEquals(expectedOutput, actualOutput);
    }

    @Test
    public void testGetLocalizedResultsGivenAnomaly() {
        when(valueThree.value()).thenReturn(Double.NaN);
        when(clusterService.state()).thenReturn(testState);
        when(indexNameExpressionResolver.concreteIndexNames(any(ClusterState.class),
                any(IndicesOptions.class), anyString()))
                .thenReturn(IndicesOptions);
        input = new AnomalyLocalizationInput(indexName, Arrays.asList(attributeFieldNameOne), Arrays.asList(agg), timeFieldName,
                startTime, endTime,
                minTimeInterval, numOutput, Optional.of(1L), Optional.of(mock(QueryBuilder.class)));

        anomalyLocalizer.getLocalizationResults(input, outputListener);

        ArgumentCaptor<AnomalyLocalizationOutput> outputCaptor = ArgumentCaptor.forClass(AnomalyLocalizationOutput.class);
        verify(outputListener).onResponse(outputCaptor.capture());
        AnomalyLocalizationOutput actualOutput = outputCaptor.getValue();
        assertEquals(expectedOutput, actualOutput);
    }

    @Test(expected = RuntimeException.class)
    public void testGetLocalizedResultsForInvalidTimeRange() {
        input = new AnomalyLocalizationInput(indexName, Arrays.asList(attributeFieldNameOne), Arrays.asList(agg), timeFieldName,
                startTime, startTime,
                minTimeInterval, numOutput, Optional.empty(), Optional.empty());

        anomalyLocalizer.getLocalizationResults(input, outputListener);
    }

    @Test
    public void testGetLocalizedResultsForInvalidIndexName() {
        input = new AnomalyLocalizationInput("invalid", Arrays.asList(attributeFieldNameOne), Arrays.asList(agg), timeFieldName,
                startTime, endTime,
                minTimeInterval, numOutput, Optional.of(1L), Optional.of(mock(QueryBuilder.class)));
        testState = setupTestClusterState();
        when(clusterService.state()).thenReturn(testState);
        when(indexNameExpressionResolver.concreteIndexNames(any(ClusterState.class),
                any(IndicesOptions.class), anyString()))
                .thenReturn(invalidIndicesOptions);
        anomalyLocalizer.getLocalizationResults(input, outputListener);
        ArgumentCaptor<Exception> argumentCaptor = ArgumentCaptor.forClass(Exception.class);
        verify(outputListener).onFailure(argumentCaptor.capture());
        assertEquals(IndexNotFoundException.class, argumentCaptor.getValue().getClass());
    }

    @Test
    public void testGetLocalizedResultsGivenIndexPattern() {
        input = new AnomalyLocalizationInput("index*", Arrays.asList(attributeFieldNameOne), Arrays.asList(agg), timeFieldName,
                startTime, endTime,
                minTimeInterval, numOutput, Optional.of(1L), Optional.of(mock(QueryBuilder.class)));
        when(clusterService.state()).thenReturn(testState);
        when(indexNameExpressionResolver.concreteIndexNames(any(ClusterState.class),
                any(IndicesOptions.class), eq("index*")))
                .thenReturn(IndicesOptions);
        anomalyLocalizer.getLocalizationResults(input, outputListener);

        ArgumentCaptor<AnomalyLocalizationOutput> outputCaptor = ArgumentCaptor.forClass(AnomalyLocalizationOutput.class);
        verify(outputListener).onResponse(outputCaptor.capture());
        AnomalyLocalizationOutput actualOutput = outputCaptor.getValue();
        assertEquals(expectedOutput, actualOutput);
    }

    @Test
    @SuppressWarnings("unchecked")
    public void testGetLocalizedResultsForSearchFailure() {
        doAnswer(invocation -> {
            Object[] args = invocation.getArguments();
            ActionListener<MultiSearchResponse> listener = (ActionListener<MultiSearchResponse>) args[1];
            listener.onFailure(new RuntimeException());
            return null;
        }
        ).when(client).multiSearch(any(), any());

        anomalyLocalizer.getLocalizationResults(input, outputListener);

        ArgumentCaptor<Exception> outputCaptor = ArgumentCaptor.forClass(Exception.class);
        verify(outputListener).onFailure(outputCaptor.capture());
    }

    @Test
    public void testGetLocalizedResultsOverallDecrease() {
        when(valueOne.value()).thenReturn(10.);
        when(valueTwo.value()).thenReturn(0.);
        when(valueThree.value()).thenReturn(11.);
        when(clusterService.state()).thenReturn(testState);
        when(indexNameExpressionResolver.concreteIndexNames(any(ClusterState.class),
                any(IndicesOptions.class), anyString()))
                .thenReturn(IndicesOptions);
        anomalyLocalizer.getLocalizationResults(input, outputListener);

        ArgumentCaptor<AnomalyLocalizationOutput> outputCaptor = ArgumentCaptor.forClass(AnomalyLocalizationOutput.class);
        verify(outputListener).onResponse(outputCaptor.capture());
        AnomalyLocalizationOutput actualOutput = outputCaptor.getValue();
        expectedBucketOne.setOverallAggValue(valueOne.value());
        expectedBucketTwo.setOverallAggValue(valueTwo.value());
        entity.setNewValue(valueTwo.value());
        entity.setBaseValue(valueOne.value());
        entity.setContributionValue(valueTwo.value() - valueOne.value());
        assertEquals(expectedOutput, actualOutput);
    }

    @Test
    public void testGetLocalizedResultsOverallUnchange() {
        when(valueOne.value()).thenReturn(0.);
        when(valueTwo.value()).thenReturn(0.);
        when(clusterService.state()).thenReturn(testState);
        when(indexNameExpressionResolver.concreteIndexNames(any(ClusterState.class),
                any(IndicesOptions.class), anyString()))
                .thenReturn(IndicesOptions);
        anomalyLocalizer.getLocalizationResults(input, outputListener);

        ArgumentCaptor<AnomalyLocalizationOutput> outputCaptor = ArgumentCaptor.forClass(AnomalyLocalizationOutput.class);
        verify(outputListener).onResponse(outputCaptor.capture());
        AnomalyLocalizationOutput actualOutput = outputCaptor.getValue();
        expectedBucketOne.setOverallAggValue(valueOne.value());
        expectedBucketOne.setEntities(null);
        expectedBucketTwo.setOverallAggValue(valueTwo.value());
        expectedBucketTwo.setEntities(null);
        assertEquals(expectedOutput, actualOutput);
    }

    @Test
    public void testGetLocalizedResultsFilterEntity() {
        input = new AnomalyLocalizationInput(indexName, Arrays.asList(attributeFieldNameOne), Arrays.asList(agg), timeFieldName,
                startTime, endTime,
                minTimeInterval, 2, Optional.empty(), Optional.empty());
        when(clusterService.state()).thenReturn(testState);
        when(indexNameExpressionResolver.concreteIndexNames(any(ClusterState.class),
                any(IndicesOptions.class), anyString()))
                .thenReturn(IndicesOptions);
        anomalyLocalizer.getLocalizationResults(input, outputListener);

        ArgumentCaptor<AnomalyLocalizationOutput> outputCaptor = ArgumentCaptor.forClass(AnomalyLocalizationOutput.class);
        verify(outputListener).onResponse(outputCaptor.capture());
        AnomalyLocalizationOutput actualOutput = outputCaptor.getValue();
        assertEquals(expectedOutput, actualOutput);
    }

    @Test
    public void testExecuteSucceed() {
        when(clusterService.state()).thenReturn(testState);
        when(indexNameExpressionResolver.concreteIndexNames(any(ClusterState.class),
                any(IndicesOptions.class), anyString()))
                .thenReturn(IndicesOptions);
        AnomalyLocalizationOutput actualOutput = (AnomalyLocalizationOutput) anomalyLocalizer.execute(input);

        assertEquals(expectedOutput, actualOutput);
    }

    @SuppressWarnings("unchecked")
    @Test(expected = RuntimeException.class)
    public void testExecuteFail() {
        doAnswer(invocation -> {
            Object[] args = invocation.getArguments();
            ActionListener<MultiSearchResponse> listener = (ActionListener<MultiSearchResponse>) args[1];
            listener.onFailure(new RuntimeException());
            return null;
        }
        ).when(client).multiSearch(any(), any());
        anomalyLocalizer.execute(input);
    }

    @Test(expected = RuntimeException.class)
    public void testExecuteInterrupted() {
        Thread.currentThread().interrupt();
        anomalyLocalizer.execute(input);
    }

    private ClusterState setupTestClusterState() {
        Set<DiscoveryNodeRole> roleSet = new HashSet<>();
        roleSet.add(DiscoveryNodeRole.DATA_ROLE);
        node = new DiscoveryNode("node",
                new TransportAddress(TransportAddress.META_ADDRESS, portGenerator.incrementAndGet()),
                new HashMap<>(), roleSet,
                Version.CURRENT);
        Metadata metadata = new Metadata.Builder()
                .indices(ImmutableMap
                        .<String, IndexMetadata>builder()
                        .put(indexName, IndexMetadata.builder("test")
<<<<<<< HEAD
                            .settings(Settings.builder()
                            .put("index.number_of_shards", 1)
                            .put("index.number_of_replicas", 1)
                            .put("index.version.created", Version.CURRENT.id))
                            .build())
=======
                                .settings(Settings.builder()
                                        .put("index.number_of_shards", 1)
                                        .put("index.number_of_replicas", 1)
                                        .put("index.version.created", Version.CURRENT.id))
                                .build())
>>>>>>> 9e2e0949
                        .build()).build();
        return new ClusterState(new ClusterName(clusterName), 123l, "111111",
                metadata, null, DiscoveryNodes.builder().add(node).build(),
                null, Map.of(), 0, false);
    }
}

<|MERGE_RESOLUTION|>--- conflicted
+++ resolved
@@ -442,19 +442,11 @@
                 .indices(ImmutableMap
                         .<String, IndexMetadata>builder()
                         .put(indexName, IndexMetadata.builder("test")
-<<<<<<< HEAD
                             .settings(Settings.builder()
                             .put("index.number_of_shards", 1)
                             .put("index.number_of_replicas", 1)
                             .put("index.version.created", Version.CURRENT.id))
                             .build())
-=======
-                                .settings(Settings.builder()
-                                        .put("index.number_of_shards", 1)
-                                        .put("index.number_of_replicas", 1)
-                                        .put("index.version.created", Version.CURRENT.id))
-                                .build())
->>>>>>> 9e2e0949
                         .build()).build();
         return new ClusterState(new ClusterName(clusterName), 123l, "111111",
                 metadata, null, DiscoveryNodes.builder().add(node).build(),
