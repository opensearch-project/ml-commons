--- conflicted
+++ resolved
@@ -58,7 +58,7 @@
 
     private final MLGuard mlGuard;
 
-    private List<String> errorsInHeader = null;
+    boolean containsThrottlingException = false;
 
     public MLSdkAsyncHttpResponseHandler(
         ExecutionContext executionContext,
@@ -81,14 +81,10 @@
         SdkHttpFullResponse sdkResponse = (SdkHttpFullResponse) response;
         log.debug("received response headers: " + sdkResponse.headers());
         this.statusCode = sdkResponse.statusCode();
-<<<<<<< HEAD
-        this.errorsInHeader = sdkResponse.headers().get("x-amzn-ErrorType");
-=======
         if (statusCode < HttpStatus.SC_OK || statusCode > HttpStatus.SC_MULTIPLE_CHOICES) {
             handleThrottlingInHeader(sdkResponse);
             // add more handling here for other exceptions in headers
         }
->>>>>>> 99e75aaa
     }
 
     @Override
@@ -104,8 +100,6 @@
         actionListener.onFailure(new OpenSearchStatusException(errorMessage, status));
     }
 
-<<<<<<< HEAD
-=======
     private void handleThrottlingInHeader(SdkHttpFullResponse sdkResponse) {
         if (MapUtils.isEmpty(sdkResponse.headers())) {
             return;
@@ -116,70 +110,9 @@
         }
         // Check the throttling exception from AMZN servers, e.g. sageMaker.
         // See [https://github.com/opensearch-project/ml-commons/issues/2429] for more details.
-        boolean containsThrottlingException = errorsInHeader.stream().anyMatch(str -> str.startsWith("ThrottlingException"));
-        if (containsThrottlingException && executionContext.getExceptionHolder().get() == null) {
-            log.error("Remote server returned error code: {}", statusCode);
-            executionContext
-                .getExceptionHolder()
-                .compareAndSet(
-                    null,
-                    new OpenSearchStatusException(
-                        REMOTE_SERVICE_ERROR + "The request was denied due to remote server throttling.",
-                        RestStatus.fromCode(statusCode)
-                    )
-                );
-        }
+        containsThrottlingException = errorsInHeader.stream().anyMatch(str -> str.startsWith("ThrottlingException"));
     }
 
-    private void processResponse(
-        Integer statusCode,
-        String body,
-        Map<String, String> parameters,
-        Map<Integer, ModelTensors> tensorOutputs
-    ) {
-        if (Strings.isBlank(body)) {
-            log.error("Remote model response body is empty!");
-            if (executionContext.getExceptionHolder().get() == null) {
-                executionContext
-                    .getExceptionHolder()
-                    .compareAndSet(null, new OpenSearchStatusException("No response from model", RestStatus.BAD_REQUEST));
-            }
-        } else {
-            if (statusCode < HttpStatus.SC_OK || statusCode > HttpStatus.SC_MULTIPLE_CHOICES) {
-                log.error("Remote server returned error code: {}", statusCode);
-                if (executionContext.getExceptionHolder().get() == null) {
-                    executionContext
-                        .getExceptionHolder()
-                        .compareAndSet(null, new OpenSearchStatusException(REMOTE_SERVICE_ERROR + body, RestStatus.fromCode(statusCode)));
-                }
-            } else {
-                try {
-                    ModelTensors tensors = processOutput(body, connector, scriptService, parameters, mlGuard);
-                    tensors.setStatusCode(statusCode);
-                    tensorOutputs.put(executionContext.getSequence(), tensors);
-                } catch (Exception e) {
-                    log.error("Failed to process response body: {}", body, e);
-                    if (executionContext.getExceptionHolder().get() == null) {
-                        executionContext
-                            .getExceptionHolder()
-                            .compareAndSet(null, new MLException("Fail to execute predict in aws connector", e));
-                    }
-                }
-            }
-        }
-    }
-
-    // Only all requests successful case will be processed here.
-    private void reOrderTensorResponses(Map<Integer, ModelTensors> tensorOutputs) {
-        ModelTensors[] modelTensors = new ModelTensors[tensorOutputs.size()];
-        log.debug("Reordered tensor outputs size is {}", tensorOutputs.size());
-        for (Map.Entry<Integer, ModelTensors> entry : tensorOutputs.entrySet()) {
-            modelTensors[entry.getKey()] = entry.getValue();
-        }
-        actionListener.onResponse(Arrays.asList(modelTensors));
-    }
-
->>>>>>> 99e75aaa
     protected class MLResponseSubscriber implements Subscriber<ByteBuffer> {
         private Subscription subscription;
 
@@ -221,8 +154,11 @@
         }
 
         if (statusCode < HttpStatus.SC_OK || statusCode > HttpStatus.SC_MULTIPLE_CHOICES) {
-            if (errorsInHeader != null && errorsInHeader.stream().anyMatch(str -> str.startsWith("ThrottlingException"))) {
-                actionListener.onFailure(new OpenSearchStatusException("ThrottlingException", RestStatus.fromCode(statusCode)));
+            if (containsThrottlingException) {
+                actionListener.onFailure(new RetryableException(
+                        REMOTE_SERVICE_ERROR + "The request was denied due to remote server throttling.",
+                        RestStatus.fromCode(statusCode)
+                ));
             } else {
                 log.error("Remote server returned error code: {}", statusCode);
                 actionListener.onFailure(new OpenSearchStatusException(REMOTE_SERVICE_ERROR + body, RestStatus.fromCode(statusCode)));
