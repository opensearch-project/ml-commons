/*
 * Copyright OpenSearch Contributors
 * SPDX-License-Identifier: Apache-2.0
 */

package org.opensearch.ml.engine;

import static org.opensearch.ml.common.utils.StringUtils.gson;
import static org.opensearch.ml.engine.utils.FileUtils.calculateFileHash;
import static org.opensearch.ml.engine.utils.FileUtils.deleteFileQuietly;
import static org.opensearch.ml.engine.utils.FileUtils.splitFileIntoChunks;

import java.io.File;
import java.io.FileReader;
import java.io.IOException;
import java.nio.file.Path;
import java.security.AccessController;
import java.security.PrivilegedActionException;
import java.security.PrivilegedExceptionAction;
import java.util.Enumeration;
import java.util.HashMap;
import java.util.List;
import java.util.Locale;
import java.util.Map;
import java.util.zip.ZipEntry;
import java.util.zip.ZipFile;

import org.opensearch.core.action.ActionListener;
import org.opensearch.ml.common.FunctionName;
import org.opensearch.ml.common.model.MLModelConfig;
import org.opensearch.ml.common.model.MLModelFormat;
import org.opensearch.ml.common.model.TextEmbeddingModelConfig;
import org.opensearch.ml.common.transport.register.MLRegisterModelInput;

import com.google.gson.stream.JsonReader;

import ai.djl.training.util.DownloadUtils;
import ai.djl.training.util.ProgressBar;
import lombok.extern.log4j.Log4j2;

@Log4j2
public class ModelHelper {
    public static final String CHUNK_FILES = "chunk_files";
    public static final String MODEL_SIZE_IN_BYTES = "model_size_in_bytes";
    public static final String MODEL_FILE_HASH = "model_file_hash";
    public static final int CHUNK_SIZE = 10_000_000; // 10MB
    public static final String PYTORCH_FILE_EXTENSION = ".pt";
    public static final String ONNX_FILE_EXTENSION = ".onnx";
    public static final String TOKENIZER_FILE_NAME = "tokenizer.json";
    public static final String PYTORCH_ENGINE = "PyTorch";
    public static final String ONNX_ENGINE = "OnnxRuntime";
    private final MLEngine mlEngine;

    public ModelHelper(MLEngine mlEngine) {
        this.mlEngine = mlEngine;
    }

    public void downloadPrebuiltModelConfig(
        String taskId,
        MLRegisterModelInput registerModelInput,
        ActionListener<MLRegisterModelInput> listener
    ) {
        String modelName = registerModelInput.getModelName();
        String version = registerModelInput.getVersion();
        MLModelFormat modelFormat = registerModelInput.getModelFormat();
        boolean deployModel = registerModelInput.isDeployModel();
        String[] modelNodeIds = registerModelInput.getModelNodeIds();
        String modelGroupId = registerModelInput.getModelGroupId();
        try {
            AccessController.doPrivileged((PrivilegedExceptionAction<Void>) () -> {

                Path registerModelPath = mlEngine.getRegisterModelPath(taskId, modelName, version);
                String configCacheFilePath = registerModelPath.resolve("config.json").toString();

                String configFileUrl = mlEngine.getPrebuiltModelConfigPath(modelName, version, modelFormat);
                String modelZipFileUrl = mlEngine.getPrebuiltModelPath(modelName, version, modelFormat);
                DownloadUtils.download(configFileUrl, configCacheFilePath, new ProgressBar());

                Map<?, ?> config = null;
                try (JsonReader reader = new JsonReader(new FileReader(configCacheFilePath))) {
                    config = gson.fromJson(reader, Map.class);
                }

                if (config == null) {
                    listener.onFailure(new IllegalArgumentException("model config not found"));
                    return null;
                }

                MLRegisterModelInput.MLRegisterModelInputBuilder builder = MLRegisterModelInput.builder();

<<<<<<< HEAD
                builder.modelName(modelName)
                        .version(version)
                        .url(modelZipFileUrl)
                        .deployModel(deployModel)
                        .modelNodeIds(modelNodeIds)
                        .modelGroupId(modelGroupId)
                        .functionName(FunctionName.from((String) config.get("model_task_type")));;
=======
                builder
                    .modelName(modelName)
                    .version(version)
                    .url(modelZipFileUrl)
                    .deployModel(deployModel)
                    .modelNodeIds(modelNodeIds)
                    .modelGroupId(modelGroupId);
>>>>>>> 9342781b
                config.entrySet().forEach(entry -> {
                    switch (entry.getKey().toString()) {
                        case MLRegisterModelInput.MODEL_FORMAT_FIELD:
                            builder.modelFormat(MLModelFormat.from(entry.getValue().toString()));
                            break;
                        case MLRegisterModelInput.MODEL_CONFIG_FIELD:
                            TextEmbeddingModelConfig.TextEmbeddingModelConfigBuilder configBuilder = TextEmbeddingModelConfig.builder();
                            Map<?, ?> configMap = (Map<?, ?>) entry.getValue();
                            for (Map.Entry<?, ?> configEntry : configMap.entrySet()) {
                                switch (configEntry.getKey().toString()) {
                                    case MLModelConfig.MODEL_TYPE_FIELD:
                                        configBuilder.modelType(configEntry.getValue().toString());
                                        break;
                                    case MLModelConfig.ALL_CONFIG_FIELD:
                                        configBuilder.allConfig(configEntry.getValue().toString());
                                        break;
                                    case TextEmbeddingModelConfig.EMBEDDING_DIMENSION_FIELD:
                                        configBuilder.embeddingDimension(((Double) configEntry.getValue()).intValue());
                                        break;
                                    case TextEmbeddingModelConfig.FRAMEWORK_TYPE_FIELD:
                                        configBuilder
                                            .frameworkType(TextEmbeddingModelConfig.FrameworkType.from(configEntry.getValue().toString()));
                                        break;
                                    case TextEmbeddingModelConfig.POOLING_MODE_FIELD:
                                        configBuilder
                                            .poolingMode(
                                                TextEmbeddingModelConfig.PoolingMode
                                                    .from(configEntry.getValue().toString().toUpperCase(Locale.ROOT))
                                            );
                                        break;
                                    case TextEmbeddingModelConfig.NORMALIZE_RESULT_FIELD:
                                        configBuilder.normalizeResult(Boolean.parseBoolean(configEntry.getValue().toString()));
                                        break;
                                    case TextEmbeddingModelConfig.MODEL_MAX_LENGTH_FIELD:
                                        configBuilder.modelMaxLength(((Double) configEntry.getValue()).intValue());
                                        break;
                                    default:
                                        break;
                                }
                            }
                            builder.modelConfig(configBuilder.build());
                            break;
                        case MLRegisterModelInput.HASH_VALUE_FIELD:
                            builder.hashValue(entry.getValue().toString());
                            break;
                        default:
                            break;
                    }
                });
                listener.onResponse(builder.build());
                return null;
            });
        } catch (Exception e) {
            listener.onFailure(e);
        } finally {
            deleteFileQuietly(mlEngine.getRegisterModelPath(taskId));
        }
    }

    @SuppressWarnings("unchecked")
    public boolean isModelAllowed(MLRegisterModelInput registerModelInput, List modelMetaList) {
        String modelName = registerModelInput.getModelName();
        String version = registerModelInput.getVersion();
        MLModelFormat modelFormat = registerModelInput.getModelFormat();
        for (Object meta : modelMetaList) {
            String name = (String) ((Map<String, Object>) meta).get("name");
            List<String> versions = (List) ((Map<String, Object>) meta).get("version");
            List<String> formats = (List) ((Map<String, Object>) meta).get("format");
            if (name.equals(modelName)
                && versions.contains(version.toLowerCase(Locale.ROOT))
                && formats.contains(modelFormat.toString().toLowerCase(Locale.ROOT))) {
                return true;
            }
        }
        return false;
    }

    public List downloadPrebuiltModelMetaList(String taskId, MLRegisterModelInput registerModelInput) throws PrivilegedActionException {
        String modelName = registerModelInput.getModelName();
        String version = registerModelInput.getVersion();
        try {
            return AccessController.doPrivileged((PrivilegedExceptionAction<List>) () -> {

                Path registerModelPath = mlEngine.getRegisterModelPath(taskId, modelName, version);
                String cacheFilePath = registerModelPath.resolve("model_meta_list.json").toString();
                String modelMetaListUrl = mlEngine.getPrebuiltModelMetaListPath();
                DownloadUtils.download(modelMetaListUrl, cacheFilePath, new ProgressBar());

                List<?> config = null;
                try (JsonReader reader = new JsonReader(new FileReader(cacheFilePath))) {
                    config = gson.fromJson(reader, List.class);
                }

                return config;
            });
        } finally {
            deleteFileQuietly(mlEngine.getRegisterModelPath(taskId));
        }
    }

    /**
     * Download model from URL and split it into smaller chunks.
     * @param modelFormat model format
     * @param taskId task id
     * @param modelName model name
     * @param version model version
     * @param url model file URL
     * @param modelContentHash model content hash value
     * @param listener action listener
     */
    public void downloadAndSplit(
        MLModelFormat modelFormat,
        String taskId,
        String modelName,
        String version,
        String url,
        String modelContentHash,
        FunctionName functionName,
        ActionListener<Map<String, Object>> listener
    ) {
        try {
            AccessController.doPrivileged((PrivilegedExceptionAction<Void>) () -> {
                Path registerModelPath = mlEngine.getRegisterModelPath(taskId, modelName, version);
                String modelPath = registerModelPath + ".zip";
                Path modelPartsPath = registerModelPath.resolve("chunks");
                File modelZipFile = new File(modelPath);
                log.debug("download model to file {}", modelZipFile.getAbsolutePath());
                DownloadUtils.download(url, modelPath, new ProgressBar());
                verifyModelZipFile(modelFormat, modelPath, modelName, functionName);
                String hash = calculateFileHash(modelZipFile);
                if (hash.equals(modelContentHash)) {
                    List<String> chunkFiles = splitFileIntoChunks(modelZipFile, modelPartsPath, CHUNK_SIZE);
                    Map<String, Object> result = new HashMap<>();
                    result.put(CHUNK_FILES, chunkFiles);
                    result.put(MODEL_SIZE_IN_BYTES, modelZipFile.length());

                    result.put(MODEL_FILE_HASH, calculateFileHash(modelZipFile));
                    deleteFileQuietly(modelZipFile);
                    listener.onResponse(result);
                    return null;
                } else {
                    log.error("Model content hash can't match original hash value when registering");
                    throw (new IllegalArgumentException("model content changed"));
                }
            });
        } catch (Exception e) {
            listener.onFailure(e);
        }
    }

    public void verifyModelZipFile(MLModelFormat modelFormat, String modelZipFilePath, String modelName, FunctionName functionName)
        throws IOException {
        boolean hasPtFile = false;
        boolean hasOnnxFile = false;
        boolean hasTokenizerFile = false;
        try (ZipFile zipFile = new ZipFile(modelZipFilePath)) {
            Enumeration zipEntries = zipFile.entries();
            while (zipEntries.hasMoreElements()) {
                String fileName = ((ZipEntry) zipEntries.nextElement()).getName();
                hasPtFile = hasModelFile(modelFormat, MLModelFormat.TORCH_SCRIPT, PYTORCH_FILE_EXTENSION, hasPtFile, fileName);
                hasOnnxFile = hasModelFile(modelFormat, MLModelFormat.ONNX, ONNX_FILE_EXTENSION, hasOnnxFile, fileName);
                if (fileName.equals(TOKENIZER_FILE_NAME)) {
                    hasTokenizerFile = true;
                }
            }
        }
        if (!hasPtFile && !hasOnnxFile && functionName != FunctionName.SPARSE_TOKENIZE) { // sparse tokenizer model doesn't need model file.
            throw new IllegalArgumentException("Can't find model file");
        }
        if (!hasTokenizerFile) {
            if (modelName != FunctionName.METRICS_CORRELATION.toString()) {
                throw new IllegalArgumentException("No tokenizer file");
            }
        }
    }

    private static boolean hasModelFile(
        MLModelFormat modelFormat,
        MLModelFormat targetModelFormat,
        String fileExtension,
        boolean hasModelFile,
        String fileName
    ) {
        if (fileName.endsWith(fileExtension)) {
            if (modelFormat != targetModelFormat) {
                throw new IllegalArgumentException("Model format is " + modelFormat + ", but find " + fileExtension + " file");
            }
            if (hasModelFile) {
                throw new IllegalArgumentException("Find multiple model files, but expected only one");
            }
            return true;
        }
        return hasModelFile;
    }

    public void deleteFileCache(String modelId) {
        deleteFileQuietly(mlEngine.getModelCachePath(modelId));
        deleteFileQuietly(mlEngine.getDeployModelPath(modelId));
        deleteFileQuietly(mlEngine.getRegisterModelPath(modelId));
    }

}<|MERGE_RESOLUTION|>--- conflicted
+++ resolved
@@ -88,7 +88,6 @@
 
                 MLRegisterModelInput.MLRegisterModelInputBuilder builder = MLRegisterModelInput.builder();
 
-<<<<<<< HEAD
                 builder.modelName(modelName)
                         .version(version)
                         .url(modelZipFileUrl)
@@ -96,15 +95,6 @@
                         .modelNodeIds(modelNodeIds)
                         .modelGroupId(modelGroupId)
                         .functionName(FunctionName.from((String) config.get("model_task_type")));;
-=======
-                builder
-                    .modelName(modelName)
-                    .version(version)
-                    .url(modelZipFileUrl)
-                    .deployModel(deployModel)
-                    .modelNodeIds(modelNodeIds)
-                    .modelGroupId(modelGroupId);
->>>>>>> 9342781b
                 config.entrySet().forEach(entry -> {
                     switch (entry.getKey().toString()) {
                         case MLRegisterModelInput.MODEL_FORMAT_FIELD:
