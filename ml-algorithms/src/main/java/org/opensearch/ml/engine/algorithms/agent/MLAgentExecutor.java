--- conflicted
+++ resolved
@@ -126,26 +126,17 @@
                             String appType = mlAgent.getAppType();
                             String question = inputDataSet.getParameters().get(QUESTION);
 
-<<<<<<< HEAD
                             if (memoryId == null && regenerateInteractionId != null) {
                                 listener.onFailure(new MLValidationException("Memory id must provide for regenerate"));
                             }
 
-                            if (memoryType != null
-                                && memoryFactoryMap.containsKey(memoryType)
-                                && (memoryId == null || parentInteractionId == null)) {
-                                ConversationIndexMemory.Factory conversationIndexMemoryFactory =
-                                    (ConversationIndexMemory.Factory) memoryFactoryMap.get(memoryType);
-                                conversationIndexMemoryFactory.create(question, memoryId, appType, wrap(memory -> {
-=======
                             if (memorySpec != null
                                 && memorySpec.getType() != null
                                 && memoryFactoryMap.containsKey(memorySpec.getType())
                                 && (memoryId == null || parentInteractionId == null)) {
                                 ConversationIndexMemory.Factory conversationIndexMemoryFactory =
                                     (ConversationIndexMemory.Factory) memoryFactoryMap.get(memorySpec.getType());
-                                conversationIndexMemoryFactory.create(question, memoryId, appType, ActionListener.wrap(memory -> {
->>>>>>> 85aaf14e
+                                conversationIndexMemoryFactory.create(question, memoryId, appType, wrap(memory -> {
                                     inputDataSet.getParameters().put(MEMORY_ID, memory.getConversationId());
 
                                     // get regenerate interaction question
