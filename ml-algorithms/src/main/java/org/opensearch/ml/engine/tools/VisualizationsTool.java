/*
 * Copyright OpenSearch Contributors
 * SPDX-License-Identifier: Apache-2.0
 */

package org.opensearch.ml.engine.tools;

import static org.opensearch.ml.common.CommonValue.TOOL_INPUT_SCHEMA_FIELD;

import java.util.Arrays;
import java.util.HashMap;
import java.util.Locale;
import java.util.Map;
import java.util.Optional;

import org.opensearch.ExceptionsHelper;
import org.opensearch.action.search.SearchRequest;
import org.opensearch.action.search.SearchResponse;
import org.opensearch.core.action.ActionListener;
import org.opensearch.core.common.Strings;
import org.opensearch.index.IndexNotFoundException;
import org.opensearch.index.query.BoolQueryBuilder;
import org.opensearch.index.query.QueryBuilders;
import org.opensearch.ml.common.spi.tools.Tool;
import org.opensearch.ml.common.spi.tools.ToolAnnotation;
import org.opensearch.search.SearchHits;
import org.opensearch.search.builder.SearchSourceBuilder;
import org.opensearch.transport.client.Client;
import org.opensearch.transport.client.Requests;

import lombok.Builder;
import lombok.Getter;
import lombok.Setter;
import lombok.extern.log4j.Log4j2;

@Log4j2
@ToolAnnotation(VisualizationsTool.TYPE)
public class VisualizationsTool implements Tool {
    public static final String NAME = "FindVisualizations";
    public static final String TYPE = "VisualizationTool";
    public static final String VERSION = "v1.0";

    public static final String SAVED_OBJECT_TYPE = "visualization";
    public static final String STRICT_FIELD = "strict";

    /**
     * default number of visualizations returned
     */
    private static final int DEFAULT_SIZE = 3;
    private static final String DEFAULT_DESCRIPTION =
        "Searches for saved visualizations by name. Required: 'input' (visualization name, supports partial matches). Returns: list of matching visualizations with their titles and IDs.";
    public static final String DEFAULT_INPUT_SCHEMA = "{\"type\":\"object\","
        + "\"properties\":{\"input\":{\"type\":\"string\",\"description\":\"Visualization name to search for\"}},"
        + "\"required\":[\"input\"],"
        + "\"additionalProperties\":false}";
    public static final Map<String, Object> DEFAULT_ATTRIBUTES = Map.of(TOOL_INPUT_SCHEMA_FIELD, DEFAULT_INPUT_SCHEMA, STRICT_FIELD, false);
    @Setter
    @Getter
    private String description = DEFAULT_DESCRIPTION;

    @Getter
    @Setter
    private String name = NAME;
    @Getter
    @Setter
    private Map<String, Object> attributes;
    @Getter
    @Setter
    private String type = TYPE;
    @Getter
    private final String version = VERSION;
    private final Client client;
    @Getter
    private final String index;
    @Getter
    private final int size;

    @Builder
    public VisualizationsTool(Client client, String index, int size) {
        this.client = client;
        this.index = index;
        this.size = size;

        this.attributes = new HashMap<>();
        attributes.put(TOOL_INPUT_SCHEMA_FIELD, DEFAULT_INPUT_SCHEMA);
        attributes.put(STRICT_FIELD, true);
    }

    @Override
<<<<<<< HEAD
    public <T> void run(Map<String, String> parameters, ActionListener<T> listener) {
        try {
            BoolQueryBuilder boolQueryBuilder = QueryBuilders.boolQuery();
            boolQueryBuilder.must().add(QueryBuilders.termQuery("type", SAVED_OBJECT_TYPE));
            boolQueryBuilder.must().add(QueryBuilders.matchQuery(SAVED_OBJECT_TYPE + ".title", parameters.get("input")));

            SearchSourceBuilder searchSourceBuilder = SearchSourceBuilder.searchSource().query(boolQueryBuilder);
            searchSourceBuilder.from(0).size(size);
            SearchRequest searchRequest = Requests.searchRequest(index).source(searchSourceBuilder);

            client.search(searchRequest, new ActionListener<>() {
                @Override
                public void onResponse(SearchResponse searchResponse) {
                    SearchHits hits = searchResponse.getHits();
                    StringBuilder visBuilder = new StringBuilder();
                    visBuilder.append("Title,Id\n");
                    if (hits.getTotalHits().value() > 0) {
                        Arrays.stream(hits.getHits()).forEach(h -> {
                            String id = trimIdPrefix(h.getId());
                            Map<String, String> visMap = (Map<String, String>) h.getSourceAsMap().get(SAVED_OBJECT_TYPE);
                            String title = visMap.get("title");
                            visBuilder.append(String.format(Locale.ROOT, "%s,%s\n", title, id));
                        });

                        listener.onResponse((T) visBuilder.toString());
                    } else {
                        listener.onResponse((T) "No Visualization found");
                    }
=======
    public <T> void run(Map<String, String> originalParameters, ActionListener<T> listener) {
        Map<String, String> parameters = ToolUtils.extractInputParameters(originalParameters, attributes);
        BoolQueryBuilder boolQueryBuilder = QueryBuilders.boolQuery();
        boolQueryBuilder.must().add(QueryBuilders.termQuery("type", SAVED_OBJECT_TYPE));
        boolQueryBuilder.must().add(QueryBuilders.matchQuery(SAVED_OBJECT_TYPE + ".title", parameters.get("input")));

        SearchSourceBuilder searchSourceBuilder = SearchSourceBuilder.searchSource().query(boolQueryBuilder);
        searchSourceBuilder.from(0).size(size);
        SearchRequest searchRequest = Requests.searchRequest(index).source(searchSourceBuilder);

        client.search(searchRequest, new ActionListener<>() {
            @Override
            public void onResponse(SearchResponse searchResponse) {
                SearchHits hits = searchResponse.getHits();
                StringBuilder visBuilder = new StringBuilder();
                visBuilder.append("Title,Id\n");
                if (hits.getTotalHits().value() > 0) {
                    Arrays.stream(hits.getHits()).forEach(h -> {
                        String id = trimIdPrefix(h.getId());
                        Map<String, String> visMap = (Map<String, String>) h.getSourceAsMap().get(SAVED_OBJECT_TYPE);
                        String title = visMap.get("title");
                        visBuilder.append(String.format(Locale.ROOT, "%s,%s\n", title, id));
                    });

                    listener.onResponse((T) visBuilder.toString());
                } else {
                    listener.onResponse((T) "No Visualization found");
>>>>>>> 8c91e14e
                }

                @Override
                public void onFailure(Exception e) {
                    if (ExceptionsHelper.unwrapCause(e) instanceof IndexNotFoundException
                        || ExceptionsHelper.unwrap(e, IndexNotFoundException.class) != null) {
                        listener.onResponse((T) "No Visualization found");
                    } else {
                        listener.onFailure(e);
                    }
                }
            });
        } catch (Exception e) {
            log.error("Failed to run VisualizationsTool", e);
            listener.onFailure(e);
        }
    }

    String trimIdPrefix(String id) {
        id = Optional.ofNullable(id).orElse("");
        if (id.startsWith(SAVED_OBJECT_TYPE)) {
            String prefix = String.format(Locale.ROOT, "%s:", SAVED_OBJECT_TYPE);
            return id.substring(prefix.length());
        }
        return id;
    }

    @Override
    public boolean validate(Map<String, String> parameters) {
        return parameters != null
            && !parameters.isEmpty()
            && !Strings.isNullOrEmpty(parameters.get("input"))
            && parameters.containsKey("input");
    }

    public static class Factory implements Tool.Factory<VisualizationsTool> {
        private Client client;

        private static Factory INSTANCE;

        public static Factory getInstance() {
            if (INSTANCE != null) {
                return INSTANCE;
            }
            synchronized (VisualizationsTool.class) {
                if (INSTANCE != null) {
                    return INSTANCE;
                }
                INSTANCE = new Factory();
                return INSTANCE;
            }
        }

        public void init(Client client) {
            this.client = client;
        }

        @Override
        public VisualizationsTool create(Map<String, Object> params) {
            String index = params.get("index") == null ? ".kibana" : (String) params.get("index");
            String sizeStr = params.get("size") == null ? "3" : (String) params.get("size");
            int size;
            try {
                size = Integer.parseInt(sizeStr);
            } catch (NumberFormatException ignored) {
                size = DEFAULT_SIZE;
            }
            return VisualizationsTool.builder().client(client).index(index).size(size).build();
        }

        @Override
        public String getDefaultDescription() {
            return DEFAULT_DESCRIPTION;
        }

        @Override
        public String getDefaultType() {
            return TYPE;
        }

        @Override
        public String getDefaultVersion() {
            return null;
        }

        @Override
        public Map<String, Object> getDefaultAttributes() {
            return DEFAULT_ATTRIBUTES;
        }
    }
}<|MERGE_RESOLUTION|>--- conflicted
+++ resolved
@@ -87,9 +87,9 @@
     }
 
     @Override
-<<<<<<< HEAD
-    public <T> void run(Map<String, String> parameters, ActionListener<T> listener) {
+    public <T> void run(Map<String, String> originalParameters, ActionListener<T> listener) {
         try {
+            Map<String, String> parameters = ToolUtils.extractInputParameters(originalParameters, attributes);
             BoolQueryBuilder boolQueryBuilder = QueryBuilders.boolQuery();
             boolQueryBuilder.must().add(QueryBuilders.termQuery("type", SAVED_OBJECT_TYPE));
             boolQueryBuilder.must().add(QueryBuilders.matchQuery(SAVED_OBJECT_TYPE + ".title", parameters.get("input")));
@@ -116,35 +116,6 @@
                     } else {
                         listener.onResponse((T) "No Visualization found");
                     }
-=======
-    public <T> void run(Map<String, String> originalParameters, ActionListener<T> listener) {
-        Map<String, String> parameters = ToolUtils.extractInputParameters(originalParameters, attributes);
-        BoolQueryBuilder boolQueryBuilder = QueryBuilders.boolQuery();
-        boolQueryBuilder.must().add(QueryBuilders.termQuery("type", SAVED_OBJECT_TYPE));
-        boolQueryBuilder.must().add(QueryBuilders.matchQuery(SAVED_OBJECT_TYPE + ".title", parameters.get("input")));
-
-        SearchSourceBuilder searchSourceBuilder = SearchSourceBuilder.searchSource().query(boolQueryBuilder);
-        searchSourceBuilder.from(0).size(size);
-        SearchRequest searchRequest = Requests.searchRequest(index).source(searchSourceBuilder);
-
-        client.search(searchRequest, new ActionListener<>() {
-            @Override
-            public void onResponse(SearchResponse searchResponse) {
-                SearchHits hits = searchResponse.getHits();
-                StringBuilder visBuilder = new StringBuilder();
-                visBuilder.append("Title,Id\n");
-                if (hits.getTotalHits().value() > 0) {
-                    Arrays.stream(hits.getHits()).forEach(h -> {
-                        String id = trimIdPrefix(h.getId());
-                        Map<String, String> visMap = (Map<String, String>) h.getSourceAsMap().get(SAVED_OBJECT_TYPE);
-                        String title = visMap.get("title");
-                        visBuilder.append(String.format(Locale.ROOT, "%s,%s\n", title, id));
-                    });
-
-                    listener.onResponse((T) visBuilder.toString());
-                } else {
-                    listener.onResponse((T) "No Visualization found");
->>>>>>> 8c91e14e
                 }
 
                 @Override
