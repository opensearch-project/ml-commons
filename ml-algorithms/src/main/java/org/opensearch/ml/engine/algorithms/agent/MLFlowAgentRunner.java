/*
 * Copyright OpenSearch Contributors
 * SPDX-License-Identifier: Apache-2.0
 */

package org.opensearch.ml.engine.algorithms.agent;

import static org.apache.commons.text.StringEscapeUtils.escapeJson;
import static org.opensearch.ml.common.utils.StringUtils.gson;

import java.security.AccessController;
import java.security.PrivilegedActionException;
import java.security.PrivilegedExceptionAction;
import java.util.ArrayList;
import java.util.HashMap;
import java.util.List;
import java.util.Map;

import org.apache.commons.text.StringSubstitutor;
import org.opensearch.action.StepListener;
import org.opensearch.client.Client;
import org.opensearch.cluster.service.ClusterService;
import org.opensearch.common.settings.Settings;
import org.opensearch.core.action.ActionListener;
import org.opensearch.core.xcontent.NamedXContentRegistry;
import org.opensearch.ml.common.agent.MLAgent;
import org.opensearch.ml.common.agent.MLToolSpec;
import org.opensearch.ml.common.output.model.ModelTensor;
import org.opensearch.ml.common.output.model.ModelTensorOutput;
import org.opensearch.ml.common.output.model.ModelTensors;
import org.opensearch.ml.common.spi.memory.Memory;
import org.opensearch.ml.common.spi.tools.Tool;

import lombok.Data;
import lombok.NoArgsConstructor;
import lombok.extern.log4j.Log4j2;

@Log4j2
@Data
@NoArgsConstructor
public class MLFlowAgentRunner {

    private Client client;
    private Settings settings;
    private ClusterService clusterService;
    private NamedXContentRegistry xContentRegistry;
    private Map<String, Tool.Factory> toolFactories;
    private Map<String, Memory.Factory> memoryFactoryMap;

    public MLFlowAgentRunner(
        Client client,
        Settings settings,
        ClusterService clusterService,
        NamedXContentRegistry xContentRegistry,
        Map<String, Tool.Factory> toolFactories,
        Map<String, Memory.Factory> memoryFactoryMap
    ) {
        this.client = client;
        this.settings = settings;
        this.clusterService = clusterService;
        this.xContentRegistry = xContentRegistry;
        this.toolFactories = toolFactories;
        this.memoryFactoryMap = memoryFactoryMap;
    }

    public void run(MLAgent mlAgent, Map<String, String> params, ActionListener<Object> listener) {
        List<MLToolSpec> toolSpecs = mlAgent.getTools();
        StepListener<Object> firstStepListener = null;
        Tool firstTool = null;
        List<ModelTensor> flowAgentOutput = new ArrayList<>();
        Map<String, String> firstToolExecuteParams = null;
        StepListener<Object> previousStepListener = null;
        if (toolSpecs.size() == 0) {
            listener.onFailure(new IllegalArgumentException("no tool configured"));
            return;
        }
<<<<<<< HEAD
        for (int i = 0 ;i<toolSpecs.size(); i++) {
            MLToolSpec toolSpec = toolSpecs.get(i);
            Tool tool = createTool(toolSpec);

=======

        for (int i = 0; i <= toolSpecs.size(); i++) {
>>>>>>> abac1946
            if (i == 0) {
                MLToolSpec toolSpec = toolSpecs.get(i);
                Tool tool = createTool(toolSpec);
                firstStepListener = new StepListener();
                previousStepListener = firstStepListener;
                firstTool = tool;
                firstToolExecuteParams = getToolExecuteParams(toolSpec, params);
            } else {
                MLToolSpec previousToolSpec = toolSpecs.get(i - 1);
                StepListener<Object> nextStepListener = new StepListener<>();
                int finalI = i;
                previousStepListener.whenComplete(output -> {
                    String key = previousToolSpec.getName();
                    String outputKey = previousToolSpec.getName() != null
                        ? previousToolSpec.getName() + ".output"
                        : previousToolSpec.getType() + ".output";

                    if (previousToolSpec.isIncludeOutputInAgentResponse() || finalI == toolSpecs.size()) {
                        if (output instanceof ModelTensorOutput) {
                            flowAgentOutput.addAll(((ModelTensorOutput) output).getMlModelOutputs().get(0).getMlModelTensors());
                        } else {
                            String result = output instanceof String
                                ? (String) output
                                : AccessController.doPrivileged((PrivilegedExceptionAction<String>) () -> gson.toJson(output));

                            ModelTensor stepOutput = ModelTensor.builder().name(key).result(result).build();
                            flowAgentOutput.add(stepOutput);
                        }
                    }

                    if (output instanceof List && !((List) output).isEmpty() && ((List) output).get(0) instanceof ModelTensors) {
                        ModelTensors tensors = (ModelTensors) ((List) output).get(0);
                        Object response = tensors.getMlModelTensors().get(0).getDataAsMap().get("response");
                        params.put(outputKey, response + "");
                    } else if (output instanceof ModelTensor) {
                        params.put(outputKey, escapeJson(toJson(((ModelTensor) output).getDataAsMap())));
                    } else {
                        if (output instanceof String) {
                            params.put(outputKey, (String) output);
                        } else {
                            params.put(outputKey, escapeJson(toJson(output.toString())));
                        }
                    }

                    if (finalI == toolSpecs.size()) {
                        listener.onResponse(flowAgentOutput);
                        return;
                    }

                    MLToolSpec toolSpec = toolSpecs.get(finalI);
                    Tool tool = createTool(toolSpec);
                    if (finalI < toolSpecs.size()) {
                        tool.run(getToolExecuteParams(toolSpec, params), nextStepListener);
                    }

                }, e -> {
                    log.error("Failed to run flow agent", e);
                    listener.onFailure(e);
                });
                previousStepListener = nextStepListener;
            }
        }
        if (toolSpecs.size() == 1) {
            firstTool.run(firstToolExecuteParams, listener);
        } else {
            firstTool.run(firstToolExecuteParams, firstStepListener);
        }
    }

    private String toJson(Object value) {
        try {
            return AccessController.doPrivileged((PrivilegedExceptionAction<String>) () -> {
                if (value instanceof String) {
                    return (String) value;
                } else {
                    return gson.toJson(value);
                }
            });
        } catch (PrivilegedActionException e) {
            throw new RuntimeException(e);
        }
    }

    private Tool createTool(MLToolSpec toolSpec) {
        Map<String, String> toolParams = new HashMap<>();
        if (toolSpec.getParameters() != null) {
            toolParams.putAll(toolSpec.getParameters());
        }
        if (!toolFactories.containsKey(toolSpec.getType())) {
            throw new IllegalArgumentException("Tool not found: " + toolSpec.getType());
        }
        Tool tool = toolFactories.get(toolSpec.getType()).create(toolParams);
        if (toolSpec.getName() != null) {
            tool.setName(toolSpec.getName());
        }

        if (toolSpec.getDescription() != null) {
            tool.setDescription(toolSpec.getDescription());
        }
        return tool;
    }

    private Map<String, String> getToolExecuteParams(MLToolSpec toolSpec, Map<String, String> params) {
        Map<String, String> executeParams = new HashMap<>();
        if (toolSpec.getParameters() != null) {
            executeParams.putAll(toolSpec.getParameters());
        }
        for (String key : params.keySet()) {
            String toBeReplaced = null;
            if (key.startsWith(toolSpec.getType() + ".")) {
                toBeReplaced = toolSpec.getType() + ".";
            }
            if (toolSpec.getName() != null && key.startsWith(toolSpec.getName() + ".")) {
                toBeReplaced = toolSpec.getName() + ".";
            }
            if (toBeReplaced != null) {
                executeParams.put(key.replace(toBeReplaced, ""), params.get(key));
            } else {
                executeParams.put(key, params.get(key));
            }
        }

        if (executeParams.containsKey("input")) {
            String input = executeParams.get("input");
            StringSubstitutor substitutor = new StringSubstitutor(executeParams, "${parameters.", "}");
            input = substitutor.replace(input);
            executeParams.put("input", input);
        }
        return executeParams;
    }
}<|MERGE_RESOLUTION|>--- conflicted
+++ resolved
@@ -74,15 +74,8 @@
             listener.onFailure(new IllegalArgumentException("no tool configured"));
             return;
         }
-<<<<<<< HEAD
-        for (int i = 0 ;i<toolSpecs.size(); i++) {
-            MLToolSpec toolSpec = toolSpecs.get(i);
-            Tool tool = createTool(toolSpec);
-
-=======
 
         for (int i = 0; i <= toolSpecs.size(); i++) {
->>>>>>> abac1946
             if (i == 0) {
                 MLToolSpec toolSpec = toolSpecs.get(i);
                 Tool tool = createTool(toolSpec);
