/*
 * Copyright OpenSearch Contributors
 * SPDX-License-Identifier: Apache-2.0
 */

package org.opensearch.ml.engine.tools;

import java.util.List;
import java.util.Map;

import org.apache.commons.lang3.StringUtils;
import org.opensearch.action.ActionRequest;
import org.opensearch.core.action.ActionListener;
import org.opensearch.ml.common.FunctionName;
import org.opensearch.ml.common.dataset.remote.RemoteInferenceInputDataSet;
import org.opensearch.ml.common.input.MLInput;
import org.opensearch.ml.common.input.remote.RemoteInferenceMLInput;
import org.opensearch.ml.common.output.model.ModelTensorOutput;
import org.opensearch.ml.common.output.model.ModelTensors;
import org.opensearch.ml.common.spi.tools.Parser;
import org.opensearch.ml.common.spi.tools.Tool;
import org.opensearch.ml.common.spi.tools.ToolAnnotation;
import org.opensearch.ml.common.transport.connector.MLExecuteConnectorAction;
import org.opensearch.ml.common.transport.connector.MLExecuteConnectorRequest;
import org.opensearch.transport.client.Client;

import lombok.Getter;
import lombok.Setter;
import lombok.extern.log4j.Log4j2;

/**
 * This tool supports running connector.
 */
@Log4j2
@ToolAnnotation(ConnectorTool.TYPE)
public class ConnectorTool implements Tool {
    public static final String TYPE = "ConnectorTool";
    public static final String CONNECTOR_ID = "connector_id";
    public static final String CONNECTOR_ACTION = "connector_action";

    @Setter
    @Getter
    private String name = ConnectorTool.TYPE;
    @Getter
    @Setter
    private Map<String, Object> attributes;
    @Getter
    @Setter
    private String description = Factory.DEFAULT_DESCRIPTION;
    @Getter
    private String version;
    @Setter
    private Parser inputParser;
    @Setter
    private Parser outputParser;

    private Client client;
    private String connectorId;

    public ConnectorTool(Client client, String connectorId) {
        if (StringUtils.isBlank(connectorId)) {
            throw new IllegalArgumentException("Connector ID can't be null or empty");
        }

        this.client = client;
        this.connectorId = connectorId;

        outputParser = new Parser() {
            @Override
            public Object parse(Object o) {
                List<ModelTensors> mlModelOutputs = (List<ModelTensors>) o;
                return mlModelOutputs.get(0).getMlModelTensors().get(0).getDataAsMap().get("response");
            }
        };
    }

    @Override
<<<<<<< HEAD
    public <T> void run(Map<String, String> parameters, ActionListener<T> listener) {
        try {
            if (connectorId.isBlank()) {
                throw new IllegalArgumentException("Connector is not registered in tool");
=======
    public <T> void run(Map<String, String> originalParameters, ActionListener<T> listener) {
        Map<String, String> parameters = ToolUtils.extractInputParameters(originalParameters, attributes);
        RemoteInferenceInputDataSet inputDataSet = RemoteInferenceInputDataSet.builder().parameters(parameters).build();
        MLInput mlInput = RemoteInferenceMLInput.builder().algorithm(FunctionName.CONNECTOR).inputDataset(inputDataSet).build();
        ActionRequest request = new MLExecuteConnectorRequest(connectorId, mlInput);

        client.execute(MLExecuteConnectorAction.INSTANCE, request, ActionListener.wrap(r -> {
            ModelTensorOutput modelTensorOutput = (ModelTensorOutput) r.getOutput();
            modelTensorOutput.getMlModelOutputs();
            if (outputParser == null) {
                listener.onResponse((T) modelTensorOutput.getMlModelOutputs());
            } else {
                listener.onResponse((T) outputParser.parse(modelTensorOutput.getMlModelOutputs()));
>>>>>>> 8c91e14e
            }

            RemoteInferenceInputDataSet inputDataSet = RemoteInferenceInputDataSet.builder().parameters(parameters).build();
            MLInput mlInput = RemoteInferenceMLInput.builder().algorithm(FunctionName.CONNECTOR).inputDataset(inputDataSet).build();
            ActionRequest request = new MLExecuteConnectorRequest(connectorId, mlInput);

            client.execute(MLExecuteConnectorAction.INSTANCE, request, ActionListener.wrap(r -> {
                ModelTensorOutput modelTensorOutput = (ModelTensorOutput) r.getOutput();
                modelTensorOutput.getMlModelOutputs();
                if (outputParser == null) {
                    listener.onResponse((T) modelTensorOutput.getMlModelOutputs());
                } else {
                    listener.onResponse((T) outputParser.parse(modelTensorOutput.getMlModelOutputs()));
                }
            }, e -> {
                log.error("Failed to run model " + connectorId, e);
                listener.onFailure(e);
            }));
        } catch (Exception e) {
            log.error("Failed to run ConnectorTool with connector: {}", connectorId, e);
            listener.onFailure(e);
        }
    }

    @Override
    public String getType() {
        return TYPE;
    }

    @Override
    public boolean validate(Map<String, String> parameters) {
        return parameters != null && !parameters.isEmpty();
    }

    public static class Factory implements Tool.Factory<ConnectorTool> {
        public static final String TYPE = "ConnectorTool";
        public static final String DEFAULT_DESCRIPTION = "Invokes external service. Required: 'connector_id'. Returns: service response.";
        private Client client;
        private static Factory INSTANCE;

        public static Factory getInstance() {
            if (INSTANCE != null) {
                return INSTANCE;
            }
            synchronized (ConnectorTool.class) {
                if (INSTANCE != null) {
                    return INSTANCE;
                }
                INSTANCE = new Factory();
                return INSTANCE;
            }
        }

        public void init(Client client) {
            this.client = client;
        }

        @Override
        public ConnectorTool create(Map<String, Object> map) {
            return new ConnectorTool(client, (String) map.get(CONNECTOR_ID));
        }

        @Override
        public String getDefaultDescription() {
            return DEFAULT_DESCRIPTION;
        }

        @Override
        public String getDefaultType() {
            return TYPE;
        }

        @Override
        public String getDefaultVersion() {
            return null;
        }
    }
}<|MERGE_RESOLUTION|>--- conflicted
+++ resolved
@@ -75,28 +75,12 @@
     }
 
     @Override
-<<<<<<< HEAD
-    public <T> void run(Map<String, String> parameters, ActionListener<T> listener) {
+    public <T> void run(Map<String, String> originalParameters, ActionListener<T> listener) {
         try {
             if (connectorId.isBlank()) {
                 throw new IllegalArgumentException("Connector is not registered in tool");
-=======
-    public <T> void run(Map<String, String> originalParameters, ActionListener<T> listener) {
-        Map<String, String> parameters = ToolUtils.extractInputParameters(originalParameters, attributes);
-        RemoteInferenceInputDataSet inputDataSet = RemoteInferenceInputDataSet.builder().parameters(parameters).build();
-        MLInput mlInput = RemoteInferenceMLInput.builder().algorithm(FunctionName.CONNECTOR).inputDataset(inputDataSet).build();
-        ActionRequest request = new MLExecuteConnectorRequest(connectorId, mlInput);
-
-        client.execute(MLExecuteConnectorAction.INSTANCE, request, ActionListener.wrap(r -> {
-            ModelTensorOutput modelTensorOutput = (ModelTensorOutput) r.getOutput();
-            modelTensorOutput.getMlModelOutputs();
-            if (outputParser == null) {
-                listener.onResponse((T) modelTensorOutput.getMlModelOutputs());
-            } else {
-                listener.onResponse((T) outputParser.parse(modelTensorOutput.getMlModelOutputs()));
->>>>>>> 8c91e14e
             }
-
+            Map<String, String> parameters = ToolUtils.extractInputParameters(originalParameters, attributes);
             RemoteInferenceInputDataSet inputDataSet = RemoteInferenceInputDataSet.builder().parameters(parameters).build();
             MLInput mlInput = RemoteInferenceMLInput.builder().algorithm(FunctionName.CONNECTOR).inputDataset(inputDataSet).build();
             ActionRequest request = new MLExecuteConnectorRequest(connectorId, mlInput);
