--- conflicted
+++ resolved
@@ -8,6 +8,7 @@
 import static org.opensearch.ml.common.conversation.ActionConstants.ADDITIONAL_INFO_FIELD;
 import static org.opensearch.ml.common.conversation.ActionConstants.AI_RESPONSE_FIELD;
 import static org.opensearch.ml.common.utils.StringUtils.gson;
+import static org.opensearch.ml.engine.algorithms.agent.MLAgentExecutor.QUESTION;
 
 import java.security.AccessController;
 import java.security.PrivilegedExceptionAction;
@@ -68,11 +69,8 @@
 public class MLChatAgentRunner {
 
     public static final String SESSION_ID = "session_id";
-<<<<<<< HEAD
     public static final String MEMORY_ID = "memory_id";
     public static final String REGENERATE_INTERACTION_ID = "regenerate_interaction_id";
-=======
->>>>>>> fcbfc7ee
     public static final String PROMPT_PREFIX = "prompt_prefix";
     public static final String LLM_TOOL_PROMPT_PREFIX = "LanguageModelTool.prompt_prefix";
     public static final String LLM_TOOL_PROMPT_SUFFIX = "LanguageModelTool.prompt_suffix";
@@ -114,8 +112,7 @@
     public void run(MLAgent mlAgent, Map<String, String> params, ActionListener<Object> listener) {
         List<MLToolSpec> toolSpecs = mlAgent.getTools();
         String memoryType = mlAgent.getMemory().getType();
-<<<<<<< HEAD
-        String memoryId = params.get(MEMORY_ID);
+        String memoryId = params.get(MLAgentExecutor.MEMORY_ID);
         // for regenerate, original interaction id must provide
         String regenerateInteractionId = params.get(REGENERATE_INTERACTION_ID);
         String appType = mlAgent.getAppType();
@@ -124,11 +121,6 @@
             listener.onFailure(new MLValidationException("memory id must provide for regenerate"));
             return;
         }
-=======
-        String memoryId = params.get(MLAgentExecutor.MEMORY_ID);
-        String appType = mlAgent.getAppType();
-        String title = params.get(MLAgentExecutor.QUESTION);
->>>>>>> fcbfc7ee
 
         ConversationIndexMemory.Factory conversationIndexMemoryFactory = (ConversationIndexMemory.Factory) memoryFactoryMap.get(memoryType);
         conversationIndexMemoryFactory.create(title, memoryId, appType, ActionListener.<ConversationIndexMemory>wrap(memory -> {
@@ -245,7 +237,7 @@
         String sessionId,
         ActionListener<Object> listener
     ) {
-        String question = parameters.get(MLAgentExecutor.QUESTION);
+        String question = parameters.get(QUESTION);
         String parentInteractionId = parameters.get(MLAgentExecutor.PARENT_INTERACTION_ID);
         boolean verbose = parameters.containsKey("verbose") ? Boolean.parseBoolean(parameters.get("verbose")) : false;
         Map<String, String> tmpParameters = new HashMap<>();
@@ -548,7 +540,7 @@
                                 llmToolTmpParameters.putAll(tmpParameters);
                                 llmToolTmpParameters.putAll(toolSpecMap.get(action).getParameters());
                                 // TODO: support tool parameter override : langauge_model_tool.prompt
-                                llmToolTmpParameters.put(MLAgentExecutor.QUESTION, actionInput);
+                                llmToolTmpParameters.put(QUESTION, actionInput);
                                 tools.get(action).run(llmToolTmpParameters, nextStepListener); // run tool
                             } else {
                                 tools.get(action).run(toolParams, nextStepListener); // run tool
