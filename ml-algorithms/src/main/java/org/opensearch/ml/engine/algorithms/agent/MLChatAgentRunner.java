--- conflicted
+++ resolved
@@ -100,11 +100,7 @@
         List<MLToolSpec> toolSpecs = mlAgent.getTools();
         String memoryType = mlAgent.getMemory().getType();
         String memoryId = params.get(MEMORY_ID);
-<<<<<<< HEAD
-        String appType = params.containsKey(APP_TYPE) ? params.get(APP_TYPE) : "OLLY";
-=======
         String appType = mlAgent.getAppType();
->>>>>>> c786afd1
         String title = params.get(QUESTION);
 
         ConversationIndexMemory.Factory conversationIndexMemoryFactory = (ConversationIndexMemory.Factory) memoryFactoryMap.get(memoryType);
