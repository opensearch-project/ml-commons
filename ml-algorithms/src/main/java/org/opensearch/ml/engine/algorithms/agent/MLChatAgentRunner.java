/*
 * Copyright OpenSearch Contributors
 * SPDX-License-Identifier: Apache-2.0
 */

package org.opensearch.ml.engine.algorithms.agent;

import static org.opensearch.ml.common.conversation.ActionConstants.ADDITIONAL_INFO_FIELD;
import static org.opensearch.ml.common.conversation.ActionConstants.AI_RESPONSE_FIELD;
import static org.opensearch.ml.common.utils.StringUtils.gson;
<<<<<<< HEAD
import static org.opensearch.ml.common.utils.StringUtils.isJson;
import static org.opensearch.ml.common.utils.StringUtils.toJson;
import static org.opensearch.ml.engine.algorithms.agent.AgentUtils.*;
import static org.opensearch.ml.engine.algorithms.agent.PromptTemplate.*;
=======
import static org.opensearch.ml.engine.algorithms.agent.AgentUtils.DISABLE_TRACE;
import static org.opensearch.ml.engine.algorithms.agent.AgentUtils.PROMPT_CHAT_HISTORY_PREFIX;
import static org.opensearch.ml.engine.algorithms.agent.AgentUtils.PROMPT_PREFIX;
import static org.opensearch.ml.engine.algorithms.agent.AgentUtils.PROMPT_SUFFIX;
import static org.opensearch.ml.engine.algorithms.agent.AgentUtils.RESPONSE_FORMAT_INSTRUCTION;
import static org.opensearch.ml.engine.algorithms.agent.AgentUtils.TOOL_RESPONSE;
import static org.opensearch.ml.engine.algorithms.agent.AgentUtils.VERBOSE;
import static org.opensearch.ml.engine.algorithms.agent.AgentUtils.constructToolParams;
import static org.opensearch.ml.engine.algorithms.agent.AgentUtils.createTools;
import static org.opensearch.ml.engine.algorithms.agent.AgentUtils.getMessageHistoryLimit;
import static org.opensearch.ml.engine.algorithms.agent.AgentUtils.getMlToolSpecs;
import static org.opensearch.ml.engine.algorithms.agent.AgentUtils.getToolName;
import static org.opensearch.ml.engine.algorithms.agent.AgentUtils.getToolNames;
import static org.opensearch.ml.engine.algorithms.agent.AgentUtils.outputToOutputString;
import static org.opensearch.ml.engine.algorithms.agent.AgentUtils.parseLLMOutput;
import static org.opensearch.ml.engine.algorithms.agent.PromptTemplate.CHAT_HISTORY_PREFIX;
>>>>>>> 7b609891

import java.security.AccessController;
import java.security.PrivilegedActionException;
import java.security.PrivilegedExceptionAction;
import java.util.ArrayList;
import java.util.Collections;
import java.util.HashMap;
import java.util.List;
import java.util.Locale;
import java.util.Map;
import java.util.concurrent.ConcurrentHashMap;
import java.util.concurrent.atomic.AtomicInteger;
import java.util.concurrent.atomic.AtomicReference;

import org.apache.commons.text.StringSubstitutor;
import org.opensearch.action.ActionRequest;
import org.opensearch.action.StepListener;
import org.opensearch.client.Client;
import org.opensearch.cluster.service.ClusterService;
import org.opensearch.common.settings.Settings;
import org.opensearch.core.action.ActionListener;
import org.opensearch.core.common.Strings;
import org.opensearch.core.xcontent.NamedXContentRegistry;
import org.opensearch.ml.common.FunctionName;
import org.opensearch.ml.common.agent.LLMSpec;
import org.opensearch.ml.common.agent.MLAgent;
import org.opensearch.ml.common.agent.MLToolSpec;
import org.opensearch.ml.common.conversation.Interaction;
import org.opensearch.ml.common.dataset.remote.RemoteInferenceInputDataSet;
import org.opensearch.ml.common.input.remote.RemoteInferenceMLInput;
import org.opensearch.ml.common.output.model.ModelTensor;
import org.opensearch.ml.common.output.model.ModelTensorOutput;
import org.opensearch.ml.common.output.model.ModelTensors;
import org.opensearch.ml.common.spi.memory.Memory;
import org.opensearch.ml.common.spi.memory.Message;
import org.opensearch.ml.common.spi.tools.Tool;
import org.opensearch.ml.common.transport.MLTaskResponse;
import org.opensearch.ml.common.transport.prediction.MLPredictionTaskAction;
import org.opensearch.ml.common.transport.prediction.MLPredictionTaskRequest;
import org.opensearch.ml.engine.memory.ConversationIndexMemory;
import org.opensearch.ml.engine.memory.ConversationIndexMessage;
import org.opensearch.ml.engine.tools.MLModelTool;
import org.opensearch.ml.repackage.com.google.common.collect.ImmutableMap;
import org.opensearch.ml.repackage.com.google.common.collect.Lists;

import lombok.Data;
import lombok.NoArgsConstructor;
import lombok.extern.log4j.Log4j2;

@Log4j2
@Data
@NoArgsConstructor
public class MLChatAgentRunner implements MLAgentRunner {

    public static final String SESSION_ID = "session_id";
    public static final String LLM_TOOL_PROMPT_PREFIX = "LanguageModelTool.prompt_prefix";
    public static final String LLM_TOOL_PROMPT_SUFFIX = "LanguageModelTool.prompt_suffix";
    public static final String TOOLS = "tools";
    public static final String TOOL_DESCRIPTIONS = "tool_descriptions";
    public static final String TOOL_NAMES = "tool_names";
    public static final String OS_INDICES = "opensearch_indices";
    public static final String EXAMPLES = "examples";
    public static final String SCRATCHPAD = "scratchpad";
    public static final String CHAT_HISTORY = "chat_history";
    public static final String CONTEXT = "context";
    public static final String PROMPT = "prompt";
    public static final String LLM_RESPONSE = "llm_response";
    public static final String MAX_ITERATION = "max_iteration";
    public static final String THOUGHT = "thought";
    public static final String ACTION = "action";
    public static final String ACTION_INPUT = "action_input";
    public static final String FINAL_ANSWER = "final_answer";
    public static final String THOUGHT_RESPONSE = "thought_response";

    private Client client;
    private Settings settings;
    private ClusterService clusterService;
    private NamedXContentRegistry xContentRegistry;
    private Map<String, Tool.Factory> toolFactories;
    private Map<String, Memory.Factory> memoryFactoryMap;

    public MLChatAgentRunner(
        Client client,
        Settings settings,
        ClusterService clusterService,
        NamedXContentRegistry xContentRegistry,
        Map<String, Tool.Factory> toolFactories,
        Map<String, Memory.Factory> memoryFactoryMap
    ) {
        this.client = client;
        this.settings = settings;
        this.clusterService = clusterService;
        this.xContentRegistry = xContentRegistry;
        this.toolFactories = toolFactories;
        this.memoryFactoryMap = memoryFactoryMap;
    }

    @Override
    public void run(MLAgent mlAgent, Map<String, String> params, ActionListener<Object> listener) {
        String memoryType = mlAgent.getMemory().getType();
        String memoryId = params.get(MLAgentExecutor.MEMORY_ID);
        String appType = mlAgent.getAppType();
        String title = params.get(MLAgentExecutor.QUESTION);
        int messageHistoryLimit = getMessageHistoryLimit(params);

        ConversationIndexMemory.Factory conversationIndexMemoryFactory = (ConversationIndexMemory.Factory) memoryFactoryMap.get(memoryType);
        conversationIndexMemoryFactory.create(title, memoryId, appType, ActionListener.<ConversationIndexMemory>wrap(memory -> {
            // TODO: call runAgent directly if messageHistoryLimit == 0
            memory.getMessages(ActionListener.<List<Interaction>>wrap(r -> {
                List<Message> messageList = new ArrayList<>();
                for (Interaction next : r) {
                    String question = next.getInput();
                    String response = next.getResponse();
                    // As we store the conversation with empty response first and then update when have final answer,
                    // filter out those in-flight requests when run in parallel
                    if (Strings.isNullOrEmpty(response)) {
                        continue;
                    }
                    messageList
                        .add(
                            ConversationIndexMessage
                                .conversationIndexMessageBuilder()
                                .sessionId(memory.getConversationId())
                                .question(question)
                                .response(response)
                                .build()
                        );
                }

                StringBuilder chatHistoryBuilder = new StringBuilder();
                if (messageList.size() > 0) {
                    String chatHistoryPrefix = params.getOrDefault(PROMPT_CHAT_HISTORY_PREFIX, CHAT_HISTORY_PREFIX);
                    chatHistoryBuilder.append(chatHistoryPrefix);
                    for (Message message : messageList) {
                        chatHistoryBuilder.append(message.toString()).append("\n");
                    }
                    params.put(CHAT_HISTORY, chatHistoryBuilder.toString());
                }

                runAgent(mlAgent, params, listener, memory, memory.getConversationId());
            }, e -> {
                log.error("Failed to get chat history", e);
                listener.onFailure(e);
            }), messageHistoryLimit);
        }, listener::onFailure));
    }

    private void runAgent(MLAgent mlAgent, Map<String, String> params, ActionListener<Object> listener, Memory memory, String sessionId) {
        List<MLToolSpec> toolSpecs = getMlToolSpecs(mlAgent, params);
        Map<String, Tool> tools = new HashMap<>();
        Map<String, MLToolSpec> toolSpecMap = new HashMap<>();
        createTools(toolFactories, params, toolSpecs, tools, toolSpecMap);

        runReAct(mlAgent.getLlm(), tools, toolSpecMap, params, memory, sessionId, listener, mlAgent.getParameters());
    }

    private void runReAct(
        LLMSpec llm,
        Map<String, Tool> tools,
        Map<String, MLToolSpec> toolSpecMap,
        Map<String, String> parameters,
        Memory memory,
        String sessionId,
        ActionListener<Object> listener,
        Map<String, String> agentParameters
    ) {
        Map<String, String> tmpParameters = constructLLMParams(llm, parameters);
        String prompt = constructLLMPrompt(tools, tmpParameters);
        tmpParameters.put(PROMPT, prompt);
        final String finalPrompt = prompt;

        String question = tmpParameters.get(MLAgentExecutor.QUESTION);
        String parentInteractionId = tmpParameters.get(MLAgentExecutor.PARENT_INTERACTION_ID);
        boolean verbose = Boolean.parseBoolean(tmpParameters.getOrDefault(VERBOSE, "false"));
        boolean traceDisabled = tmpParameters.containsKey(DISABLE_TRACE) && Boolean.parseBoolean(tmpParameters.get(DISABLE_TRACE));

        // Create root interaction.
        ConversationIndexMemory conversationIndexMemory = (ConversationIndexMemory) memory;

        // Trace number
        AtomicInteger traceNumber = new AtomicInteger(0);

        AtomicReference<StepListener<MLTaskResponse>> lastLlmListener = new AtomicReference<>();
        AtomicReference<String> lastThought = new AtomicReference<>();
        AtomicReference<String> lastAction = new AtomicReference<>();
        AtomicReference<String> lastActionInput = new AtomicReference<>();
        AtomicReference<String> lastToolSelectionResponse = new AtomicReference<>();
        Map<String, Object> additionalInfo = new ConcurrentHashMap<>();

        StepListener firstListener = new StepListener<MLTaskResponse>();
        lastLlmListener.set(firstListener);
        StepListener<?> lastStepListener = firstListener;

        StringBuilder scratchpadBuilder = new StringBuilder();
        StringSubstitutor tmpSubstitutor = new StringSubstitutor(Map.of(SCRATCHPAD, scratchpadBuilder.toString()), "${parameters.", "}");
        AtomicReference<String> newPrompt = new AtomicReference<>(tmpSubstitutor.replace(prompt));
        tmpParameters.put(PROMPT, newPrompt.get());

        List<ModelTensors> traceTensors = createModelTensors(sessionId, parentInteractionId);
        int maxIterations = Integer.parseInt(tmpParameters.getOrDefault(MAX_ITERATION, "3")) * 2;
        for (int i = 0; i < maxIterations; i++) {
            int finalI = i;
            StepListener<?> nextStepListener = new StepListener<>();

            lastStepListener.whenComplete(output -> {
                StringBuilder sessionMsgAnswerBuilder = new StringBuilder();
                if (finalI % 2 == 0) {
                    MLTaskResponse llmResponse = (MLTaskResponse) output;
                    ModelTensorOutput tmpModelTensorOutput = (ModelTensorOutput) llmResponse.getOutput();
<<<<<<< HEAD
                    // List<String> llmResponsePatterns = gson.fromJson(parameters.get("llm_response_pattern"), List.class);
                    // Map<String, String> modelOutput = parseLLMOutput(tmpModelTensorOutput, llmResponsePatterns);
                    Map<String, String> modelOutput = (Map<String, String>) tmpModelTensorOutput
                        .getMlModelOutputs()
                        .get(0)
                        .getMlModelTensors()
                        .get(0)
                        .getDataAsMap();
=======
                    List<String> llmResponsePatterns = gson.fromJson(tmpParameters.get("llm_response_pattern"), List.class);
                    Map<String, String> modelOutput = parseLLMOutput(tmpModelTensorOutput, llmResponsePatterns, tools.keySet());

>>>>>>> 7b609891
                    String thought = String.valueOf(modelOutput.get(THOUGHT));
                    String action = String.valueOf(modelOutput.get(ACTION));
                    String actionInput = String.valueOf(modelOutput.get(ACTION_INPUT));
                    String thoughtResponse = modelOutput.get(THOUGHT_RESPONSE);
                    String finalAnswer = modelOutput.get(FINAL_ANSWER);

                    if (finalAnswer != null) {
                        finalAnswer = finalAnswer.trim();
                        sendFinalAnswer(
                            sessionId,
                            listener,
                            question,
                            parentInteractionId,
                            verbose,
                            traceDisabled,
                            traceTensors,
                            conversationIndexMemory,
                            traceNumber,
                            additionalInfo,
                            finalAnswer
                        );
                        return;
                    }

                    sessionMsgAnswerBuilder.append(thought);
                    lastThought.set(thought);
                    lastAction.set(action);
                    lastActionInput.set(actionInput);
                    lastToolSelectionResponse.set(thoughtResponse);

                    traceTensors
                        .add(
                            ModelTensors
                                .builder()
                                .mlModelTensors(List.of(ModelTensor.builder().name("response").result(thoughtResponse).build()))
                                .build()
                        );

                    saveTraceData(
                        conversationIndexMemory,
                        memory.getType(),
                        question,
                        thoughtResponse,
                        sessionId,
                        traceDisabled,
                        parentInteractionId,
                        traceNumber,
                        "LLM"
                    );

                    if (tools.containsKey(action)) {
                        Map<String, String> toolParams = constructToolParams(
                            tools,
                            toolSpecMap,
                            question,
                            lastActionInput,
                            action,
                            actionInput
                        );
                        runTool(
                            tools,
                            toolSpecMap,
                            tmpParameters,
                            (ActionListener<Object>) nextStepListener,
                            action,
                            actionInput,
                            toolParams
                        );
                    } else {
                        String res = String.format(Locale.ROOT, "Failed to run the tool %s which is unsupported.", action);
                        StringSubstitutor substitutor = new StringSubstitutor(
                            Map.of(SCRATCHPAD, scratchpadBuilder.toString()),
                            "${parameters.",
                            "}"
                        );
                        newPrompt.set(substitutor.replace(finalPrompt));
                        tmpParameters.put(PROMPT, newPrompt.get());
                        ((ActionListener<Object>) nextStepListener).onResponse(res);
                    }
                } else {
                    addToolOutputToAddtionalInfo(toolSpecMap, lastAction, additionalInfo, output);

                    String toolResponse = constructToolResponse(
                        tmpParameters,
                        lastAction,
                        lastActionInput,
                        lastToolSelectionResponse,
                        output
                    );
                    scratchpadBuilder.append(toolResponse).append("\n\n");

                    saveTraceData(
                        conversationIndexMemory,
                        "ReAct",
                        lastActionInput.get(),
                        outputToOutputString(output),
                        sessionId,
                        traceDisabled,
                        parentInteractionId,
                        traceNumber,
                        lastAction.get()
                    );

                    StringSubstitutor substitutor = new StringSubstitutor(Map.of(SCRATCHPAD, scratchpadBuilder), "${parameters.", "}");
                    newPrompt.set(substitutor.replace(finalPrompt));
                    tmpParameters.put(PROMPT, newPrompt.get());

                    sessionMsgAnswerBuilder.append(outputToOutputString(output));
                    traceTensors
                        .add(
                            ModelTensors
                                .builder()
                                .mlModelTensors(
                                    Collections
                                        .singletonList(
                                            ModelTensor.builder().name("response").result(sessionMsgAnswerBuilder.toString()).build()
                                        )
                                )
                                .build()
                        );

                    if (finalI == maxIterations - 1) {
                        if (verbose) {
                            listener.onResponse(ModelTensorOutput.builder().mlModelOutputs(traceTensors).build());
                        } else {
                            List<ModelTensors> finalModelTensors = createFinalAnswerTensors(
                                createModelTensors(sessionId, parentInteractionId),
                                List.of(ModelTensor.builder().name("response").dataAsMap(Map.of("response", lastThought.get())).build())
                            );
                            listener.onResponse(ModelTensorOutput.builder().mlModelOutputs(finalModelTensors).build());
                        }
                    } else {
                        getNextStep(llm, tmpParameters, parameters, (ActionListener<MLTaskResponse>) nextStepListener, tools, inputTools, scratchpadBuilder, agentParameters);
                        /*
                        ActionRequest request = new MLPredictionTaskRequest(
                            llm.getModelId(),
                            RemoteInferenceMLInput
                                .builder()
                                .algorithm(FunctionName.REMOTE)
                                .inputDataset(RemoteInferenceInputDataSet.builder().parameters(tmpParameters).build())
                                .build()
                        );
                        client.execute(MLPredictionTaskAction.INSTANCE, request, (ActionListener<MLTaskResponse>) nextStepListener);
                         */
                    }
                }
            }, e -> {
                log.error("Failed to run chat agent", e);
                listener.onFailure(e);
            });
            if (i < maxIterations - 1) {
                lastStepListener = nextStepListener;
            }
        }

        getNextStep(llm, tmpParameters, parameters, firstListener, tools, inputTools, scratchpadBuilder, agentParameters);
        /*
        ActionRequest request = new MLPredictionTaskRequest(
            llm.getModelId(),
            RemoteInferenceMLInput
                .builder()
                .algorithm(FunctionName.REMOTE)
                .inputDataset(RemoteInferenceInputDataSet.builder().parameters(tmpParameters).build())
                .build()
        );
        client.execute(MLPredictionTaskAction.INSTANCE, request, firstListener);
        */

    }

    private void getNextStep(
        LLMSpec llm,
        Map<String, String> tmpParameters,
        Map<String, String> parameters,
        ActionListener<MLTaskResponse> nextListener,
        Map<String, Tool> tools,
        List<String> inputTools,
        StringBuilder scratchpadBuilder,
        Map<String, String> agentParameters
    ) {
        String toolSeletctionType = "original";
        String toolSelectionModelId;
        if (agentParameters !=null && agentParameters.containsKey("tool_selection"))
        {
            Map<String, String> toolSelectionConfig = gson.fromJson(agentParameters.get("tool_selection"), Map.class);
            toolSeletctionType = toolSelectionConfig.getOrDefault("type", "original");
            toolSelectionModelId = toolSelectionConfig.getOrDefault("model_id", "");

        } else {
            toolSelectionModelId = "";
        }
        if (toolSeletctionType.equals("original")) {
            ActionRequest request = new MLPredictionTaskRequest(
                llm.getModelId(),
                RemoteInferenceMLInput
                    .builder()
                    .algorithm(FunctionName.REMOTE)
                    .inputDataset(RemoteInferenceInputDataSet.builder().parameters(tmpParameters).build())
                    .build()
            );
            client.execute(MLPredictionTaskAction.INSTANCE, request, ActionListener.wrap(output -> {
                MLTaskResponse llmResponse = (MLTaskResponse) output;
                ModelTensorOutput tmpModelTensorOutput = (ModelTensorOutput) llmResponse.getOutput();
                List<String> llmResponsePatterns = gson.fromJson(parameters.get("llm_response_pattern"), List.class);
                Map<String, String> modelOutput = parseLLMOutput(tmpModelTensorOutput, llmResponsePatterns);
                nextListener.onResponse(constructNextStepResponseFromMap(modelOutput));
            }, nextListener::onFailure));
        } else {
            tmpParameters.put("prompt.format_instruction", PROMPT_FORMAT_INSTRUCTION_FOR_THOUGHT_EXTRACT);
            tmpParameters.put("prompt.suffix", PROMPT_TEMPLATE_SUFFIX_FOR_THOUGHT_EXTRACT);
            String thuoghtPrompt = constructLLMPrompt(tools, parameters, inputTools, tmpParameters);
            StringSubstitutor tmpSubstitutor = new StringSubstitutor(
                Map.of(SCRATCHPAD, scratchpadBuilder.toString()),
                "${parameters.",
                "}"
            );
            tmpParameters.put("prompt", tmpSubstitutor.replace(thuoghtPrompt));
            Map<String, String> nextStepOutput = new HashMap<>();
            ActionRequest thoughtRequest = new MLPredictionTaskRequest(
                llm.getModelId(),
                RemoteInferenceMLInput
                    .builder()
                    .algorithm(FunctionName.REMOTE)
                    .inputDataset(RemoteInferenceInputDataSet.builder().parameters(tmpParameters).build())
                    .build()
            );
            client.execute(MLPredictionTaskAction.INSTANCE, thoughtRequest, ActionListener.<MLTaskResponse>wrap(thoughtOutput -> {
                ModelTensorOutput thoughtModelTensorOutput = (ModelTensorOutput) thoughtOutput.getOutput();
                Map<String, String> thoughtMap = parseLLMOutput(
                    thoughtModelTensorOutput,
                    gson.fromJson(parameters.get("llm_response_pattern"), List.class)
                );
                if (thoughtMap.containsKey(FINAL_ANSWER)) {
                    nextStepOutput.put(THOUGHT, thoughtMap.getOrDefault(THOUGHT, ""));
                    nextStepOutput.put(FINAL_ANSWER, thoughtMap.get(FINAL_ANSWER));
                    nextStepOutput.put(THOUGHT_RESPONSE, gson.toJson(nextStepOutput));
                    nextListener.onResponse(constructNextStepResponseFromMap(nextStepOutput));
                } else {
                    String thought = thoughtMap.get(THOUGHT);
                    nextStepOutput.put(THOUGHT, thought);
                    Map<String, String> nameToType = new HashMap<>();
                    for (Map.Entry<String, Tool> entry : tools.entrySet()) {
                        nameToType.put(entry.getKey(), entry.getValue().getType());
                    }
                    String questionString = AccessController.doPrivileged((PrivilegedExceptionAction<String>) () -> gson.toJson(List.of(thought)));
                    String nameToTypeString = AccessController.doPrivileged((PrivilegedExceptionAction<String>) () -> gson.toJson(nameToType));
                    ActionRequest getActionRequest = new MLPredictionTaskRequest(
                            toolSelectionModelId,
                        RemoteInferenceMLInput
                            .builder()
                            .algorithm(FunctionName.REMOTE)
                            .inputDataset(
                                RemoteInferenceInputDataSet
                                    .builder()
                                    .parameters(ImmutableMap.of("questions", questionString, "nameToType", nameToTypeString))
                                    .build()
                            )
                            .build()
                    );
                    client.execute(MLPredictionTaskAction.INSTANCE, getActionRequest, ActionListener.<MLTaskResponse>wrap(actionOutput -> {
                        ModelTensorOutput actionModelTensorOutput = (ModelTensorOutput) actionOutput.getOutput();
                        String action = (String) actionModelTensorOutput
                        .getMlModelOutputs()
                        .get(0)
                        .getMlModelTensors()
                        .get(0)
                        .getDataAsMap()
                        .get("response");

                        //String action = "CatIndexTool";
                        nextStepOutput.put(ACTION, action);
                        tmpParameters.put("prompt.format_instruction", PROMPT_FORMAT_INSTRUCTION_FOR_ACTION_INPUT);
                        tmpParameters.put("prompt.suffix", PROMPT_TEMPLATE_SUFFIX_FOR_ACTION_INPUT);
                        tmpParameters.put("current_thought", thought);
                        String actionPrompt = constructLLMPrompt(tools, parameters, List.of(action), tmpParameters);
                        tmpParameters.put("prompt", tmpSubstitutor.replace(actionPrompt));
                        ActionRequest getActionInputRequest = new MLPredictionTaskRequest(
                            llm.getModelId(),
                            RemoteInferenceMLInput
                                .builder()
                                .algorithm(FunctionName.REMOTE)
                                .inputDataset(RemoteInferenceInputDataSet.builder().parameters(tmpParameters).build())
                                .build()
                        );
                        client
                            .execute(
                                MLPredictionTaskAction.INSTANCE,
                                getActionInputRequest,
                                ActionListener.<MLTaskResponse>wrap(actionInputOutput -> {
                                    ModelTensorOutput actionInputModelTensorOutput = (ModelTensorOutput) actionInputOutput.getOutput();
                                    String actionInput = (String) parseLLMOutput(
                                        actionInputModelTensorOutput,
                                        gson.fromJson(parameters.get("llm_response_pattern"), List.class)
                                    ).get(ACTION_INPUT);
                                    nextStepOutput.put(ACTION_INPUT, actionInput);
                                    nextStepOutput.put(THOUGHT_RESPONSE, gson.toJson(nextStepOutput));
                                    nextListener.onResponse(constructNextStepResponseFromMap(nextStepOutput));
                                }, nextListener::onFailure)
                            );
                    }, nextListener::onFailure));
                }
            }, nextListener::onFailure));
        }

    }

    private static List<ModelTensors> createFinalAnswerTensors(List<ModelTensors> sessionId, List<ModelTensor> lastThought) {
        List<ModelTensors> finalModelTensors = sessionId;
        finalModelTensors.add(ModelTensors.builder().mlModelTensors(lastThought).build());
        return finalModelTensors;
    }

    private static String constructToolResponse(
        Map<String, String> tmpParameters,
        AtomicReference<String> lastAction,
        AtomicReference<String> lastActionInput,
        AtomicReference<String> lastToolSelectionResponse,
        Object output
    ) throws PrivilegedActionException {
        String toolResponse = tmpParameters.get(TOOL_RESPONSE);
        StringSubstitutor toolResponseSubstitutor = new StringSubstitutor(
            Map
                .of(
                    "llm_tool_selection_response",
                    lastToolSelectionResponse.get(),
                    "tool_name",
                    lastAction.get(),
                    "tool_input",
                    lastActionInput.get(),
                    "observation",
                    outputToOutputString(output)
                ),
            "${parameters.",
            "}"
        );
        toolResponse = toolResponseSubstitutor.replace(toolResponse);
        return toolResponse;
    }

    private static void addToolOutputToAddtionalInfo(
        Map<String, MLToolSpec> toolSpecMap,
        AtomicReference<String> lastAction,
        Map<String, Object> additionalInfo,
        Object output
    ) throws PrivilegedActionException {
        MLToolSpec toolSpec = toolSpecMap.get(lastAction.get());
        if (toolSpec != null && toolSpec.isIncludeOutputInAgentResponse()) {
            String outputString = outputToOutputString(output);
            String toolOutputKey = String.format("%s.output", getToolName(toolSpec));
            if (additionalInfo.get(toolOutputKey) != null) {
                List<String> list = (List<String>) additionalInfo.get(toolOutputKey);
                list.add(outputString);
            } else {
                additionalInfo.put(toolOutputKey, Lists.newArrayList(outputString));
            }
        }
    }

    private static void runTool(
        Map<String, Tool> tools,
        Map<String, MLToolSpec> toolSpecMap,
        Map<String, String> tmpParameters,
        ActionListener<Object> nextStepListener,
        String action,
        String actionInput,
        Map<String, String> toolParams
    ) {
        if (tools.get(action).validate(toolParams)) {
            try {
                String finalAction = action;
                ActionListener<Object> toolListener = ActionListener.wrap(r -> { nextStepListener.onResponse(r); }, e -> {
                    nextStepListener
                        .onResponse(
                            String.format(Locale.ROOT, "Failed to run the tool %s with the error message %s.", finalAction, e.getMessage())
                        );
                });
                if (tools.get(action) instanceof MLModelTool) {
                    Map<String, String> llmToolTmpParameters = new HashMap<>();
                    llmToolTmpParameters.putAll(tmpParameters);
                    llmToolTmpParameters.putAll(toolSpecMap.get(action).getParameters());
                    llmToolTmpParameters.put(MLAgentExecutor.QUESTION, actionInput);
                    tools.get(action).run(llmToolTmpParameters, toolListener); // run tool
                } else {
                    tools.get(action).run(toolParams, toolListener); // run tool
                }
            } catch (Exception e) {
                nextStepListener
                    .onResponse(String.format(Locale.ROOT, "Failed to run the tool %s with the error message %s.", action, e.getMessage()));
            }
        } else {
            String res = String.format(Locale.ROOT, "Failed to run the tool %s due to wrong input %s.", action, actionInput);
            nextStepListener.onResponse(res);
        }
    }

    private static void saveTraceData(
        ConversationIndexMemory conversationIndexMemory,
        String memory,
        String question,
        String thoughtResponse,
        String sessionId,
        boolean traceDisabled,
        String parentInteractionId,
        AtomicInteger traceNumber,
        String origin
    ) {
        if (conversationIndexMemory != null) {
            ConversationIndexMessage msgTemp = ConversationIndexMessage
                .conversationIndexMessageBuilder()
                .type(memory)
                .question(question)
                .response(thoughtResponse)
                .finalAnswer(false)
                .sessionId(sessionId)
                .build();
            if (!traceDisabled) {
                conversationIndexMemory.save(msgTemp, parentInteractionId, traceNumber.addAndGet(1), origin);
            }
        }
    }

    private void sendFinalAnswer(
        String sessionId,
        ActionListener<Object> listener,
        String question,
        String parentInteractionId,
        boolean verbose,
        boolean traceDisabled,
        List<ModelTensors> cotModelTensors,
        ConversationIndexMemory conversationIndexMemory,
        AtomicInteger traceNumber,
        Map<String, Object> additionalInfo,
        String finalAnswer
    ) {
        if (conversationIndexMemory != null) {
            String copyOfFinalAnswer = finalAnswer;
            ActionListener saveTraceListener = ActionListener.wrap(r -> {
                conversationIndexMemory
                    .getMemoryManager()
                    .updateInteraction(
                        parentInteractionId,
                        Map.of(AI_RESPONSE_FIELD, copyOfFinalAnswer, ADDITIONAL_INFO_FIELD, additionalInfo),
                        ActionListener.wrap(res -> {
                            returnFinalResponse(
                                sessionId,
                                listener,
                                parentInteractionId,
                                verbose,
                                cotModelTensors,
                                additionalInfo,
                                copyOfFinalAnswer
                            );
                        }, e -> { listener.onFailure(e); })
                    );
            }, e -> { listener.onFailure(e); });
            saveMessage(
                conversationIndexMemory,
                question,
                finalAnswer,
                sessionId,
                parentInteractionId,
                traceNumber,
                true,
                traceDisabled,
                saveTraceListener
            );
        } else {
            returnFinalResponse(sessionId, listener, parentInteractionId, verbose, cotModelTensors, additionalInfo, finalAnswer);
        }
    }

    private static List<ModelTensors> createModelTensors(String sessionId, String parentInteractionId) {
        List<ModelTensors> cotModelTensors = new ArrayList<>();

        cotModelTensors
            .add(
                ModelTensors
                    .builder()
                    .mlModelTensors(
                        List
                            .of(
                                ModelTensor.builder().name(MLAgentExecutor.MEMORY_ID).result(sessionId).build(),
                                ModelTensor.builder().name(MLAgentExecutor.PARENT_INTERACTION_ID).result(parentInteractionId).build()
                            )
                    )
                    .build()
            );
        return cotModelTensors;
    }

    private static String constructLLMPrompt(Map<String, Tool> tools, Map<String, String> tmpParameters) {
        String prompt = tmpParameters.getOrDefault(PROMPT, PromptTemplate.PROMPT_TEMPLATE);
        StringSubstitutor promptSubstitutor = new StringSubstitutor(tmpParameters, "${parameters.", "}");
        prompt = promptSubstitutor.replace(prompt);
        prompt = AgentUtils.addPrefixSuffixToPrompt(tmpParameters, prompt);
        prompt = AgentUtils.addToolsToPrompt(tools, tmpParameters, getToolNames(tools), prompt);
        prompt = AgentUtils.addIndicesToPrompt(tmpParameters, prompt);
        prompt = AgentUtils.addExamplesToPrompt(tmpParameters, prompt);
        prompt = AgentUtils.addChatHistoryToPrompt(tmpParameters, prompt);
        prompt = AgentUtils.addContextToPrompt(tmpParameters, prompt);
        return prompt;
    }

    private static Map<String, String> constructLLMParams(LLMSpec llm, Map<String, String> parameters) {
        Map<String, String> tmpParameters = new HashMap<>();
        if (llm.getParameters() != null) {
            tmpParameters.putAll(llm.getParameters());
        }
        tmpParameters.putAll(parameters);
        if (!tmpParameters.containsKey("stop")) {
            tmpParameters.put("stop", gson.toJson(new String[] { "\nObservation:", "\n\tObservation:" }));
        }
        if (!tmpParameters.containsKey("stop_sequences")) {
            tmpParameters
                .put(
                    "stop_sequences",
                    gson
                        .toJson(
                            new String[] {
                                "\n\nHuman:",
                                "\nObservation:",
                                "\n\tObservation:",
                                "\nObservation",
                                "\n\tObservation",
                                "\n\nQuestion" }
                        )
                );
        }

        tmpParameters.putIfAbsent(PROMPT_PREFIX, PromptTemplate.PROMPT_TEMPLATE_PREFIX);
        tmpParameters.putIfAbsent(PROMPT_SUFFIX, PromptTemplate.PROMPT_TEMPLATE_SUFFIX);
        tmpParameters.putIfAbsent(RESPONSE_FORMAT_INSTRUCTION, PromptTemplate.PROMPT_FORMAT_INSTRUCTION);
        tmpParameters.putIfAbsent(TOOL_RESPONSE, PromptTemplate.PROMPT_TEMPLATE_TOOL_RESPONSE);
        return tmpParameters;
    }

    private static void returnFinalResponse(
        String sessionId,
        ActionListener<Object> listener,
        String parentInteractionId,
        boolean verbose,
        List<ModelTensors> cotModelTensors, // AtomicBoolean getFinalAnswer,
        Map<String, Object> additionalInfo,
        String finalAnswer2
    ) {
        cotModelTensors
            .add(
                ModelTensors.builder().mlModelTensors(List.of(ModelTensor.builder().name("response").result(finalAnswer2).build())).build()
            );

        List<ModelTensors> finalModelTensors = createFinalAnswerTensors(
            createModelTensors(sessionId, parentInteractionId),
            List
                .of(
                    ModelTensor
                        .builder()
                        .name("response")
                        .dataAsMap(ImmutableMap.of("response", finalAnswer2, ADDITIONAL_INFO_FIELD, additionalInfo))
                        .build()
                )
        );
        if (verbose) {
            listener.onResponse(ModelTensorOutput.builder().mlModelOutputs(cotModelTensors).build());
        } else {
            listener.onResponse(ModelTensorOutput.builder().mlModelOutputs(finalModelTensors).build());
        }
    }

    private void saveMessage(
        ConversationIndexMemory memory,
        String question,
        String finalAnswer,
        String sessionId,
        String parentInteractionId,
        AtomicInteger traceNumber,
        boolean isFinalAnswer,
        boolean traceDisabled,
        ActionListener listener
    ) {
        ConversationIndexMessage msgTemp = ConversationIndexMessage
            .conversationIndexMessageBuilder()
            .type(memory.getType())
            .question(question)
            .response(finalAnswer)
            .finalAnswer(isFinalAnswer)
            .sessionId(sessionId)
            .build();
        if (traceDisabled) {
            listener.onResponse(true);
        } else {
            memory.save(msgTemp, parentInteractionId, traceNumber.addAndGet(1), "LLM", listener);
        }
    }
}<|MERGE_RESOLUTION|>--- conflicted
+++ resolved
@@ -8,29 +8,8 @@
 import static org.opensearch.ml.common.conversation.ActionConstants.ADDITIONAL_INFO_FIELD;
 import static org.opensearch.ml.common.conversation.ActionConstants.AI_RESPONSE_FIELD;
 import static org.opensearch.ml.common.utils.StringUtils.gson;
-<<<<<<< HEAD
-import static org.opensearch.ml.common.utils.StringUtils.isJson;
-import static org.opensearch.ml.common.utils.StringUtils.toJson;
 import static org.opensearch.ml.engine.algorithms.agent.AgentUtils.*;
 import static org.opensearch.ml.engine.algorithms.agent.PromptTemplate.*;
-=======
-import static org.opensearch.ml.engine.algorithms.agent.AgentUtils.DISABLE_TRACE;
-import static org.opensearch.ml.engine.algorithms.agent.AgentUtils.PROMPT_CHAT_HISTORY_PREFIX;
-import static org.opensearch.ml.engine.algorithms.agent.AgentUtils.PROMPT_PREFIX;
-import static org.opensearch.ml.engine.algorithms.agent.AgentUtils.PROMPT_SUFFIX;
-import static org.opensearch.ml.engine.algorithms.agent.AgentUtils.RESPONSE_FORMAT_INSTRUCTION;
-import static org.opensearch.ml.engine.algorithms.agent.AgentUtils.TOOL_RESPONSE;
-import static org.opensearch.ml.engine.algorithms.agent.AgentUtils.VERBOSE;
-import static org.opensearch.ml.engine.algorithms.agent.AgentUtils.constructToolParams;
-import static org.opensearch.ml.engine.algorithms.agent.AgentUtils.createTools;
-import static org.opensearch.ml.engine.algorithms.agent.AgentUtils.getMessageHistoryLimit;
-import static org.opensearch.ml.engine.algorithms.agent.AgentUtils.getMlToolSpecs;
-import static org.opensearch.ml.engine.algorithms.agent.AgentUtils.getToolName;
-import static org.opensearch.ml.engine.algorithms.agent.AgentUtils.getToolNames;
-import static org.opensearch.ml.engine.algorithms.agent.AgentUtils.outputToOutputString;
-import static org.opensearch.ml.engine.algorithms.agent.AgentUtils.parseLLMOutput;
-import static org.opensearch.ml.engine.algorithms.agent.PromptTemplate.CHAT_HISTORY_PREFIX;
->>>>>>> 7b609891
 
 import java.security.AccessController;
 import java.security.PrivilegedActionException;
@@ -240,20 +219,12 @@
                 if (finalI % 2 == 0) {
                     MLTaskResponse llmResponse = (MLTaskResponse) output;
                     ModelTensorOutput tmpModelTensorOutput = (ModelTensorOutput) llmResponse.getOutput();
-<<<<<<< HEAD
-                    // List<String> llmResponsePatterns = gson.fromJson(parameters.get("llm_response_pattern"), List.class);
-                    // Map<String, String> modelOutput = parseLLMOutput(tmpModelTensorOutput, llmResponsePatterns);
                     Map<String, String> modelOutput = (Map<String, String>) tmpModelTensorOutput
                         .getMlModelOutputs()
                         .get(0)
                         .getMlModelTensors()
                         .get(0)
                         .getDataAsMap();
-=======
-                    List<String> llmResponsePatterns = gson.fromJson(tmpParameters.get("llm_response_pattern"), List.class);
-                    Map<String, String> modelOutput = parseLLMOutput(tmpModelTensorOutput, llmResponsePatterns, tools.keySet());
-
->>>>>>> 7b609891
                     String thought = String.valueOf(modelOutput.get(THOUGHT));
                     String action = String.valueOf(modelOutput.get(ACTION));
                     String actionInput = String.valueOf(modelOutput.get(ACTION_INPUT));
@@ -386,18 +357,15 @@
                             listener.onResponse(ModelTensorOutput.builder().mlModelOutputs(finalModelTensors).build());
                         }
                     } else {
-                        getNextStep(llm, tmpParameters, parameters, (ActionListener<MLTaskResponse>) nextStepListener, tools, inputTools, scratchpadBuilder, agentParameters);
-                        /*
-                        ActionRequest request = new MLPredictionTaskRequest(
-                            llm.getModelId(),
-                            RemoteInferenceMLInput
-                                .builder()
-                                .algorithm(FunctionName.REMOTE)
-                                .inputDataset(RemoteInferenceInputDataSet.builder().parameters(tmpParameters).build())
-                                .build()
-                        );
-                        client.execute(MLPredictionTaskAction.INSTANCE, request, (ActionListener<MLTaskResponse>) nextStepListener);
-                         */
+                        getNextStep(
+                            llm,
+                            tmpParameters,
+                            parameters,
+                            (ActionListener<MLTaskResponse>) nextStepListener,
+                            tools,
+                            scratchpadBuilder,
+                            agentParameters
+                        );
                     }
                 }
             }, e -> {
@@ -409,18 +377,7 @@
             }
         }
 
-        getNextStep(llm, tmpParameters, parameters, firstListener, tools, inputTools, scratchpadBuilder, agentParameters);
-        /*
-        ActionRequest request = new MLPredictionTaskRequest(
-            llm.getModelId(),
-            RemoteInferenceMLInput
-                .builder()
-                .algorithm(FunctionName.REMOTE)
-                .inputDataset(RemoteInferenceInputDataSet.builder().parameters(tmpParameters).build())
-                .build()
-        );
-        client.execute(MLPredictionTaskAction.INSTANCE, request, firstListener);
-        */
+        getNextStep(llm, tmpParameters, parameters, firstListener, tools, scratchpadBuilder, agentParameters);
 
     }
 
@@ -430,14 +387,12 @@
         Map<String, String> parameters,
         ActionListener<MLTaskResponse> nextListener,
         Map<String, Tool> tools,
-        List<String> inputTools,
         StringBuilder scratchpadBuilder,
         Map<String, String> agentParameters
     ) {
         String toolSeletctionType = "original";
         String toolSelectionModelId;
-        if (agentParameters !=null && agentParameters.containsKey("tool_selection"))
-        {
+        if (agentParameters != null && agentParameters.containsKey("tool_selection")) {
             Map<String, String> toolSelectionConfig = gson.fromJson(agentParameters.get("tool_selection"), Map.class);
             toolSeletctionType = toolSelectionConfig.getOrDefault("type", "original");
             toolSelectionModelId = toolSelectionConfig.getOrDefault("model_id", "");
@@ -458,13 +413,13 @@
                 MLTaskResponse llmResponse = (MLTaskResponse) output;
                 ModelTensorOutput tmpModelTensorOutput = (ModelTensorOutput) llmResponse.getOutput();
                 List<String> llmResponsePatterns = gson.fromJson(parameters.get("llm_response_pattern"), List.class);
-                Map<String, String> modelOutput = parseLLMOutput(tmpModelTensorOutput, llmResponsePatterns);
+                Map<String, String> modelOutput = parseLLMOutput(tmpModelTensorOutput, llmResponsePatterns, tools.keySet());
                 nextListener.onResponse(constructNextStepResponseFromMap(modelOutput));
             }, nextListener::onFailure));
         } else {
             tmpParameters.put("prompt.format_instruction", PROMPT_FORMAT_INSTRUCTION_FOR_THOUGHT_EXTRACT);
             tmpParameters.put("prompt.suffix", PROMPT_TEMPLATE_SUFFIX_FOR_THOUGHT_EXTRACT);
-            String thuoghtPrompt = constructLLMPrompt(tools, parameters, inputTools, tmpParameters);
+            String thuoghtPrompt = constructLLMPrompt(tools, tmpParameters);
             StringSubstitutor tmpSubstitutor = new StringSubstitutor(
                 Map.of(SCRATCHPAD, scratchpadBuilder.toString()),
                 "${parameters.",
@@ -484,7 +439,8 @@
                 ModelTensorOutput thoughtModelTensorOutput = (ModelTensorOutput) thoughtOutput.getOutput();
                 Map<String, String> thoughtMap = parseLLMOutput(
                     thoughtModelTensorOutput,
-                    gson.fromJson(parameters.get("llm_response_pattern"), List.class)
+                    gson.fromJson(parameters.get("llm_response_pattern"), List.class),
+                        tools.keySet()
                 );
                 if (thoughtMap.containsKey(FINAL_ANSWER)) {
                     nextStepOutput.put(THOUGHT, thoughtMap.getOrDefault(THOUGHT, ""));
@@ -498,10 +454,12 @@
                     for (Map.Entry<String, Tool> entry : tools.entrySet()) {
                         nameToType.put(entry.getKey(), entry.getValue().getType());
                     }
-                    String questionString = AccessController.doPrivileged((PrivilegedExceptionAction<String>) () -> gson.toJson(List.of(thought)));
-                    String nameToTypeString = AccessController.doPrivileged((PrivilegedExceptionAction<String>) () -> gson.toJson(nameToType));
+                    String questionString = AccessController
+                        .doPrivileged((PrivilegedExceptionAction<String>) () -> gson.toJson(List.of(thought)));
+                    String nameToTypeString = AccessController
+                        .doPrivileged((PrivilegedExceptionAction<String>) () -> gson.toJson(nameToType));
                     ActionRequest getActionRequest = new MLPredictionTaskRequest(
-                            toolSelectionModelId,
+                        toolSelectionModelId,
                         RemoteInferenceMLInput
                             .builder()
                             .algorithm(FunctionName.REMOTE)
@@ -516,19 +474,19 @@
                     client.execute(MLPredictionTaskAction.INSTANCE, getActionRequest, ActionListener.<MLTaskResponse>wrap(actionOutput -> {
                         ModelTensorOutput actionModelTensorOutput = (ModelTensorOutput) actionOutput.getOutput();
                         String action = (String) actionModelTensorOutput
-                        .getMlModelOutputs()
-                        .get(0)
-                        .getMlModelTensors()
-                        .get(0)
-                        .getDataAsMap()
-                        .get("response");
-
-                        //String action = "CatIndexTool";
+                            .getMlModelOutputs()
+                            .get(0)
+                            .getMlModelTensors()
+                            .get(0)
+                            .getDataAsMap()
+                            .get("response");
+
                         nextStepOutput.put(ACTION, action);
                         tmpParameters.put("prompt.format_instruction", PROMPT_FORMAT_INSTRUCTION_FOR_ACTION_INPUT);
                         tmpParameters.put("prompt.suffix", PROMPT_TEMPLATE_SUFFIX_FOR_ACTION_INPUT);
                         tmpParameters.put("current_thought", thought);
-                        String actionPrompt = constructLLMPrompt(tools, parameters, List.of(action), tmpParameters);
+
+                        String actionPrompt = constructLLMPrompt(ImmutableMap.of(action, tools.get(action)), tmpParameters);
                         tmpParameters.put("prompt", tmpSubstitutor.replace(actionPrompt));
                         ActionRequest getActionInputRequest = new MLPredictionTaskRequest(
                             llm.getModelId(),
@@ -546,7 +504,8 @@
                                     ModelTensorOutput actionInputModelTensorOutput = (ModelTensorOutput) actionInputOutput.getOutput();
                                     String actionInput = (String) parseLLMOutput(
                                         actionInputModelTensorOutput,
-                                        gson.fromJson(parameters.get("llm_response_pattern"), List.class)
+                                        gson.fromJson(parameters.get("llm_response_pattern"), List.class),
+                                        tools.keySet()
                                     ).get(ACTION_INPUT);
                                     nextStepOutput.put(ACTION_INPUT, actionInput);
                                     nextStepOutput.put(THOUGHT_RESPONSE, gson.toJson(nextStepOutput));
