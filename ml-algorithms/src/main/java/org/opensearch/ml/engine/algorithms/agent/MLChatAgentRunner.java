/*
 * Copyright OpenSearch Contributors
 * SPDX-License-Identifier: Apache-2.0
 */

package org.opensearch.ml.engine.algorithms.agent;

import static org.opensearch.ml.common.agui.AGUIConstants.AGUI_PARAM_ASSISTANT_TOOL_CALL_MESSAGES;
import static org.opensearch.ml.common.agui.AGUIConstants.AGUI_PARAM_BACKEND_TOOL_NAMES;
import static org.opensearch.ml.common.agui.AGUIConstants.AGUI_PARAM_TOOLS;
import static org.opensearch.ml.common.agui.AGUIConstants.AGUI_PARAM_TOOL_CALL_RESULTS;
import static org.opensearch.ml.common.conversation.ActionConstants.ADDITIONAL_INFO_FIELD;
import static org.opensearch.ml.common.conversation.ActionConstants.AI_RESPONSE_FIELD;
import static org.opensearch.ml.common.utils.StringUtils.gson;
import static org.opensearch.ml.common.utils.StringUtils.processTextDoc;
import static org.opensearch.ml.common.utils.ToolUtils.filterToolOutput;
import static org.opensearch.ml.common.utils.ToolUtils.getToolName;
import static org.opensearch.ml.common.utils.ToolUtils.parseResponse;
import static org.opensearch.ml.engine.algorithms.agent.AgentUtils.DISABLE_TRACE;
import static org.opensearch.ml.engine.algorithms.agent.AgentUtils.INTERACTIONS_PREFIX;
import static org.opensearch.ml.engine.algorithms.agent.AgentUtils.PROMPT_CHAT_HISTORY_PREFIX;
import static org.opensearch.ml.engine.algorithms.agent.AgentUtils.PROMPT_PREFIX;
import static org.opensearch.ml.engine.algorithms.agent.AgentUtils.PROMPT_SUFFIX;
import static org.opensearch.ml.engine.algorithms.agent.AgentUtils.RESPONSE_FORMAT_INSTRUCTION;
import static org.opensearch.ml.engine.algorithms.agent.AgentUtils.TOOL_CALL_ID;
import static org.opensearch.ml.engine.algorithms.agent.AgentUtils.TOOL_RESPONSE;
import static org.opensearch.ml.engine.algorithms.agent.AgentUtils.TOOL_RESULT;
import static org.opensearch.ml.engine.algorithms.agent.AgentUtils.VERBOSE;
import static org.opensearch.ml.engine.algorithms.agent.AgentUtils.cleanUpResource;
import static org.opensearch.ml.engine.algorithms.agent.AgentUtils.constructToolParams;
import static org.opensearch.ml.engine.algorithms.agent.AgentUtils.createMemoryParams;
import static org.opensearch.ml.engine.algorithms.agent.AgentUtils.createTools;
import static org.opensearch.ml.engine.algorithms.agent.AgentUtils.getCurrentDateTime;
import static org.opensearch.ml.engine.algorithms.agent.AgentUtils.getMcpToolSpecs;
import static org.opensearch.ml.engine.algorithms.agent.AgentUtils.getMessageHistoryLimit;
import static org.opensearch.ml.engine.algorithms.agent.AgentUtils.getMlToolSpecs;
import static org.opensearch.ml.engine.algorithms.agent.AgentUtils.getToolNames;
import static org.opensearch.ml.engine.algorithms.agent.AgentUtils.outputToOutputString;
import static org.opensearch.ml.engine.algorithms.agent.AgentUtils.parseFrontendTools;
import static org.opensearch.ml.engine.algorithms.agent.AgentUtils.parseLLMOutput;
import static org.opensearch.ml.engine.algorithms.agent.AgentUtils.substitute;
import static org.opensearch.ml.engine.algorithms.agent.AgentUtils.wrapFrontendToolsAsToolObjects;
import static org.opensearch.ml.engine.algorithms.agent.PromptTemplate.CHAT_HISTORY_PREFIX;
import static org.opensearch.ml.engine.tools.ReadFromScratchPadTool.SCRATCHPAD_NOTES_KEY;

import java.lang.reflect.Type;
import java.security.PrivilegedActionException;
import java.util.ArrayList;
import java.util.Collections;
import java.util.HashMap;
import java.util.List;
import java.util.Locale;
import java.util.Map;
import java.util.concurrent.ConcurrentHashMap;
import java.util.concurrent.CopyOnWriteArrayList;
import java.util.concurrent.atomic.AtomicInteger;
import java.util.concurrent.atomic.AtomicReference;

import org.apache.commons.text.StringSubstitutor;
import org.opensearch.action.ActionRequest;
import org.opensearch.action.StepListener;
import org.opensearch.cluster.service.ClusterService;
import org.opensearch.common.settings.Settings;
import org.opensearch.core.action.ActionListener;
import org.opensearch.core.common.Strings;
import org.opensearch.core.xcontent.NamedXContentRegistry;
import org.opensearch.ml.common.MLMemoryType;
import org.opensearch.ml.common.agent.LLMSpec;
import org.opensearch.ml.common.agent.MLAgent;
import org.opensearch.ml.common.agent.MLToolSpec;
import org.opensearch.ml.common.contextmanager.ContextManagerContext;
import org.opensearch.ml.common.conversation.Interaction;
import org.opensearch.ml.common.hooks.HookRegistry;
import org.opensearch.ml.common.memory.Memory;
import org.opensearch.ml.common.memory.Message;
import org.opensearch.ml.common.output.model.ModelTensor;
import org.opensearch.ml.common.output.model.ModelTensorOutput;
import org.opensearch.ml.common.output.model.ModelTensors;
import org.opensearch.ml.common.spi.tools.Tool;
import org.opensearch.ml.common.transport.MLTaskResponse;
import org.opensearch.ml.common.utils.StringUtils;
import org.opensearch.ml.engine.agents.AgentContextUtil;
import org.opensearch.ml.engine.encryptor.Encryptor;
import org.opensearch.ml.engine.function_calling.FunctionCalling;
import org.opensearch.ml.engine.function_calling.FunctionCallingFactory;
import org.opensearch.ml.engine.function_calling.LLMMessage;
import org.opensearch.ml.engine.memory.ConversationIndexMessage;
import org.opensearch.ml.engine.tools.MLModelTool;
import org.opensearch.remote.metadata.client.SdkClient;
import org.opensearch.transport.TransportChannel;
import org.opensearch.transport.client.Client;

import com.google.common.annotations.VisibleForTesting;
import com.google.gson.reflect.TypeToken;

import lombok.Data;
import lombok.NoArgsConstructor;
import lombok.extern.log4j.Log4j2;

@Log4j2
@Data
@NoArgsConstructor
public class MLChatAgentRunner implements MLAgentRunner {

    public static final String SESSION_ID = "session_id";
    public static final String LLM_TOOL_PROMPT_PREFIX = "LanguageModelTool.prompt_prefix";
    public static final String LLM_TOOL_PROMPT_SUFFIX = "LanguageModelTool.prompt_suffix";
    public static final String TOOLS = "tools";
    public static final String TOOL_DESCRIPTIONS = "tool_descriptions";
    public static final String TOOL_NAMES = "tool_names";
    public static final String OS_INDICES = "opensearch_indices";
    public static final String EXAMPLES = "examples";
    public static final String SCRATCHPAD = "scratchpad";
    public static final String CHAT_HISTORY = "chat_history";
    public static final String NEW_CHAT_HISTORY = "_chat_history";
    public static final String CONTEXT = "context";
    public static final String PROMPT = "prompt";
    public static final String LLM_RESPONSE = "llm_response";
    public static final String MAX_ITERATION = "max_iteration";
    public static final String THOUGHT = "thought";
    public static final String ACTION = "action";
    public static final String ACTION_INPUT = "action_input";
    public static final String FINAL_ANSWER = "final_answer";
    public static final String THOUGHT_RESPONSE = "thought_response";
    public static final String INTERACTIONS = "_interactions";
    public static final String INTERACTION_TEMPLATE_TOOL_RESPONSE = "interaction_template.tool_response";
    public static final String CHAT_HISTORY_QUESTION_TEMPLATE = "chat_history_template.user_question";
    public static final String CHAT_HISTORY_RESPONSE_TEMPLATE = "chat_history_template.ai_response";
    public static final String CHAT_HISTORY_MESSAGE_PREFIX = "${_chat_history.message.";
    public static final String LLM_INTERFACE = "_llm_interface";
    public static final String INJECT_DATETIME_FIELD = "inject_datetime";
    public static final String DATETIME_FORMAT_FIELD = "datetime_format";
    public static final String SYSTEM_PROMPT_FIELD = "system_prompt";
    private static final String DEFAULT_SYSTEM_PROMPT = "You are an helpful assistant."; // empty system prompt

    private static final String DEFAULT_MAX_ITERATIONS = "10";
    private static final String MAX_ITERATIONS_MESSAGE = "Agent reached maximum iterations (%d) without completing the task";

    private Client client;
    private Settings settings;
    private ClusterService clusterService;
    private NamedXContentRegistry xContentRegistry;
    private Map<String, Tool.Factory> toolFactories;
    private Map<String, Memory.Factory> memoryFactoryMap;
    private SdkClient sdkClient;
    private Encryptor encryptor;
    private StreamingWrapper streamingWrapper;
    private static HookRegistry hookRegistry;

    public MLChatAgentRunner(
        Client client,
        Settings settings,
        ClusterService clusterService,
        NamedXContentRegistry xContentRegistry,
        Map<String, Tool.Factory> toolFactories,
        Map<String, Memory.Factory> memoryFactoryMap,
        SdkClient sdkClient,
        Encryptor encryptor
    ) {
        this(client, settings, clusterService, xContentRegistry, toolFactories, memoryFactoryMap, sdkClient, encryptor, null);
    }

    public MLChatAgentRunner(
        Client client,
        Settings settings,
        ClusterService clusterService,
        NamedXContentRegistry xContentRegistry,
        Map<String, Tool.Factory> toolFactories,
        Map<String, Memory.Factory> memoryFactoryMap,
        SdkClient sdkClient,
        Encryptor encryptor,
        HookRegistry hookRegistry
    ) {
        this.client = client;
        this.settings = settings;
        this.clusterService = clusterService;
        this.xContentRegistry = xContentRegistry;
        this.toolFactories = toolFactories;
        this.memoryFactoryMap = memoryFactoryMap;
        this.sdkClient = sdkClient;
        this.encryptor = encryptor;
        this.hookRegistry = hookRegistry;
    }

    @Override
    public void run(MLAgent mlAgent, Map<String, String> inputParams, ActionListener<Object> listener, TransportChannel channel) {
        this.streamingWrapper = new StreamingWrapper(channel, client);
        Map<String, String> params = new HashMap<>();
        if (mlAgent.getParameters() != null) {
            params.putAll(mlAgent.getParameters());
            for (String key : mlAgent.getParameters().keySet()) {
                if (key.startsWith("_")) {
                    params.put(key, mlAgent.getParameters().get(key));
                }
            }
        }

        params.putAll(inputParams);

        String llmInterface = params.get(LLM_INTERFACE);
        FunctionCalling functionCalling = FunctionCallingFactory.create(llmInterface);
        if (functionCalling != null) {
            functionCalling.configure(params);
        }

        if (mlAgent.getMemory() == null || memoryFactoryMap == null || memoryFactoryMap.isEmpty()) {
            runAgent(mlAgent, params, listener, null, null, functionCalling);
            return;
        }

        String memoryType = MLMemoryType.from(mlAgent.getMemory().getType()).name();
        String memoryId = params.get(MLAgentExecutor.MEMORY_ID);
        String appType = mlAgent.getAppType();
        String title = params.get(MLAgentExecutor.QUESTION);
        String chatHistoryPrefix = params.getOrDefault(PROMPT_CHAT_HISTORY_PREFIX, CHAT_HISTORY_PREFIX);
        String chatHistoryQuestionTemplate = params.get(CHAT_HISTORY_QUESTION_TEMPLATE);
        String chatHistoryResponseTemplate = params.get(CHAT_HISTORY_RESPONSE_TEMPLATE);
        int messageHistoryLimit = getMessageHistoryLimit(params);

        Map<String, Object> memoryParams = createMemoryParams(title, memoryId, appType, mlAgent, params);

        // Check if inline connector metadata is present to use RemoteAgenticConversationMemory
        Memory.Factory<Memory<Interaction, ?, ?>> memoryFactory;
        if (memoryParams != null && memoryParams.containsKey("endpoint")) {
            // Use RemoteAgenticConversationMemory when inline connector metadata is detected
            memoryFactory = memoryFactoryMap.get(MLMemoryType.REMOTE_AGENTIC_MEMORY.name());
            log.info("Detected inline connector metadata, using RemoteAgenticConversationMemory");
        } else {
            // Use the originally specified memory factory
            memoryFactory = memoryFactoryMap.get(memoryType);
        }
        memoryFactory.create(memoryParams, ActionListener.wrap(memory -> {
            // TODO: call runAgent directly if messageHistoryLimit == 0
            memory.getMessages(messageHistoryLimit, ActionListener.<List<Interaction>>wrap(r -> {
                List<Message> messageList = new ArrayList<>();
                for (Interaction next : r) {
                    String question = next.getInput();
                    String response = next.getResponse();
                    // As we store the conversation with empty response first and then update when
                    // have final answer,
                    // filter out those in-flight requests when run in parallel
                    if (Strings.isNullOrEmpty(response)) {
                        continue;
                    }
                    messageList
                        .add(
                            ConversationIndexMessage
                                .conversationIndexMessageBuilder()
                                .sessionId(memory.getId())
                                .question(question)
                                .response(response)
                                .build()
                        );
                }
                if (!messageList.isEmpty()) {
                    if (chatHistoryQuestionTemplate == null) {
                        StringBuilder chatHistoryBuilder = new StringBuilder();
                        chatHistoryBuilder.append(chatHistoryPrefix);
                        for (Message message : messageList) {
                            chatHistoryBuilder.append(message.toString()).append("\n");
                        }
                        params.put(CHAT_HISTORY, chatHistoryBuilder.toString());

                        // required for MLChatAgentRunnerTest.java, it requires chatHistory to be added
                        // to input params to validate
                        inputParams.put(CHAT_HISTORY, chatHistoryBuilder.toString());
                    } else {
                        List<String> chatHistory = new ArrayList<>();
                        for (Message message : messageList) {
                            Map<String, String> messageParams = new HashMap<>();
                            messageParams.put("question", processTextDoc(((ConversationIndexMessage) message).getQuestion()));

                            StringSubstitutor substitutor = new StringSubstitutor(messageParams, CHAT_HISTORY_MESSAGE_PREFIX, "}");
                            String chatQuestionMessage = substitutor.replace(chatHistoryQuestionTemplate);
                            chatHistory.add(chatQuestionMessage);

                            messageParams.clear();
                            messageParams.put("response", processTextDoc(((ConversationIndexMessage) message).getResponse()));
                            substitutor = new StringSubstitutor(messageParams, CHAT_HISTORY_MESSAGE_PREFIX, "}");
                            String chatResponseMessage = substitutor.replace(chatHistoryResponseTemplate);
                            chatHistory.add(chatResponseMessage);
                        }
                        params.put(CHAT_HISTORY, String.join(", ", chatHistory) + ", ");
                        params.put(NEW_CHAT_HISTORY, String.join(", ", chatHistory) + ", ");

                        // required for MLChatAgentRunnerTest.java, it requires chatHistory to be added
                        // to input params to validate
                        inputParams.put(CHAT_HISTORY, String.join(", ", chatHistory) + ", ");
                    }
                }

                runAgent(mlAgent, params, listener, memory, memory.getId(), functionCalling);
            }, e -> {
                log.error("Failed to get chat history", e);
                listener.onFailure(e);
            }));
        }, listener::onFailure));
    }

    private void runAgent(
        MLAgent mlAgent,
        Map<String, String> params,
        ActionListener<Object> listener,
        Memory memory,
        String sessionId,
        FunctionCalling functionCalling
    ) {
        List<Map<String, Object>> frontendTools = new ArrayList<>();

        if (isAGUIAgent(params)) {
            // Check if this is an AG-UI request with tool call results
            String aguiToolCallResults = params.get(AGUI_PARAM_TOOL_CALL_RESULTS);
            if (aguiToolCallResults != null && !aguiToolCallResults.isEmpty()) {
                // Process tool call results from frontend
                processAGUIToolResults(mlAgent, params, listener, memory, sessionId, functionCalling, aguiToolCallResults);
                return;
            }

            // Parse frontend tools if present
            String aguiTools = params.get(AGUI_PARAM_TOOLS);
            frontendTools = parseFrontendTools(aguiTools);
        }
        processUnifiedTools(mlAgent, params, listener, memory, sessionId, functionCalling, frontendTools);
    }

    private void runReAct(
        LLMSpec llm,
        Map<String, Tool> tools,
        Map<String, MLToolSpec> toolSpecMap,
        Map<String, String> parameters,
        Memory memory,
        String sessionId,
        String tenantId,
        ActionListener<Object> listener,
        FunctionCalling functionCalling,
        Map<String, Tool> backendTools
    ) {
        Map<String, String> tmpParameters = constructLLMParams(llm, parameters);
        String prompt = constructLLMPrompt(tools, tmpParameters);
        tmpParameters.put(PROMPT, prompt);
        final String finalPrompt = prompt;

        String question = tmpParameters.get(MLAgentExecutor.QUESTION);
        String parentInteractionId = tmpParameters.get(MLAgentExecutor.PARENT_INTERACTION_ID);
        boolean verbose = Boolean.parseBoolean(tmpParameters.getOrDefault(VERBOSE, "false"));
        boolean traceDisabled = tmpParameters.containsKey(DISABLE_TRACE) && Boolean.parseBoolean(tmpParameters.get(DISABLE_TRACE));

        // Create root interaction.
        // Trace number
        AtomicInteger traceNumber = new AtomicInteger(0);

        AtomicReference<StepListener<MLTaskResponse>> lastLlmListener = new AtomicReference<>();
        AtomicReference<String> lastThought = new AtomicReference<>();
        AtomicReference<String> lastAction = new AtomicReference<>();
        AtomicReference<String> lastActionInput = new AtomicReference<>();
        AtomicReference<String> lastToolSelectionResponse = new AtomicReference<>();
        AtomicReference<String> lastToolCallId = new AtomicReference<>();
        Map<String, Object> additionalInfo = new ConcurrentHashMap<>();
        Map<String, String> lastToolParams = new ConcurrentHashMap<>();

        StepListener firstListener = new StepListener<MLTaskResponse>();
        lastLlmListener.set(firstListener);
        StepListener<?> lastStepListener = firstListener;

        StringBuilder scratchpadBuilder = new StringBuilder();
        final List<String> interactions = new CopyOnWriteArrayList<>();

        StringSubstitutor tmpSubstitutor = new StringSubstitutor(Map.of(SCRATCHPAD, scratchpadBuilder.toString()), "${parameters.", "}");
        AtomicReference<String> newPrompt = new AtomicReference<>(tmpSubstitutor.replace(prompt));
        tmpParameters.put(PROMPT, newPrompt.get());
        List<ModelTensors> traceTensors = createModelTensors(sessionId, parentInteractionId);
        int maxIterations = Integer.parseInt(tmpParameters.getOrDefault(MAX_ITERATION, DEFAULT_MAX_ITERATIONS));
        for (int i = 0; i < maxIterations; i++) {
            int finalI = i;
            StepListener<?> nextStepListener = (i == maxIterations - 1) ? null : new StepListener<>();

            lastStepListener.whenComplete(output -> {
                StringBuilder sessionMsgAnswerBuilder = new StringBuilder();
                if (finalI % 2 == 0) {
                    MLTaskResponse llmResponse = (MLTaskResponse) output;
                    ModelTensorOutput tmpModelTensorOutput = (ModelTensorOutput) llmResponse.getOutput();

                    List<String> llmResponsePatterns = gson.fromJson(tmpParameters.get("llm_response_pattern"), List.class);
                    Map<String, String> modelOutput = parseLLMOutput(
                        parameters,
                        tmpModelTensorOutput,
                        llmResponsePatterns,
                        tools.keySet(),
                        interactions,
                        functionCalling
                    );

                    streamingWrapper.fixInteractionRole(interactions);
                    String thought = String.valueOf(modelOutput.get(THOUGHT));
                    String toolCallId = String.valueOf(modelOutput.get("tool_call_id"));
                    String action = String.valueOf(modelOutput.get(ACTION));
                    String actionInput = String.valueOf(modelOutput.get(ACTION_INPUT));
                    String thoughtResponse = modelOutput.get(THOUGHT_RESPONSE);
                    String finalAnswer = modelOutput.get(FINAL_ANSWER);

                    if (finalAnswer != null) {
                        finalAnswer = finalAnswer.trim();
                        sendFinalAnswer(
                            sessionId,
                            listener,
                            question,
                            parentInteractionId,
                            verbose,
                            traceDisabled,
                            traceTensors,
                            memory,
                            traceNumber,
                            additionalInfo,
                            finalAnswer
                        );
                        cleanUpResource(tools);
                        return;
                    }

                    sessionMsgAnswerBuilder.append(thought);
                    lastThought.set(thought);
                    lastAction.set(action);
                    lastActionInput.set(actionInput);
                    lastToolSelectionResponse.set(thoughtResponse);
                    lastToolCallId.set(toolCallId);

                    traceTensors
                        .add(
                            ModelTensors
                                .builder()
                                .mlModelTensors(List.of(ModelTensor.builder().name("response").result(thoughtResponse).build()))
                                .build()
                        );

                    saveTraceData(
                        memory,
                        memory != null ? memory.getType() : null,
                        question,
                        thoughtResponse,
                        sessionId,
                        traceDisabled,
                        parentInteractionId,
                        traceNumber,
                        "LLM"
                    );

                    if (nextStepListener == null) {
                        handleMaxIterationsReached(
                            sessionId,
                            listener,
                            question,
                            parentInteractionId,
                            verbose,
                            traceDisabled,
                            traceTensors,
                            memory,
                            traceNumber,
                            additionalInfo,
                            lastThought,
                            maxIterations,
                            tools
                        );
                        return;
                    }

                    if (tools.containsKey(action)) {
                        // Check if this is a backend tool - if it is, execute it normally in the ReAct loop
                        // If it's NOT a backend tool, it must be a frontend tool, so break out of the loop
                        boolean isBackendTool = backendTools != null && backendTools.containsKey(action);

                        log.info("AG-UI: Tool execution request - action: {}, isBackendTool: {}", action, isBackendTool);

                        if (!isBackendTool) {
                            // For frontend tool use, we close the response stream and wait for frontend tool result
                            if (streamingWrapper != null) {
                                streamingWrapper.sendRunFinishedAndCloseStream(sessionId, parentInteractionId);
                            }
                        } else {
                            // Handle backend tool normally
                            Map<String, String> toolParams = constructToolParams(
                                tools,
                                toolSpecMap,
                                question,
                                lastActionInput,
                                action,
                                actionInput
                            );
                            lastToolParams.clear();
                            lastToolParams.putAll(toolParams);
                            runTool(
                                tools,
                                toolSpecMap,
                                tmpParameters,
                                (ActionListener<Object>) nextStepListener,
                                action,
                                actionInput,
                                toolParams,
                                interactions,
                                toolCallId,
                                functionCalling
                            );
                        }

                    } else {
                        String res = String.format(Locale.ROOT, "Failed to run the tool %s which is unsupported.", action);
                        StringSubstitutor substitutor = new StringSubstitutor(
                            Map.of(SCRATCHPAD, scratchpadBuilder.toString()),
                            "${parameters.",
                            "}"
                        );
                        newPrompt.set(substitutor.replace(finalPrompt));
                        tmpParameters.put(PROMPT, newPrompt.get());
                        ((ActionListener<Object>) nextStepListener).onResponse(res);
                    }
                } else {
                    // output is now the processed output from POST_TOOL hook in runTool
                    Object filteredOutput = filterToolOutput(lastToolParams, output);
                    addToolOutputToAddtionalInfo(toolSpecMap, lastAction, additionalInfo, filteredOutput);

                    String toolResponse = constructToolResponse(
                        tmpParameters,
                        lastAction,
                        lastActionInput,
                        lastToolSelectionResponse,
                        filteredOutput
                    );
                    scratchpadBuilder.append(toolResponse).append("\n\n");

                    // Save trace with processed output
                    saveTraceData(
                        memory,
                        "ReAct",
                        lastActionInput.get(),
                        outputToOutputString(filteredOutput),
                        sessionId,
                        traceDisabled,
                        parentInteractionId,
                        traceNumber,
                        lastAction.get()
                    );

                    StringSubstitutor substitutor = new StringSubstitutor(Map.of(SCRATCHPAD, scratchpadBuilder), "${parameters.", "}");
                    newPrompt.set(substitutor.replace(finalPrompt));
                    tmpParameters.put(PROMPT, newPrompt.get());
                    if (!interactions.isEmpty()) {
                        String interactionsStr = String.join(", ", interactions);
                        // Set the interactions parameter - this will be processed by context management
                        tmpParameters.put(INTERACTIONS, ", " + interactionsStr);
                    }

                    sessionMsgAnswerBuilder.append(outputToOutputString(filteredOutput));

                    String toolOutputString = outputToOutputString(filteredOutput);

                    if (streamingWrapper != null) {
                        if (isAGUIAgent(parameters)) {
                            streamingWrapper.sendBackendToolResult(lastToolCallId.get(), toolOutputString, sessionId, parentInteractionId);
                        } else {
                            streamingWrapper.sendToolResponse(toolOutputString, sessionId, parentInteractionId);
                        }
                    }

                    traceTensors
                        .add(
                            ModelTensors
                                .builder()
                                .mlModelTensors(
                                    Collections
                                        .singletonList(
                                            ModelTensor.builder().name("response").result(sessionMsgAnswerBuilder.toString()).build()
                                        )
                                )
                                .build()
                        );

                    if (finalI == maxIterations - 1) {
                        handleMaxIterationsReached(
                            sessionId,
                            listener,
                            question,
                            parentInteractionId,
                            verbose,
                            traceDisabled,
                            traceTensors,
                            memory,
                            traceNumber,
                            additionalInfo,
                            lastThought,
                            maxIterations,
                            tools
                        );
                        return;
                    }
<<<<<<< HEAD

=======
                    // Emit PRE_LLM hook event
                    if (hookRegistry != null && !interactions.isEmpty()) {
                        List<MLToolSpec> currentToolSpecs = new ArrayList<>(toolSpecMap.values());
                        ContextManagerContext contextAfterEvent = AgentContextUtil
                            .emitPreLLMHook(tmpParameters, interactions, currentToolSpecs, memory, hookRegistry);

                        // Check if context managers actually modified the interactions
                        List<String> updatedInteractions = contextAfterEvent.getToolInteractions();

                        if (updatedInteractions != null && !updatedInteractions.equals(interactions)) {
                            interactions.clear();
                            interactions.addAll(updatedInteractions);

                            // Update parameters if context manager set INTERACTIONS
                            String contextInteractions = contextAfterEvent.getParameters().get(INTERACTIONS);
                            if (contextInteractions != null && !contextInteractions.isEmpty()) {
                                tmpParameters.put(INTERACTIONS, contextInteractions);
                            }
                        }
                    }
>>>>>>> f0c6e150
                    ActionRequest request = streamingWrapper.createPredictionRequest(llm, tmpParameters, tenantId);
                    streamingWrapper.executeRequest(request, (ActionListener<MLTaskResponse>) nextStepListener);
                }
            }, e -> {
                log.error("Failed to run chat agent", e);
                listener.onFailure(e);
            });
            if (nextStepListener != null) {
                lastStepListener = nextStepListener;
            }
        }

        // Emit PRE_LLM hook event for initial LLM call
        List<MLToolSpec> initialToolSpecs = new ArrayList<>(toolSpecMap.values());
        tmpParameters.put("_llm_model_id", llm.getModelId());
        if (hookRegistry != null && !interactions.isEmpty()) {
            ContextManagerContext contextAfterEvent = AgentContextUtil
                .emitPreLLMHook(tmpParameters, interactions, initialToolSpecs, memory, hookRegistry);

            // Check if context managers actually modified the interactions
            List<String> updatedInteractions = contextAfterEvent.getToolInteractions();
            if (updatedInteractions != null && !updatedInteractions.equals(interactions)) {
                interactions.clear();
                interactions.addAll(updatedInteractions);

                // Update parameters if context manager set INTERACTIONS
                String contextInteractions = contextAfterEvent.getParameters().get(INTERACTIONS);
                if (contextInteractions != null && !contextInteractions.isEmpty()) {
                    tmpParameters.put(INTERACTIONS, contextInteractions);
                }
            }
        }
        ActionRequest request = streamingWrapper.createPredictionRequest(llm, tmpParameters, tenantId);
        streamingWrapper.executeRequest(request, firstListener);

    }

    private static List<ModelTensors> createFinalAnswerTensors(List<ModelTensors> sessionId, List<ModelTensor> lastThought) {
        List<ModelTensors> finalModelTensors = sessionId;
        finalModelTensors.add(ModelTensors.builder().mlModelTensors(lastThought).build());
        return finalModelTensors;
    }

    private static String constructToolResponse(
        Map<String, String> tmpParameters,
        AtomicReference<String> lastAction,
        AtomicReference<String> lastActionInput,
        AtomicReference<String> lastToolSelectionResponse,
        Object output
    ) throws PrivilegedActionException {
        String toolResponse = tmpParameters.get(TOOL_RESPONSE);
        StringSubstitutor toolResponseSubstitutor = new StringSubstitutor(
            Map
                .of(
                    "llm_tool_selection_response",
                    lastToolSelectionResponse.get(),
                    "tool_name",
                    lastAction.get(),
                    "tool_input",
                    lastActionInput.get(),
                    "observation",
                    outputToOutputString(output)
                ),
            "${parameters.",
            "}"
        );
        toolResponse = toolResponseSubstitutor.replace(toolResponse);
        return toolResponse;
    }

    private static void addToolOutputToAddtionalInfo(
        Map<String, MLToolSpec> toolSpecMap,
        AtomicReference<String> lastAction,
        Map<String, Object> additionalInfo,
        Object output
    ) throws PrivilegedActionException {
        MLToolSpec toolSpec = toolSpecMap.get(lastAction.get());
        if (toolSpec != null && toolSpec.isIncludeOutputInAgentResponse()) {
            String outputString = outputToOutputString(output);
            String toolOutputKey = String.format("%s.output", getToolName(toolSpec));
            if (additionalInfo.get(toolOutputKey) != null) {
                List<String> list = (List<String>) additionalInfo.get(toolOutputKey);
                list.add(outputString);
            } else {
                List<String> newList = new ArrayList<>();
                newList.add(outputString);
                additionalInfo.put(toolOutputKey, newList);
            }
        }
    }

    private static void runTool(
        Map<String, Tool> tools,
        Map<String, MLToolSpec> toolSpecMap,
        Map<String, String> tmpParameters,
        ActionListener<Object> nextStepListener,
        String action,
        String actionInput,
        Map<String, String> toolParams,
        List<String> interactions,
        String toolCallId,
        FunctionCalling functionCalling
    ) {
        if (tools.get(action).validate(toolParams)) {
            try {
                String finalAction = action;
                ActionListener<Object> toolListener = ActionListener.wrap(r -> {
                    // Emit POST_TOOL hook event - common for all tool executions
                    List<MLToolSpec> postToolSpecs = new ArrayList<>(toolSpecMap.values());
                    ContextManagerContext contextAfterPostTool = AgentContextUtil
                        .emitPostToolHook(r, tmpParameters, postToolSpecs, null, hookRegistry);

                    // Extract processed output from POST_TOOL hook
                    String processedToolOutput = contextAfterPostTool.getParameters().get("_current_tool_output");
                    Object processedOutput = processedToolOutput != null ? processedToolOutput : r;

                    if (functionCalling != null) {
                        String outputResponse = parseResponse(filterToolOutput(toolParams, processedOutput));
                        List<Map<String, Object>> toolResults = List
                            .of(Map.of(TOOL_CALL_ID, toolCallId, TOOL_RESULT, Map.of("text", outputResponse)));
                        List<LLMMessage> llmMessages = functionCalling.supply(toolResults);
                        // TODO: support multiple tool calls at the same time so that multiple LLMMessages can be generated here
                        interactions.add(llmMessages.getFirst().getResponse());
                    } else {
                        interactions
                            .add(
                                substitute(
                                    tmpParameters.get(INTERACTION_TEMPLATE_TOOL_RESPONSE),
                                    Map.of(TOOL_CALL_ID, toolCallId, "tool_response", processTextDoc(StringUtils.toJson(processedOutput))),
                                    INTERACTIONS_PREFIX
                                )
                            );
                    }
                    nextStepListener.onResponse(processedOutput);
                }, e -> {
                    interactions
                        .add(
                            substitute(
                                tmpParameters.get(INTERACTION_TEMPLATE_TOOL_RESPONSE),
                                Map
                                    .of(
                                        TOOL_CALL_ID,
                                        toolCallId,
                                        "tool_response",
                                        "Tool " + action + " failed: " + StringUtils.processTextDoc(e.getMessage())
                                    ),
                                INTERACTIONS_PREFIX
                            )
                        );
                    nextStepListener
                        .onResponse(
                            String.format(Locale.ROOT, "Failed to run the tool %s with the error message %s.", finalAction, e.getMessage())
                        );
                });
                if (tools.get(action) instanceof MLModelTool) {
                    Map<String, String> llmToolTmpParameters = new HashMap<>();
                    llmToolTmpParameters.putAll(tmpParameters);
                    llmToolTmpParameters.putAll(toolSpecMap.get(action).getParameters());
                    llmToolTmpParameters.put(MLAgentExecutor.QUESTION, actionInput);
                    tools.get(action).run(llmToolTmpParameters, toolListener); // run tool
                    updateParametersAcrossTools(tmpParameters, llmToolTmpParameters);
                } else {
                    Map<String, String> parameters = new HashMap<>();
                    parameters.putAll(tmpParameters);
                    parameters.putAll(toolParams);
                    tools.get(action).run(parameters, toolListener); // run tool
                    updateParametersAcrossTools(tmpParameters, parameters);
                }
            } catch (Exception e) {
                log.error("Failed to run tool {}", action, e);
                nextStepListener
                    .onResponse(String.format(Locale.ROOT, "Failed to run the tool %s with the error message %s.", action, e.getMessage()));
            }
        } else { // TODO: add failure to interaction to let LLM regenerate ?
            String res = String.format(Locale.ROOT, "Failed to run the tool %s due to wrong input %s.", action, actionInput);
            nextStepListener.onResponse(res);
        }
    }

    /**
     * In each tool runs, it copies agent parameters, which is tmpParameters into a
     * new set of parameter llmToolTmpParameters,
     * after the tool runs, normally llmToolTmpParameters will be discarded, but for
     * some special parameters like SCRATCHPAD_NOTES_KEY,
     * some new llmToolTmpParameters produced by the tool run can opt to be copied
     * back to tmpParameters to share across tools in the same interaction
     *
     * @param tmpParameters
     * @param llmToolTmpParameters
     */
    private static void updateParametersAcrossTools(Map<String, String> tmpParameters, Map<String, String> llmToolTmpParameters) {
        // update the tmpParameters if the tool run produce new scratch pad
        if (llmToolTmpParameters.containsKey(SCRATCHPAD_NOTES_KEY) && llmToolTmpParameters.get(SCRATCHPAD_NOTES_KEY) != "[]") {
            tmpParameters.put(SCRATCHPAD_NOTES_KEY, llmToolTmpParameters.getOrDefault(SCRATCHPAD_NOTES_KEY, "[]"));
        }
    }

    public static void saveTraceData(
        Memory memory,
        String memoryType,
        String question,
        String thoughtResponse,
        String sessionId,
        boolean traceDisabled,
        String parentInteractionId,
        AtomicInteger traceNumber,
        String origin
    ) {
        if (memory != null) {
            ConversationIndexMessage msgTemp = ConversationIndexMessage
                .conversationIndexMessageBuilder()
                .type(memoryType)
                .question(question)
                .response(thoughtResponse)
                .finalAnswer(false)
                .sessionId(sessionId)
                .build();
            if (!traceDisabled) {
                memory.save(msgTemp, parentInteractionId, traceNumber.addAndGet(1), origin);
            }
        }
    }

    private void sendFinalAnswer(
        String sessionId,
        ActionListener<Object> listener,
        String question,
        String parentInteractionId,
        boolean verbose,
        boolean traceDisabled,
        List<ModelTensors> cotModelTensors,
        Memory memory,
        AtomicInteger traceNumber,
        Map<String, Object> additionalInfo,
        String finalAnswer
    ) {
        // Send completion chunk for streaming
        streamingWrapper.sendCompletionChunk(sessionId, parentInteractionId);

        if (memory != null) {
            String copyOfFinalAnswer = finalAnswer;
            ActionListener saveTraceListener = ActionListener.wrap(r -> {
                memory
                    .update(
                        parentInteractionId,
                        Map.of(AI_RESPONSE_FIELD, copyOfFinalAnswer, ADDITIONAL_INFO_FIELD, additionalInfo),
                        ActionListener.wrap(res -> {
                            returnFinalResponse(
                                sessionId,
                                listener,
                                parentInteractionId,
                                verbose,
                                cotModelTensors,
                                additionalInfo,
                                copyOfFinalAnswer
                            );
                        }, e -> { listener.onFailure(e); })
                    );
            }, e -> { listener.onFailure(e); });
            saveMessage(memory, question, finalAnswer, sessionId, parentInteractionId, traceNumber, true, traceDisabled, saveTraceListener);
        } else {
            streamingWrapper
                .sendFinalResponse(sessionId, listener, parentInteractionId, verbose, cotModelTensors, additionalInfo, finalAnswer);
        }
    }

    public static List<ModelTensors> createModelTensors(String sessionId, String parentInteractionId) {
        List<ModelTensors> cotModelTensors = new ArrayList<>();
        List<ModelTensor> tensors = new ArrayList<>();

        if (sessionId != null) {
            tensors.add(ModelTensor.builder().name(MLAgentExecutor.MEMORY_ID).result(sessionId).build());
        }
        if (parentInteractionId != null) {
            tensors.add(ModelTensor.builder().name(MLAgentExecutor.PARENT_INTERACTION_ID).result(parentInteractionId).build());
        }

        if (!tensors.isEmpty()) {
            cotModelTensors.add(ModelTensors.builder().mlModelTensors(tensors).build());
        }
        return cotModelTensors;
    }

    private static String constructLLMPrompt(Map<String, Tool> tools, Map<String, String> tmpParameters) {
        String prompt = tmpParameters.getOrDefault(PROMPT, PromptTemplate.PROMPT_TEMPLATE);
        StringSubstitutor promptSubstitutor = new StringSubstitutor(tmpParameters, "${parameters.", "}");
        prompt = promptSubstitutor.replace(prompt);
        prompt = AgentUtils.addPrefixSuffixToPrompt(tmpParameters, prompt);
        prompt = AgentUtils.addToolsToPrompt(tools, tmpParameters, getToolNames(tools), prompt);
        prompt = AgentUtils.addIndicesToPrompt(tmpParameters, prompt);
        prompt = AgentUtils.addExamplesToPrompt(tmpParameters, prompt);
        prompt = AgentUtils.addChatHistoryToPrompt(tmpParameters, prompt);
        prompt = AgentUtils.addContextToPrompt(tmpParameters, prompt);
        return prompt;
    }

    @VisibleForTesting
    static Map<String, String> constructLLMParams(LLMSpec llm, Map<String, String> parameters) {
        Map<String, String> tmpParameters = new HashMap<>();
        if (llm.getParameters() != null) {
            tmpParameters.putAll(llm.getParameters());
        }
        tmpParameters.putAll(parameters);
        if (!tmpParameters.containsKey("stop")) {
            tmpParameters.put("stop", gson.toJson(new String[] { "\nObservation:", "\n\tObservation:" }));
        }
        if (!tmpParameters.containsKey("stop_sequences")) {
            tmpParameters
                .put(
                    "stop_sequences",
                    gson
                        .toJson(
                            new String[] {
                                "\n\nHuman:",
                                "\nObservation:",
                                "\n\tObservation:",
                                "\nObservation",
                                "\n\tObservation",
                                "\n\nQuestion" }
                        )
                );
        }

        boolean injectDate = Boolean.parseBoolean(tmpParameters.getOrDefault(INJECT_DATETIME_FIELD, "false"));
        if (injectDate) {
            String dateFormat = tmpParameters.get(DATETIME_FORMAT_FIELD);
            String currentDateTime = getCurrentDateTime(dateFormat);
            // If system_prompt exists, inject datetime into it
            if (tmpParameters.containsKey(SYSTEM_PROMPT_FIELD)) {
                String systemPrompt = tmpParameters.get(SYSTEM_PROMPT_FIELD);
                systemPrompt = systemPrompt + "\n\n" + currentDateTime;
                tmpParameters.put(SYSTEM_PROMPT_FIELD, systemPrompt);
            } else {
                // Otherwise inject datetime into prompt_prefix
                String promptPrefix = tmpParameters.getOrDefault(PROMPT_PREFIX, PromptTemplate.PROMPT_TEMPLATE_PREFIX);
                promptPrefix = promptPrefix + "\n\n" + currentDateTime;
                tmpParameters.put(PROMPT_PREFIX, promptPrefix);
            }
        }

        tmpParameters.putIfAbsent(PROMPT_PREFIX, PromptTemplate.PROMPT_TEMPLATE_PREFIX);
        tmpParameters.putIfAbsent(PROMPT_SUFFIX, PromptTemplate.PROMPT_TEMPLATE_SUFFIX);
        tmpParameters.putIfAbsent(RESPONSE_FORMAT_INSTRUCTION, PromptTemplate.PROMPT_FORMAT_INSTRUCTION);
        tmpParameters.putIfAbsent(TOOL_RESPONSE, PromptTemplate.PROMPT_TEMPLATE_TOOL_RESPONSE);

        // Set default system prompt only if none exists
        if (!tmpParameters.containsKey(SYSTEM_PROMPT_FIELD)) {
            String systemPrompt = DEFAULT_SYSTEM_PROMPT;
            // If datetime injection was enabled, include it in the default system prompt
            if (injectDate) {
                String dateFormat = tmpParameters.get(DATETIME_FORMAT_FIELD);
                String currentDateTime = getCurrentDateTime(dateFormat);
                systemPrompt = systemPrompt + "\n\n" + currentDateTime;
            }
            tmpParameters.put(SYSTEM_PROMPT_FIELD, systemPrompt);
        }

        return tmpParameters;
    }

    public static void returnFinalResponse(
        String sessionId,
        ActionListener<Object> listener,
        String parentInteractionId,
        boolean verbose,
        List<ModelTensors> cotModelTensors, // AtomicBoolean getFinalAnswer,
        Map<String, Object> additionalInfo,
        String finalAnswer2
    ) {
        cotModelTensors
            .add(
                ModelTensors.builder().mlModelTensors(List.of(ModelTensor.builder().name("response").result(finalAnswer2).build())).build()
            );

        List<ModelTensors> finalModelTensors = createFinalAnswerTensors(
            createModelTensors(sessionId, parentInteractionId),
            List
                .of(
                    ModelTensor
                        .builder()
                        .name("response")
                        .dataAsMap(Map.of("response", finalAnswer2, ADDITIONAL_INFO_FIELD, additionalInfo))
                        .build()
                )
        );
        if (verbose) {
            listener.onResponse(ModelTensorOutput.builder().mlModelOutputs(cotModelTensors).build());
        } else {
            listener.onResponse(ModelTensorOutput.builder().mlModelOutputs(finalModelTensors).build());
        }
    }

    private void handleMaxIterationsReached(
        String sessionId,
        ActionListener<Object> listener,
        String question,
        String parentInteractionId,
        boolean verbose,
        boolean traceDisabled,
        List<ModelTensors> traceTensors,
        Memory memory,
        AtomicInteger traceNumber,
        Map<String, Object> additionalInfo,
        AtomicReference<String> lastThought,
        int maxIterations,
        Map<String, Tool> tools
    ) {
        String incompleteResponse = (lastThought.get() != null && !lastThought.get().isEmpty() && !"null".equals(lastThought.get()))
            ? String.format("%s. Last thought: %s", String.format(MAX_ITERATIONS_MESSAGE, maxIterations), lastThought.get())
            : String.format(MAX_ITERATIONS_MESSAGE, maxIterations);
        sendFinalAnswer(
            sessionId,
            listener,
            question,
            parentInteractionId,
            verbose,
            traceDisabled,
            traceTensors,
            memory,
            traceNumber,
            additionalInfo,
            incompleteResponse
        );
        cleanUpResource(tools);
    }

    private void saveMessage(
        Memory memory,
        String question,
        String finalAnswer,
        String sessionId,
        String parentInteractionId,
        AtomicInteger traceNumber,
        boolean isFinalAnswer,
        boolean traceDisabled,
        ActionListener listener
    ) {
        if (memory != null) {
            ConversationIndexMessage msgTemp = ConversationIndexMessage
                .conversationIndexMessageBuilder()
                .type(memory.getType())
                .question(question)
                .response(finalAnswer)
                .finalAnswer(isFinalAnswer)
                .sessionId(sessionId)
                .build();
            if (traceDisabled) {
                listener.onResponse(true);
            } else {
                memory.save(msgTemp, parentInteractionId, traceNumber.addAndGet(1), "LLM", listener);
            }
        } else {
            listener.onResponse(true);
        }
    }

<<<<<<< HEAD
    private boolean isAGUIAgent(Map<String, String> parameters) {
        return parameters != null && parameters.containsKey("agent_type") && parameters.get("agent_type").equals("ag_ui");
    }

    /**
     * Process unified tools - combines frontend and backend tools for LLM visibility
     */
    private void processUnifiedTools(
        MLAgent mlAgent,
        Map<String, String> params,
        ActionListener<Object> listener,
        Memory memory,
        String sessionId,
        FunctionCalling functionCalling,
        List<Map<String, Object>> frontendTools
    ) {
        // Always get backend tools
        List<MLToolSpec> backendToolSpecs = getMlToolSpecs(mlAgent, params);

        // Handle backend tool loading with MCP tools
        getMcpToolSpecs(mlAgent, client, sdkClient, encryptor, ActionListener.wrap(mcpTools -> {
            // Add MCP tools to backend tools
            backendToolSpecs.addAll(mcpTools);

            // Create backend tools map
            Map<String, Tool> backendToolsMap = new HashMap<>();
            Map<String, MLToolSpec> toolSpecMap = new HashMap<>();
            createTools(toolFactories, params, backendToolSpecs, backendToolsMap, toolSpecMap, mlAgent);

            // Create unified tool list for function calling (frontend + backend)
            processUnifiedToolsWithBackend(
                mlAgent,
                params,
                listener,
                memory,
                sessionId,
                functionCalling,
                frontendTools,
                backendToolsMap,
                toolSpecMap
            );
        }, e -> {
            // Even if MCP tools fail, continue with base backend tools

            Map<String, Tool> backendToolsMap = new HashMap<>();
            Map<String, MLToolSpec> toolSpecMap = new HashMap<>();
            createTools(toolFactories, params, backendToolSpecs, backendToolsMap, toolSpecMap, mlAgent);

            processUnifiedToolsWithBackend(
                mlAgent,
                params,
                listener,
                memory,
                sessionId,
                functionCalling,
                frontendTools,
                backendToolsMap,
                toolSpecMap
            );
        }));
    }

    /**
     * Process unified tools with both frontend and backend tools ready
     */
    private void processUnifiedToolsWithBackend(
        MLAgent mlAgent,
        Map<String, String> params,
        ActionListener<Object> listener,
        Memory memory,
        String sessionId,
        FunctionCalling functionCalling,
        List<Map<String, Object>> frontendTools,
        Map<String, Tool> backendToolsMap,
        Map<String, MLToolSpec> toolSpecMap
    ) {
        // Create unified tool map by adding frontend tools as Tool objects
        Map<String, Tool> unifiedToolsMap = new HashMap<>(backendToolsMap);
        unifiedToolsMap.putAll(wrapFrontendToolsAsToolObjects(frontendTools));

        // Store backend tool names so streaming handler can filter them out from AG-UI events
        if (!backendToolsMap.isEmpty()) {
            List<String> backendToolNames = new ArrayList<>(backendToolsMap.keySet());
            params.put(AGUI_PARAM_BACKEND_TOOL_NAMES, gson.toJson(backendToolNames));
        }

        // Call runReAct with unified tools - both frontend and backend tools will be visible to LLM
        // Pass backendToolsMap so runReAct can distinguish between frontend and backend tools
        runReAct(
            mlAgent.getLlm(),
            unifiedToolsMap,
            toolSpecMap,
            params,
            memory,
            sessionId,
            mlAgent.getTenantId(),
            listener,
            functionCalling,
            backendToolsMap
        );
    }

    /**
     * Process AG-UI tool call results from frontend execution
     */
    private void processAGUIToolResults(
        MLAgent mlAgent,
        Map<String, String> params,
        ActionListener<Object> listener,
        Memory memory,
        String sessionId,
        FunctionCalling functionCalling,
        String aguiToolCallResults
    ) {
        try {

            Type listType = new TypeToken<List<Map<String, String>>>() {
            }.getType();
            List<Map<String, String>> toolResults = gson.fromJson(aguiToolCallResults, listType);

            if (functionCalling != null && !toolResults.isEmpty()) {
                List<Map<String, Object>> formattedResults = new ArrayList<>();
                for (Map<String, String> result : toolResults) {
                    Map<String, Object> formattedResult = new HashMap<>();
                    formattedResult.put(TOOL_CALL_ID, result.get("tool_call_id"));
                    formattedResult.put(TOOL_RESULT, Map.of("text", result.get("content")));
                    formattedResults.add(formattedResult);
                }

                List<LLMMessage> llmMessages = functionCalling.supply(formattedResults);

                if (!llmMessages.isEmpty()) {
                    // Build interactions list: assistant message with tool_calls FIRST, then tool results
                    List<String> interactions = new ArrayList<>();

                    String assistantToolCallMessagesJson = params.get(AGUI_PARAM_ASSISTANT_TOOL_CALL_MESSAGES);
                    if (assistantToolCallMessagesJson != null && !assistantToolCallMessagesJson.isEmpty()) {
                        Type listType2 = new TypeToken<List<String>>() {
                        }.getType();
                        List<String> assistantMessages = gson.fromJson(assistantToolCallMessagesJson, listType2);
                        interactions.addAll(assistantMessages);
                    }

                    for (LLMMessage llmMessage : llmMessages) {
                        interactions.add(llmMessage.getResponse());
                    }

                    Map<String, String> updatedParams = new HashMap<>(params);
                    if (!interactions.isEmpty()) {
                        String interactionsValue = ", " + String.join(", ", interactions);
                        updatedParams.put(INTERACTIONS, interactionsValue);
                    }

                    String aguiTools = params.get(AGUI_PARAM_TOOLS);
                    List<Map<String, Object>> frontendTools = parseFrontendTools(aguiTools);

                    processUnifiedTools(mlAgent, updatedParams, listener, memory, sessionId, functionCalling, frontendTools);
                } else {
                    listener.onFailure(new RuntimeException("No LLM messages generated from tool results"));
                }
            } else {
                listener.onFailure(new RuntimeException("No function calling interface or empty tool results"));
            }
        } catch (Exception e) {
            listener.onFailure(e);
        }
    }

=======
>>>>>>> f0c6e150
}<|MERGE_RESOLUTION|>--- conflicted
+++ resolved
@@ -591,9 +591,6 @@
                         );
                         return;
                     }
-<<<<<<< HEAD
-
-=======
                     // Emit PRE_LLM hook event
                     if (hookRegistry != null && !interactions.isEmpty()) {
                         List<MLToolSpec> currentToolSpecs = new ArrayList<>(toolSpecMap.values());
@@ -614,7 +611,6 @@
                             }
                         }
                     }
->>>>>>> f0c6e150
                     ActionRequest request = streamingWrapper.createPredictionRequest(llm, tmpParameters, tenantId);
                     streamingWrapper.executeRequest(request, (ActionListener<MLTaskResponse>) nextStepListener);
                 }
@@ -1071,7 +1067,6 @@
         }
     }
 
-<<<<<<< HEAD
     private boolean isAGUIAgent(Map<String, String> parameters) {
         return parameters != null && parameters.containsKey("agent_type") && parameters.get("agent_type").equals("ag_ui");
     }
@@ -1240,6 +1235,4 @@
         }
     }
 
-=======
->>>>>>> f0c6e150
 }