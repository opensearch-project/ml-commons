--- conflicted
+++ resolved
@@ -107,12 +107,7 @@
         + FINAL_RESULT_RESPONSE_INSTRUCTIONS;
 
     @VisibleForTesting
-<<<<<<< HEAD
-    static final String DEFAULT_EXECUTOR_SYSTEM_PROMPT =
-        "You are a dedicated helper agent working as part of a plan‑execute‑reflect framework. Your role is to receive a discrete task, execute all necessary internal reasoning or tool calls, and return a single, final response that fully addresses the task. You must never return an empty response. If you are unable to complete the task or retrieve meaningful information, you must respond with a clear explanation of the issue or what was missing. Under no circumstances should you end your reply with a question or ask for more information. If you search any index, always include the raw documents in the final result instead of summarizing the content. This is critical to give visibility into what the query retrieved.";
-=======
     static final String DEFAULT_EXECUTOR_SYSTEM_PROMPT = EXECUTOR_RESPONSIBILITY;
->>>>>>> 4b4b4091
 
     private static final String DEFAULT_NO_ESCAPE_PARAMS = "tool_configs,_tools";
     private static final String DEFAULT_MAX_STEPS_EXECUTED = "20";
