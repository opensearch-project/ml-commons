--- conflicted
+++ resolved
@@ -74,14 +74,10 @@
     implementation group: 'software.amazon.awssdk', name: 'regions', version: '2.29.12'
     implementation 'com.jayway.jsonpath:json-path:2.9.0'
     implementation group: 'org.json', name: 'json', version: '20231013'
-<<<<<<< HEAD
-    implementation group: 'software.amazon.awssdk', name: 'netty-nio-client', version: '2.25.40'
+    implementation group: 'software.amazon.awssdk', name: 'netty-nio-client', version: '2.29.12'
     testImplementation("com.fasterxml.jackson.core:jackson-annotations:${versions.jackson}")
     testImplementation("com.fasterxml.jackson.core:jackson-databind:${versions.jackson_databind}")
     testImplementation group: 'com.networknt' , name: 'json-schema-validator', version: '1.4.0'
-=======
-    implementation group: 'software.amazon.awssdk', name: 'netty-nio-client', version: '2.29.12'
->>>>>>> f741f71f
 }
 
 lombok {
