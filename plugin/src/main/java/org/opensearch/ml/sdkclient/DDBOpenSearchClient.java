/*
 * Copyright OpenSearch Contributors
 * SPDX-License-Identifier: Apache-2.0
 *
 * The OpenSearch Contributors require contributions made to
 * this file be licensed under the Apache-2.0 license or a
 * compatible open source license.
 */
package org.opensearch.ml.sdkclient;

import static org.opensearch.common.xcontent.json.JsonXContent.jsonXContent;
import static org.opensearch.index.seqno.SequenceNumbers.UNASSIGNED_PRIMARY_TERM;
import static org.opensearch.index.seqno.SequenceNumbers.UNASSIGNED_SEQ_NO;

import java.io.IOException;
import java.security.AccessController;
import java.security.PrivilegedAction;
import java.util.Arrays;
import java.util.HashMap;
import java.util.List;
import java.util.Map;
import java.util.UUID;
import java.util.concurrent.CompletableFuture;
import java.util.concurrent.CompletionStage;
import java.util.concurrent.Executor;
import java.util.stream.Collectors;

import org.opensearch.OpenSearchStatusException;
import org.opensearch.action.get.GetResponse;
import org.opensearch.action.support.replication.ReplicationResponse.ShardInfo;
import org.opensearch.common.xcontent.LoggingDeprecationHandler;
import org.opensearch.common.xcontent.json.JsonXContent;
import org.opensearch.core.common.Strings;
import org.opensearch.core.rest.RestStatus;
import org.opensearch.core.xcontent.DeprecationHandler;
import org.opensearch.core.xcontent.MediaTypeRegistry;
import org.opensearch.core.xcontent.NamedXContentRegistry;
import org.opensearch.core.xcontent.XContentParser;
import org.opensearch.ml.sdkclient.util.JsonTransformer;
import org.opensearch.sdk.DeleteDataObjectRequest;
import org.opensearch.sdk.DeleteDataObjectResponse;
import org.opensearch.sdk.GetDataObjectRequest;
import org.opensearch.sdk.GetDataObjectResponse;
import org.opensearch.sdk.PutDataObjectRequest;
import org.opensearch.sdk.PutDataObjectResponse;
import org.opensearch.sdk.SdkClient;
import org.opensearch.sdk.SdkClientDelegate;
import org.opensearch.sdk.SearchDataObjectRequest;
import org.opensearch.sdk.SearchDataObjectResponse;
import org.opensearch.sdk.UpdateDataObjectRequest;
import org.opensearch.sdk.UpdateDataObjectResponse;

import com.fasterxml.jackson.databind.JsonNode;
import com.fasterxml.jackson.databind.ObjectMapper;
import com.fasterxml.jackson.databind.node.ObjectNode;

import lombok.extern.log4j.Log4j2;
import software.amazon.awssdk.services.dynamodb.DynamoDbClient;
import software.amazon.awssdk.services.dynamodb.model.AttributeAction;
import software.amazon.awssdk.services.dynamodb.model.AttributeValue;
import software.amazon.awssdk.services.dynamodb.model.AttributeValueUpdate;
import software.amazon.awssdk.services.dynamodb.model.ConditionalCheckFailedException;
import software.amazon.awssdk.services.dynamodb.model.DeleteItemRequest;
import software.amazon.awssdk.services.dynamodb.model.DeleteItemResponse;
import software.amazon.awssdk.services.dynamodb.model.GetItemRequest;
import software.amazon.awssdk.services.dynamodb.model.GetItemResponse;
import software.amazon.awssdk.services.dynamodb.model.PutItemRequest;
import software.amazon.awssdk.services.dynamodb.model.PutItemRequest.Builder;
import software.amazon.awssdk.services.dynamodb.model.UpdateItemRequest;
import software.amazon.awssdk.services.dynamodb.model.UpdateItemResponse;

/**
 * DDB implementation of {@link SdkClient}. DDB table name will be mapped to index name.
 *
 */
@Log4j2
public class DDBOpenSearchClient implements SdkClientDelegate {

    private static final ObjectMapper OBJECT_MAPPER = new ObjectMapper();
    private static final String DEFAULT_TENANT = "DEFAULT_TENANT";

    private static final String HASH_KEY = "_tenant_id";
    private static final String RANGE_KEY = "_id";

    private static final String SOURCE = "_source";
    private static final String SEQ_NO_KEY = "_seq_no";

    private DynamoDbClient dynamoDbClient;
    private RemoteClusterIndicesClient remoteClusterIndicesClient;

    /**
     * Default constructor
     *
     * @param dynamoDbClient AWS DDB client to perform CRUD operations on a DDB table.
     * @param remoteClusterIndicesClient Remote opensearch client to perform search operations. Documents written to DDB
     *                                  needs to be synced offline with remote opensearch.
     */
    public DDBOpenSearchClient(DynamoDbClient dynamoDbClient, RemoteClusterIndicesClient remoteClusterIndicesClient) {
        this.dynamoDbClient = dynamoDbClient;
        this.remoteClusterIndicesClient = remoteClusterIndicesClient;
    }

    /**
     * DDB implementation to write data objects to DDB table. Tenant ID will be used as hash key and document ID will
     * be used as range key. If tenant ID is not defined a default tenant ID will be used. If document ID is not defined
     * a random UUID will be generated. Data object will be written as a nested DDB attribute.
     *
     * {@inheritDoc}
     */
    @Override
    public CompletionStage<PutDataObjectResponse> putDataObjectAsync(PutDataObjectRequest request, Executor executor) {
        final String id = request.id() != null ? request.id() : UUID.randomUUID().toString();
        final String tenantId = request.tenantId() != null ? request.tenantId() : DEFAULT_TENANT;
<<<<<<< HEAD
        final String tableName = getTableName(request.index());
        final GetItemRequest getItemRequest = getGetItemRequest(tenantId, id, request.index());
        log.info("Get request details: " + getItemRequest.toString());

=======
        final String tableName = request.index();
>>>>>>> c0b2e2ea
        return CompletableFuture.supplyAsync(() -> AccessController.doPrivileged((PrivilegedAction<PutDataObjectResponse>) () -> {
            try {
                GetItemResponse getItemResponse = dynamoDbClient.getItem(getItemRequest);
                Long sequenceNumber = 1L;
                if (getItemResponse != null && getItemResponse.item() != null && getItemResponse.item().containsKey(SEQ_NO_KEY)) {
                    sequenceNumber = Long.parseLong(getItemResponse.item().get(SEQ_NO_KEY).n()) + 1;
                }
                String source = Strings.toString(MediaTypeRegistry.JSON, request.dataObject());
                JsonNode jsonNode = OBJECT_MAPPER.readTree(source);
                Map<String, AttributeValue> sourceMap = JsonTransformer.convertJsonObjectToDDBAttributeMap(jsonNode);
                Map<String, AttributeValue> item = new HashMap<>();
                item.put(HASH_KEY, AttributeValue.builder().s(tenantId).build());
                item.put(RANGE_KEY, AttributeValue.builder().s(id).build());
                item.put(SOURCE, AttributeValue.builder().m(sourceMap).build());
                item.put(SEQ_NO_KEY, AttributeValue.builder().n(sequenceNumber.toString()).build());
                Builder builder = PutItemRequest.builder().tableName(tableName).item(item);
                if (!request.overwriteIfExists()) {
                    builder.conditionExpression("attribute_not_exists(" + HASH_KEY + ") AND attribute_not_exists(" + RANGE_KEY + ")");
                }
                final PutItemRequest putItemRequest = builder.build();

                dynamoDbClient.putItem(putItemRequest);
                String simulatedIndexResponse = simulateOpenSearchResponse(
                    request.index(),
                    id,
                    source,
                    sequenceNumber,
                    Map.of("result", "created")
                );
                return PutDataObjectResponse.builder().id(id).parser(createParser(simulatedIndexResponse)).build();
            } catch (IOException e) {
                // Rethrow unchecked exception on XContent parsing error
                throw new OpenSearchStatusException("Failed to parse data object  " + request.id(), RestStatus.BAD_REQUEST);
            }
        }), executor);
    }

    /**
     * Fetches data document from DDB. Default tenant ID will be used if tenant ID is not specified.
     *
     * {@inheritDoc}
     */
    @Override
    public CompletionStage<GetDataObjectResponse> getDataObjectAsync(GetDataObjectRequest request, Executor executor) {
<<<<<<< HEAD
        final GetItemRequest getItemRequest = getGetItemRequest(request.tenantId(), request.id(), request.index());
=======
        final String tenantId = request.tenantId() != null ? request.tenantId() : DEFAULT_TENANT;
        final GetItemRequest getItemRequest = GetItemRequest
            .builder()
            .tableName(request.index())
            .key(
                Map
                    .ofEntries(
                        Map.entry(HASH_KEY, AttributeValue.builder().s(tenantId).build()),
                        Map.entry(RANGE_KEY, AttributeValue.builder().s(request.id()).build())
                        // TODO need to fetch SEQ_NO_KEY
                    )
            )
            .build();
>>>>>>> c0b2e2ea
        return CompletableFuture.supplyAsync(() -> AccessController.doPrivileged((PrivilegedAction<GetDataObjectResponse>) () -> {
            try {
                final GetItemResponse getItemResponse = dynamoDbClient.getItem(getItemRequest);
                ObjectNode sourceObject;
                boolean found;
                String sequenceNumberString = null;
                if (getItemResponse == null || getItemResponse.item() == null || getItemResponse.item().isEmpty()) {
                    found = false;
                    sourceObject = null;
                } else {
                    found = true;
                    sourceObject = JsonTransformer.convertDDBAttributeValueMapToObjectNode(getItemResponse.item().get(SOURCE).m());
                    if (getItemResponse.item().containsKey(SEQ_NO_KEY)) {
                        sequenceNumberString = getItemResponse.item().get(SEQ_NO_KEY).n();
                    }
                }
                final String source = OBJECT_MAPPER.writeValueAsString(sourceObject);
                final Long sequenceNumber = sequenceNumberString == null || sequenceNumberString.isEmpty()
                    ? null
                    : Long.parseLong(sequenceNumberString);
                String simulatedGetResponse = simulateOpenSearchResponse(
                    request.index(),
                    request.id(),
                    source,
                    sequenceNumber,
                    Map.of("found", found)
                );
                XContentParser parser = JsonXContent.jsonXContent
                    .createParser(NamedXContentRegistry.EMPTY, LoggingDeprecationHandler.INSTANCE, simulatedGetResponse);
                // This would consume parser content so we need to create a new parser for the map
                Map<String, Object> sourceAsMap = GetResponse
                    .fromXContent(
                        JsonXContent.jsonXContent
                            .createParser(NamedXContentRegistry.EMPTY, LoggingDeprecationHandler.INSTANCE, simulatedGetResponse)
                    )
                    .getSourceAsMap();
                return GetDataObjectResponse.builder().id(request.id()).parser(parser).source(sourceAsMap).build();
            } catch (IOException e) {
                // Rethrow unchecked exception on XContent parsing error
                throw new OpenSearchStatusException("Failed to parse response", RestStatus.INTERNAL_SERVER_ERROR);
            }
        }), executor);
    }

    /**
     * Makes use of DDB update request to update data object.
     *
     * {@inheritDoc}
     */
    @Override
    public CompletionStage<UpdateDataObjectResponse> updateDataObjectAsync(UpdateDataObjectRequest request, Executor executor) {
        final String tenantId = request.tenantId() != null ? request.tenantId() : DEFAULT_TENANT;
        return CompletableFuture.supplyAsync(() -> AccessController.doPrivileged((PrivilegedAction<UpdateDataObjectResponse>) () -> {
            try {
                String source = Strings.toString(MediaTypeRegistry.JSON, request.dataObject());
                JsonNode jsonNode = OBJECT_MAPPER.readTree(source);
                Map<String, AttributeValue> updateItem = JsonTransformer.convertJsonObjectToDDBAttributeMap(jsonNode);
                updateItem.remove(HASH_KEY);
                updateItem.remove(RANGE_KEY);
                Map<String, AttributeValueUpdate> updateAttributeValue = new HashMap<>();
                updateAttributeValue
                    .put(
                        SOURCE,
                        AttributeValueUpdate
                            .builder()
                            .action(AttributeAction.PUT)
                            .value(AttributeValue.builder().m(updateItem).build())
                            .build()
                    );
                Map<String, AttributeValue> updateKey = new HashMap<>();
                updateKey.put(HASH_KEY, AttributeValue.builder().s(tenantId).build());
                updateKey.put(RANGE_KEY, AttributeValue.builder().s(request.id()).build());
                UpdateItemRequest.Builder updateItemRequestBuilder = UpdateItemRequest
                    .builder()
                    .tableName(request.index())
                    .key(updateKey)
                    .attributeUpdates(updateAttributeValue);
                updateItemRequestBuilder
                    .updateExpression("SET #seqNo = #seqNo + :incr")
                    .expressionAttributeNames(Map.of("#seqNo", SEQ_NO_KEY))
                    .expressionAttributeValues(Map.of(":incr", AttributeValue.builder().n("1").build()));
                if (request.ifSeqNo() != null) {
                    // Get current document version and put in attribute map. Ignore primary term on DDB.
                    updateItemRequestBuilder
                        .conditionExpression("#seqNo = :currentSeqNo")
                        .expressionAttributeNames(Map.of("#seqNo", SEQ_NO_KEY))
                        .expressionAttributeValues(
                            Map.of(":currentSeqNo", AttributeValue.builder().n(Long.toString(request.ifSeqNo())).build())
                        );
                }
                UpdateItemRequest updateItemRequest = updateItemRequestBuilder.build();
                UpdateItemResponse updateItemResponse = dynamoDbClient.updateItem(updateItemRequest);
                Long sequenceNumber = null;
                if (updateItemResponse != null
                    && updateItemResponse.attributes() != null
                    && updateItemResponse.attributes().containsKey(SEQ_NO_KEY)) {
                    sequenceNumber = Long.parseLong(updateItemResponse.attributes().get(SEQ_NO_KEY).n());
                }
                String simulatedUpdateResponse = simulateOpenSearchResponse(
                    request.index(),
                    request.id(),
                    source,
                    sequenceNumber,
                    Map.of("result", "updated")
                );
                return UpdateDataObjectResponse.builder().id(request.id()).parser(createParser(simulatedUpdateResponse)).build();
            } catch (ConditionalCheckFailedException ccfe) {
                log.error("Document version conflict updating {} in {}: {}", request.id(), request.index(), ccfe.getMessage(), ccfe);
                // Rethrow
                throw new OpenSearchStatusException(
                    "Document version conflict updating " + request.id() + " in index " + request.index(),
                    RestStatus.CONFLICT
                );
            } catch (IOException e) {
                log.error("Error updating {} in {}: {}", request.id(), request.index(), e.getMessage(), e);
                // Rethrow unchecked exception on update IOException
                throw new OpenSearchStatusException(
                    "Parsing error updating data object " + request.id() + " in index " + request.index(),
                    RestStatus.BAD_REQUEST
                );
            }
        }), executor);
    }

    /**
     * Deletes data document from DDB. Default tenant ID will be used if tenant ID is not specified.
     *
     * {@inheritDoc}
     */
    @Override
    public CompletionStage<DeleteDataObjectResponse> deleteDataObjectAsync(DeleteDataObjectRequest request, Executor executor) {
        final String tenantId = request.tenantId() != null ? request.tenantId() : DEFAULT_TENANT;
        final DeleteItemRequest deleteItemRequest = DeleteItemRequest
            .builder()
            .tableName(request.index())
            .key(
                Map
                    .ofEntries(
                        Map.entry(HASH_KEY, AttributeValue.builder().s(tenantId).build()),
                        Map.entry(RANGE_KEY, AttributeValue.builder().s(request.id()).build())
                    )
            )
            .build();
        return CompletableFuture.supplyAsync(() -> AccessController.doPrivileged((PrivilegedAction<DeleteDataObjectResponse>) () -> {
            try {
                DeleteItemResponse deleteItemResponse = dynamoDbClient.deleteItem(deleteItemRequest);
                Long sequenceNumber = null;
                if (deleteItemResponse.attributes() != null && deleteItemResponse.attributes().containsKey(SEQ_NO_KEY)) {
                    sequenceNumber = Long.parseLong(deleteItemResponse.attributes().get(SEQ_NO_KEY).n());
                }
                String simulatedDeleteResponse = simulateOpenSearchResponse(
                    request.index(),
                    request.id(),
                    null,
                    sequenceNumber,
                    Map.of("result", "deleted")
                );
                return DeleteDataObjectResponse.builder().id(request.id()).parser(createParser(simulatedDeleteResponse)).build();
            } catch (IOException e) {
                // Rethrow unchecked exception on XContent parsing error
                throw new OpenSearchStatusException("Failed to parse response", RestStatus.INTERNAL_SERVER_ERROR);
            }
        }), executor);
    }

    /**
     * DDB data needs to be synced with opensearch cluster. {@link RemoteClusterIndicesClient} will then be used to
     * search data in opensearch cluster.
     *
     * {@inheritDoc}
     */
    @Override
    public CompletionStage<SearchDataObjectResponse> searchDataObjectAsync(SearchDataObjectRequest request, Executor executor) {
        List<String> indices = Arrays.stream(request.indices()).collect(Collectors.toList());

        SearchDataObjectRequest searchDataObjectRequest = new SearchDataObjectRequest(
            indices.toArray(new String[0]),
            request.tenantId(),
            request.searchSourceBuilder()
        );
        return this.remoteClusterIndicesClient.searchDataObjectAsync(searchDataObjectRequest, executor);
    }

    private XContentParser createParser(String json) throws IOException {
        return jsonXContent.createParser(NamedXContentRegistry.EMPTY, DeprecationHandler.IGNORE_DEPRECATIONS, json);
    }

    private GetItemRequest getGetItemRequest(String requestTenantId, String documentId, String index) {
        final String tenantId = requestTenantId != null ? requestTenantId : DEFAULT_TENANT;
        return GetItemRequest
            .builder()
            .tableName(getTableName(index))
            .key(
                Map
                    .ofEntries(
                        Map.entry(HASH_KEY, AttributeValue.builder().s(tenantId).build()),
                        Map.entry(RANGE_KEY, AttributeValue.builder().s(documentId).build())
                    )
            )
            .build();
    }

    private String simulateOpenSearchResponse(
        String index,
        String id,
        String source,
        Long sequenceNumber,
        Map<String, Object> additionalFields
    ) {
        StringBuilder sb = new StringBuilder("{");
        // Fields with a DDB counterpart
        sb.append("\"_index\":\"").append(index).append("\",");
        sb.append("\"_id\":\"").append(id).append("\",");
        // Fields we must simulate using default values
        sb.append("\"_primary_term\":").append(sequenceNumber == null ? UNASSIGNED_PRIMARY_TERM : 1).append(",");
        sb.append("\"_seq_no\":").append(sequenceNumber == null ? UNASSIGNED_SEQ_NO : sequenceNumber).append(",");
        sb.append("\"_version\":").append(-1).append(",");
        sb.append("\"_shards\":").append(Strings.toString(MediaTypeRegistry.JSON, new ShardInfo())).append(",");
        // Finish up
        additionalFields
            .entrySet()
            .stream()
            .forEach(
                e -> sb
                    .append("\"")
                    .append(e.getKey())
                    .append("\":")
                    .append(e.getValue() instanceof String ? ("\"" + e.getValue() + "\"") : e.getValue())
                    .append(",")
            );
        sb.append("\"_source\":").append(source).append("}");
        return sb.toString();
    }
}<|MERGE_RESOLUTION|>--- conflicted
+++ resolved
@@ -79,6 +79,8 @@
     private static final ObjectMapper OBJECT_MAPPER = new ObjectMapper();
     private static final String DEFAULT_TENANT = "DEFAULT_TENANT";
 
+    private static final Long DEFAULT_SEQUENCE_NUMBER = 0L;
+    private static final Long DEFAULT_PRIMARY_TERM = 1L;
     private static final String HASH_KEY = "_tenant_id";
     private static final String RANGE_KEY = "_id";
 
@@ -111,21 +113,12 @@
     public CompletionStage<PutDataObjectResponse> putDataObjectAsync(PutDataObjectRequest request, Executor executor) {
         final String id = request.id() != null ? request.id() : UUID.randomUUID().toString();
         final String tenantId = request.tenantId() != null ? request.tenantId() : DEFAULT_TENANT;
-<<<<<<< HEAD
-        final String tableName = getTableName(request.index());
-        final GetItemRequest getItemRequest = getGetItemRequest(tenantId, id, request.index());
-        log.info("Get request details: " + getItemRequest.toString());
-
-=======
         final String tableName = request.index();
->>>>>>> c0b2e2ea
+        final GetItemRequest getItemRequest = buildGetItemRequest(tenantId, id, request.index());
         return CompletableFuture.supplyAsync(() -> AccessController.doPrivileged((PrivilegedAction<PutDataObjectResponse>) () -> {
             try {
                 GetItemResponse getItemResponse = dynamoDbClient.getItem(getItemRequest);
-                Long sequenceNumber = 1L;
-                if (getItemResponse != null && getItemResponse.item() != null && getItemResponse.item().containsKey(SEQ_NO_KEY)) {
-                    sequenceNumber = Long.parseLong(getItemResponse.item().get(SEQ_NO_KEY).n()) + 1;
-                }
+                Long sequenceNumber = initOrIncrementSeqNo(getItemResponse);
                 String source = Strings.toString(MediaTypeRegistry.JSON, request.dataObject());
                 JsonNode jsonNode = OBJECT_MAPPER.readTree(source);
                 Map<String, AttributeValue> sourceMap = JsonTransformer.convertJsonObjectToDDBAttributeMap(jsonNode);
@@ -163,23 +156,7 @@
      */
     @Override
     public CompletionStage<GetDataObjectResponse> getDataObjectAsync(GetDataObjectRequest request, Executor executor) {
-<<<<<<< HEAD
-        final GetItemRequest getItemRequest = getGetItemRequest(request.tenantId(), request.id(), request.index());
-=======
-        final String tenantId = request.tenantId() != null ? request.tenantId() : DEFAULT_TENANT;
-        final GetItemRequest getItemRequest = GetItemRequest
-            .builder()
-            .tableName(request.index())
-            .key(
-                Map
-                    .ofEntries(
-                        Map.entry(HASH_KEY, AttributeValue.builder().s(tenantId).build()),
-                        Map.entry(RANGE_KEY, AttributeValue.builder().s(request.id()).build())
-                        // TODO need to fetch SEQ_NO_KEY
-                    )
-            )
-            .build();
->>>>>>> c0b2e2ea
+        final GetItemRequest getItemRequest = buildGetItemRequest(request.tenantId(), request.id(), request.index());
         return CompletableFuture.supplyAsync(() -> AccessController.doPrivileged((PrivilegedAction<GetDataObjectResponse>) () -> {
             try {
                 final GetItemResponse getItemResponse = dynamoDbClient.getItem(getItemRequest);
@@ -328,7 +305,7 @@
                 DeleteItemResponse deleteItemResponse = dynamoDbClient.deleteItem(deleteItemRequest);
                 Long sequenceNumber = null;
                 if (deleteItemResponse.attributes() != null && deleteItemResponse.attributes().containsKey(SEQ_NO_KEY)) {
-                    sequenceNumber = Long.parseLong(deleteItemResponse.attributes().get(SEQ_NO_KEY).n());
+                    sequenceNumber = Long.parseLong(deleteItemResponse.attributes().get(SEQ_NO_KEY).n()) + 1;
                 }
                 String simulatedDeleteResponse = simulateOpenSearchResponse(
                     request.index(),
@@ -367,11 +344,11 @@
         return jsonXContent.createParser(NamedXContentRegistry.EMPTY, DeprecationHandler.IGNORE_DEPRECATIONS, json);
     }
 
-    private GetItemRequest getGetItemRequest(String requestTenantId, String documentId, String index) {
+    private GetItemRequest buildGetItemRequest(String requestTenantId, String documentId, String index) {
         final String tenantId = requestTenantId != null ? requestTenantId : DEFAULT_TENANT;
         return GetItemRequest
             .builder()
-            .tableName(getTableName(index))
+            .tableName(index)
             .key(
                 Map
                     .ofEntries(
@@ -382,6 +359,14 @@
             .build();
     }
 
+    private Long initOrIncrementSeqNo(GetItemResponse getItemResponse) {
+        Long sequenceNumber = DEFAULT_SEQUENCE_NUMBER;
+        if (getItemResponse != null && getItemResponse.item() != null && getItemResponse.item().containsKey(SEQ_NO_KEY)) {
+            sequenceNumber = Long.parseLong(getItemResponse.item().get(SEQ_NO_KEY).n()) + 1;
+        }
+        return sequenceNumber;
+    }
+
     private String simulateOpenSearchResponse(
         String index,
         String id,
@@ -389,13 +374,19 @@
         Long sequenceNumber,
         Map<String, Object> additionalFields
     ) {
+        Long seqNo = UNASSIGNED_SEQ_NO;
+        Long primaryTerm = UNASSIGNED_PRIMARY_TERM;
+        if (sequenceNumber != null) {
+            seqNo = sequenceNumber;
+            primaryTerm = DEFAULT_PRIMARY_TERM;
+        }
         StringBuilder sb = new StringBuilder("{");
         // Fields with a DDB counterpart
         sb.append("\"_index\":\"").append(index).append("\",");
         sb.append("\"_id\":\"").append(id).append("\",");
         // Fields we must simulate using default values
-        sb.append("\"_primary_term\":").append(sequenceNumber == null ? UNASSIGNED_PRIMARY_TERM : 1).append(",");
-        sb.append("\"_seq_no\":").append(sequenceNumber == null ? UNASSIGNED_SEQ_NO : sequenceNumber).append(",");
+        sb.append("\"_primary_term\":").append(primaryTerm).append(",");
+        sb.append("\"_seq_no\":").append(seqNo).append(",");
         sb.append("\"_version\":").append(-1).append(",");
         sb.append("\"_shards\":").append(Strings.toString(MediaTypeRegistry.JSON, new ShardInfo())).append(",");
         // Finish up
