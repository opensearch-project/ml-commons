/*
 * Copyright OpenSearch Contributors
 * SPDX-License-Identifier: Apache-2.0
 *
 * The OpenSearch Contributors require contributions made to
 * this file be licensed under the Apache-2.0 license or a
 * compatible open source license.
 */
package org.opensearch.ml.sdkclient;

import static org.opensearch.common.xcontent.json.JsonXContent.jsonXContent;
import static org.opensearch.index.seqno.SequenceNumbers.UNASSIGNED_PRIMARY_TERM;
import static org.opensearch.index.seqno.SequenceNumbers.UNASSIGNED_SEQ_NO;

import java.io.IOException;
import java.security.AccessController;
import java.security.PrivilegedAction;
import java.util.Arrays;
import java.util.HashMap;
import java.util.List;
import java.util.Map;
import java.util.UUID;
import java.util.concurrent.CompletableFuture;
import java.util.concurrent.CompletionStage;
import java.util.concurrent.Executor;
import java.util.stream.Collectors;

import org.opensearch.OpenSearchStatusException;
import org.opensearch.action.get.GetResponse;
import org.opensearch.action.support.replication.ReplicationResponse.ShardInfo;
import org.opensearch.common.xcontent.LoggingDeprecationHandler;
import org.opensearch.common.xcontent.json.JsonXContent;
import org.opensearch.core.common.Strings;
import org.opensearch.core.rest.RestStatus;
import org.opensearch.core.xcontent.DeprecationHandler;
import org.opensearch.core.xcontent.MediaTypeRegistry;
import org.opensearch.core.xcontent.NamedXContentRegistry;
import org.opensearch.core.xcontent.XContentParser;
import org.opensearch.ml.sdkclient.util.JsonTransformer;
import org.opensearch.sdk.DeleteDataObjectRequest;
import org.opensearch.sdk.DeleteDataObjectResponse;
import org.opensearch.sdk.GetDataObjectRequest;
import org.opensearch.sdk.GetDataObjectResponse;
import org.opensearch.sdk.PutDataObjectRequest;
import org.opensearch.sdk.PutDataObjectResponse;
import org.opensearch.sdk.SdkClient;
import org.opensearch.sdk.SearchDataObjectRequest;
import org.opensearch.sdk.SearchDataObjectResponse;
import org.opensearch.sdk.UpdateDataObjectRequest;
import org.opensearch.sdk.UpdateDataObjectResponse;

import com.fasterxml.jackson.databind.JsonNode;
import com.fasterxml.jackson.databind.ObjectMapper;
import com.fasterxml.jackson.databind.node.ObjectNode;

import lombok.extern.log4j.Log4j2;
import software.amazon.awssdk.services.dynamodb.DynamoDbClient;
import software.amazon.awssdk.services.dynamodb.model.AttributeAction;
import software.amazon.awssdk.services.dynamodb.model.AttributeValue;
<<<<<<< HEAD
import software.amazon.awssdk.services.dynamodb.model.AttributeValueUpdate;
=======
import software.amazon.awssdk.services.dynamodb.model.ConditionalCheckFailedException;
>>>>>>> a289953d
import software.amazon.awssdk.services.dynamodb.model.DeleteItemRequest;
import software.amazon.awssdk.services.dynamodb.model.GetItemRequest;
import software.amazon.awssdk.services.dynamodb.model.GetItemResponse;
import software.amazon.awssdk.services.dynamodb.model.PutItemRequest;
import software.amazon.awssdk.services.dynamodb.model.UpdateItemRequest;

/**
 * DDB implementation of {@link SdkClient}. DDB table name will be mapped to index name.
 *
 */
@Log4j2
public class DDBOpenSearchClient implements SdkClient {

    private static final ObjectMapper OBJECT_MAPPER = new ObjectMapper();
    private static final String DEFAULT_TENANT = "DEFAULT_TENANT";

    private static final String HASH_KEY = "_tenant_id";
    private static final String RANGE_KEY = "_id";
    private static final String SEQ_NO_KEY = "_seq_no";

    private DynamoDbClient dynamoDbClient;
    private RemoteClusterIndicesClient remoteClusterIndicesClient;

    /**
     * Default constructor
     *
     * @param dynamoDbClient AWS DDB client to perform CRUD operations on a DDB table.
     * @param remoteClusterIndicesClient Remote opensearch client to perform search operations. Documents written to DDB
     *                                  needs to be synced offline with remote opensearch.
     */
    public DDBOpenSearchClient(DynamoDbClient dynamoDbClient, RemoteClusterIndicesClient remoteClusterIndicesClient) {
        this.dynamoDbClient = dynamoDbClient;
        this.remoteClusterIndicesClient = remoteClusterIndicesClient;
    }

    /**
     * DDB implementation to write data objects to DDB table. Tenant ID will be used as hash key and document ID will
     * be used as range key. If tenant ID is not defined a default tenant ID will be used. If document ID is not defined
     * a random UUID will be generated. Data object will be written as a nested DDB attribute.
     *
     */
    @Override
    public CompletionStage<PutDataObjectResponse> putDataObjectAsync(PutDataObjectRequest request, Executor executor) {
        final String id = request.id() != null ? request.id() : UUID.randomUUID().toString();
        final String tenantId = request.tenantId() != null ? request.tenantId() : DEFAULT_TENANT;
        final String tableName = getTableName(request.index());
        return CompletableFuture.supplyAsync(() -> AccessController.doPrivileged((PrivilegedAction<PutDataObjectResponse>) () -> {
            try {
                String source = Strings.toString(MediaTypeRegistry.JSON, request.dataObject());
                JsonNode jsonNode = OBJECT_MAPPER.readTree(source);
                Map<String, AttributeValue> item = JsonTransformer.convertJsonObjectToDDBAttributeMap(jsonNode);
                item.put(HASH_KEY, AttributeValue.builder().s(tenantId).build());
                item.put(RANGE_KEY, AttributeValue.builder().s(id).build());
                final PutItemRequest putItemRequest = PutItemRequest.builder().tableName(tableName).item(item).build();

                // TODO need to initialize/return SEQ_NO here
                // If document doesn't exist, return 0
                // If document exists, overwrite and increment and return SEQ_NO
                dynamoDbClient.putItem(putItemRequest);
<<<<<<< HEAD
                String simulatedIndexResponse = simulateOpenSearchResponse(request.index(), id, source, Map.of("result", "created"));
=======
                // TODO need to pass seqNo to simulated response
                String simulatedIndexResponse = simulateOpenSearchResponse(
                    request.index(),
                    request.id(),
                    source,
                    Map.of("result", "created")
                );
>>>>>>> a289953d
                return PutDataObjectResponse.builder().id(id).parser(createParser(simulatedIndexResponse)).build();
            } catch (IOException e) {
                // Rethrow unchecked exception on XContent parsing error
                throw new OpenSearchStatusException("Failed to parse data object  " + request.id(), RestStatus.BAD_REQUEST);
            }
        }), executor);
    }

    /**
     * Fetches data document from DDB. Default tenant ID will be used if tenant ID is not specified.
     *
     */
    @Override
    public CompletionStage<GetDataObjectResponse> getDataObjectAsync(GetDataObjectRequest request, Executor executor) {
        final String tenantId = request.tenantId() != null ? request.tenantId() : DEFAULT_TENANT;
        final GetItemRequest getItemRequest = GetItemRequest
            .builder()
            .tableName(getTableName(request.index()))
            .key(
                Map
                    .ofEntries(
                        Map.entry(HASH_KEY, AttributeValue.builder().s(tenantId).build()),
                        Map.entry(RANGE_KEY, AttributeValue.builder().s(request.id()).build())
                        // TODO need to fetch SEQ_NO_KEY
                    )
            )
            .build();
        return CompletableFuture.supplyAsync(() -> AccessController.doPrivileged((PrivilegedAction<GetDataObjectResponse>) () -> {
            try {
                final GetItemResponse getItemResponse = dynamoDbClient.getItem(getItemRequest);
                ObjectNode sourceObject;
                boolean found;
                if (getItemResponse == null || getItemResponse.item() == null || getItemResponse.item().isEmpty()) {
                    found = false;
                    sourceObject = null;
                } else {
                    found = true;
                    sourceObject = JsonTransformer.convertDDBAttributeValueMapToObjectNode(getItemResponse.item());
                }
                final String source = OBJECT_MAPPER.writeValueAsString(sourceObject);
                String simulatedGetResponse = simulateOpenSearchResponse(request.index(), request.id(), source, Map.of("found", found));
                XContentParser parser = JsonXContent.jsonXContent
                    .createParser(NamedXContentRegistry.EMPTY, LoggingDeprecationHandler.INSTANCE, simulatedGetResponse);
                // This would consume parser content so we need to create a new parser for the map
                Map<String, Object> sourceAsMap = GetResponse
                    .fromXContent(
                        JsonXContent.jsonXContent
                            .createParser(NamedXContentRegistry.EMPTY, LoggingDeprecationHandler.INSTANCE, simulatedGetResponse)
                    )
                    .getSourceAsMap();
                return GetDataObjectResponse.builder().id(request.id()).parser(parser).source(sourceAsMap).build();
            } catch (IOException e) {
                // Rethrow unchecked exception on XContent parsing error
                throw new OpenSearchStatusException("Failed to parse response", RestStatus.INTERNAL_SERVER_ERROR);
            }
        }), executor);
    }

    /**
     * Makes use of DDB update request to update data object.
     *
     */
    @Override
    public CompletionStage<UpdateDataObjectResponse> updateDataObjectAsync(UpdateDataObjectRequest request, Executor executor) {
        final String tenantId = request.tenantId() != null ? request.tenantId() : DEFAULT_TENANT;
        return CompletableFuture.supplyAsync(() -> AccessController.doPrivileged((PrivilegedAction<UpdateDataObjectResponse>) () -> {
            try {
                String source = Strings.toString(MediaTypeRegistry.JSON, request.dataObject());
                JsonNode jsonNode = OBJECT_MAPPER.readTree(source);
                Map<String, AttributeValue> updateItem = JsonTransformer.convertJsonObjectToDDBAttributeMap(jsonNode);
<<<<<<< HEAD
                updateItem.remove(HASH_KEY);
                updateItem.remove(RANGE_KEY);
                Map<String, AttributeValueUpdate> updateAttributeValue = updateItem
                    .entrySet()
                    .stream()
                    .collect(
                        Collectors
                            .toMap(
                                Map.Entry::getKey,
                                entry -> AttributeValueUpdate.builder().action(AttributeAction.PUT).value(entry.getValue()).build()
                            )
                    );
                Map<String, AttributeValue> updateKey = new HashMap<>();
                updateKey.put(HASH_KEY, AttributeValue.builder().s(tenantId).build());
                updateKey.put(RANGE_KEY, AttributeValue.builder().s(request.id()).build());
                UpdateItemRequest updateItemRequest = UpdateItemRequest
                    .builder()
                    .tableName(getTableName(request.index()))
                    .key(updateKey)
                    .attributeUpdates(updateAttributeValue)
                    .build();
=======
                updateItem.put(HASH_KEY, AttributeValue.builder().s(tenantId).build());
                updateItem.put(RANGE_KEY, AttributeValue.builder().s(request.id()).build());
                UpdateItemRequest.Builder updateItemRequestBuilder = UpdateItemRequest
                    .builder()
                    .tableName(getTableName(request.index()))
                    .key(updateItem);
                if (request.ifSeqNo() != null) {
                    // Get current document version and put in attribute map. Ignore primary term on DDB.
                    int currentSeqNo = jsonNode.has(SEQ_NO_KEY) ? jsonNode.get(SEQ_NO_KEY).asInt() : 0;
                    updateItemRequestBuilder
                        .conditionExpression("#seqNo = :currentSeqNo")
                        .expressionAttributeNames(Map.of("#seqNo", SEQ_NO_KEY))
                        .expressionAttributeValues(
                            Map.of(":currentSeqNo", AttributeValue.builder().n(Integer.toString(currentSeqNo)).build())
                        );
                }
                UpdateItemRequest updateItemRequest = updateItemRequestBuilder.build();
                // TODO need to add an incremented seqNo here
>>>>>>> a289953d
                dynamoDbClient.updateItem(updateItemRequest);
                // TODO need to pass seqNo to simulated response
                String simulatedUpdateResponse = simulateOpenSearchResponse(request.index(), request.id(), source, Map.of("found", true));
                return UpdateDataObjectResponse.builder().id(request.id()).parser(createParser(simulatedUpdateResponse)).build();
            } catch (ConditionalCheckFailedException ccfe) {
                log.error("Document version conflict updating {} in {}: {}", request.id(), request.index(), ccfe.getMessage(), ccfe);
                // Rethrow
                throw new OpenSearchStatusException(
                    "Document version conflict updating " + request.id() + " in index " + request.index(),
                    RestStatus.CONFLICT
                );
            } catch (IOException e) {
                log.error("Error updating {} in {}: {}", request.id(), request.index(), e.getMessage(), e);
                // Rethrow unchecked exception on update IOException
                throw new OpenSearchStatusException(
                    "Parsing error updating data object " + request.id() + " in index " + request.index(),
                    RestStatus.BAD_REQUEST
                );
            }
        }), executor);
    }

    /**
     * Deletes data document from DDB. Default tenant ID will be used if tenant ID is not specified.
     *
     */
    @Override
    public CompletionStage<DeleteDataObjectResponse> deleteDataObjectAsync(DeleteDataObjectRequest request, Executor executor) {
        final String tenantId = request.tenantId() != null ? request.tenantId() : DEFAULT_TENANT;
        final DeleteItemRequest deleteItemRequest = DeleteItemRequest
            .builder()
            .tableName(getTableName(request.index()))
            .key(
                Map
                    .ofEntries(
                        Map.entry(HASH_KEY, AttributeValue.builder().s(tenantId).build()),
                        Map.entry(RANGE_KEY, AttributeValue.builder().s(request.id()).build())
                    )
            )
            .build();
        return CompletableFuture.supplyAsync(() -> AccessController.doPrivileged((PrivilegedAction<DeleteDataObjectResponse>) () -> {
            try {
                // TODO need to return SEQ_NO here
                // If document doesn't exist, increment and return highest seq no ever seen, but we would have to track seqNo here
                // If document never existed, return -2 (unassigned) for seq no (probably what we have to do here)
                // If document exists, increment and return SEQ_NO
                dynamoDbClient.deleteItem(deleteItemRequest);
                // TODO need to pass seqNo to simulated response
                String simulatedDeleteResponse = simulateOpenSearchResponse(
                    request.index(),
                    request.id(),
                    null,
                    Map.of("result", "deleted")
                );
                return DeleteDataObjectResponse.builder().id(request.id()).parser(createParser(simulatedDeleteResponse)).build();
            } catch (IOException e) {
                // Rethrow unchecked exception on XContent parsing error
                throw new OpenSearchStatusException("Failed to parse response", RestStatus.INTERNAL_SERVER_ERROR);
            }
        }), executor);
    }

    /**
     * DDB data needs to be synced with opensearch cluster. {@link RemoteClusterIndicesClient} will then be used to
     * search data in opensearch cluster.
     *
     * @param request
     * @param executor
     * @return Search data object response
     */
    @Override
    public CompletionStage<SearchDataObjectResponse> searchDataObjectAsync(SearchDataObjectRequest request, Executor executor) {
        List<String> indices = Arrays.stream(request.indices()).map(this::getTableName).collect(Collectors.toList());

        SearchDataObjectRequest searchDataObjectRequest = new SearchDataObjectRequest(
            indices.toArray(new String[0]),
            request.tenantId(),
            request.searchSourceBuilder()
        );
        return this.remoteClusterIndicesClient.searchDataObjectAsync(searchDataObjectRequest, executor);
    }

    private String getTableName(String index) {
        // Table name will be same as index name. As DDB table name does not support dot(.)
        // it will be removed from name.
        return index.replaceAll("\\.", "");
    }

    private XContentParser createParser(String json) throws IOException {
        return jsonXContent.createParser(NamedXContentRegistry.EMPTY, DeprecationHandler.IGNORE_DEPRECATIONS, json);
    }

    private String simulateOpenSearchResponse(String index, String id, String source, Map<String, Object> additionalFields) {
        StringBuilder sb = new StringBuilder("{");
        // Fields with a DDB counterpart
        sb.append("\"_index\":\"").append(index).append("\",");
        sb.append("\"_id\":\"").append(id).append("\",");
        // Fields we must simulate using default values
        sb.append("\"_primary_term\":").append(UNASSIGNED_PRIMARY_TERM).append(",");
        sb.append("\"_seq_no\":").append(UNASSIGNED_SEQ_NO).append(",");
        sb.append("\"_version\":").append(-1).append(",");
        sb.append("\"_shards\":").append(Strings.toString(MediaTypeRegistry.JSON, new ShardInfo())).append(",");
        // Finish up
        additionalFields
            .entrySet()
            .stream()
            .forEach(
                e -> sb
                    .append("\"")
                    .append(e.getKey())
                    .append("\":")
                    .append(e.getValue() instanceof String ? ("\"" + e.getValue() + "\"") : e.getValue())
                    .append(",")
            );
        sb.append("\"_source\":").append(source).append("}");
        return sb.toString();
    }
}<|MERGE_RESOLUTION|>--- conflicted
+++ resolved
@@ -57,11 +57,8 @@
 import software.amazon.awssdk.services.dynamodb.DynamoDbClient;
 import software.amazon.awssdk.services.dynamodb.model.AttributeAction;
 import software.amazon.awssdk.services.dynamodb.model.AttributeValue;
-<<<<<<< HEAD
 import software.amazon.awssdk.services.dynamodb.model.AttributeValueUpdate;
-=======
 import software.amazon.awssdk.services.dynamodb.model.ConditionalCheckFailedException;
->>>>>>> a289953d
 import software.amazon.awssdk.services.dynamodb.model.DeleteItemRequest;
 import software.amazon.awssdk.services.dynamodb.model.GetItemRequest;
 import software.amazon.awssdk.services.dynamodb.model.GetItemResponse;
@@ -121,17 +118,8 @@
                 // If document doesn't exist, return 0
                 // If document exists, overwrite and increment and return SEQ_NO
                 dynamoDbClient.putItem(putItemRequest);
-<<<<<<< HEAD
+                // TODO need to pass seqNo to simulated response
                 String simulatedIndexResponse = simulateOpenSearchResponse(request.index(), id, source, Map.of("result", "created"));
-=======
-                // TODO need to pass seqNo to simulated response
-                String simulatedIndexResponse = simulateOpenSearchResponse(
-                    request.index(),
-                    request.id(),
-                    source,
-                    Map.of("result", "created")
-                );
->>>>>>> a289953d
                 return PutDataObjectResponse.builder().id(id).parser(createParser(simulatedIndexResponse)).build();
             } catch (IOException e) {
                 // Rethrow unchecked exception on XContent parsing error
@@ -202,7 +190,6 @@
                 String source = Strings.toString(MediaTypeRegistry.JSON, request.dataObject());
                 JsonNode jsonNode = OBJECT_MAPPER.readTree(source);
                 Map<String, AttributeValue> updateItem = JsonTransformer.convertJsonObjectToDDBAttributeMap(jsonNode);
-<<<<<<< HEAD
                 updateItem.remove(HASH_KEY);
                 updateItem.remove(RANGE_KEY);
                 Map<String, AttributeValueUpdate> updateAttributeValue = updateItem
@@ -218,19 +205,11 @@
                 Map<String, AttributeValue> updateKey = new HashMap<>();
                 updateKey.put(HASH_KEY, AttributeValue.builder().s(tenantId).build());
                 updateKey.put(RANGE_KEY, AttributeValue.builder().s(request.id()).build());
-                UpdateItemRequest updateItemRequest = UpdateItemRequest
+                UpdateItemRequest.Builder updateItemRequestBuilder = UpdateItemRequest
                     .builder()
                     .tableName(getTableName(request.index()))
                     .key(updateKey)
-                    .attributeUpdates(updateAttributeValue)
-                    .build();
-=======
-                updateItem.put(HASH_KEY, AttributeValue.builder().s(tenantId).build());
-                updateItem.put(RANGE_KEY, AttributeValue.builder().s(request.id()).build());
-                UpdateItemRequest.Builder updateItemRequestBuilder = UpdateItemRequest
-                    .builder()
-                    .tableName(getTableName(request.index()))
-                    .key(updateItem);
+                    .attributeUpdates(updateAttributeValue);
                 if (request.ifSeqNo() != null) {
                     // Get current document version and put in attribute map. Ignore primary term on DDB.
                     int currentSeqNo = jsonNode.has(SEQ_NO_KEY) ? jsonNode.get(SEQ_NO_KEY).asInt() : 0;
@@ -242,8 +221,6 @@
                         );
                 }
                 UpdateItemRequest updateItemRequest = updateItemRequestBuilder.build();
-                // TODO need to add an incremented seqNo here
->>>>>>> a289953d
                 dynamoDbClient.updateItem(updateItemRequest);
                 // TODO need to pass seqNo to simulated response
                 String simulatedUpdateResponse = simulateOpenSearchResponse(request.index(), request.id(), source, Map.of("found", true));
