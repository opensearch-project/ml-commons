--- conflicted
+++ resolved
@@ -113,18 +113,8 @@
                 final PutItemRequest putItemRequest = PutItemRequest.builder().tableName(tableName).item(item).build();
 
                 dynamoDbClient.putItem(putItemRequest);
-<<<<<<< HEAD
                 String simulatedIndexResponse = simulateOpenSearchResponse(request.index(), id, source, Map.of("result", "created"));
                 return new PutDataObjectResponse.Builder().id(id).parser(createParser(simulatedIndexResponse)).build();
-=======
-                String simulatedIndexResponse = simulateOpenSearchResponse(
-                    request.index(),
-                    request.id(),
-                    source,
-                    Map.of("result", "created")
-                );
-                return PutDataObjectResponse.builder().id(id).parser(createParser(simulatedIndexResponse)).build();
->>>>>>> 18e8048a
             } catch (IOException e) {
                 // Rethrow unchecked exception on XContent parsing error
                 throw new OpenSearchStatusException("Failed to parse data object  " + request.id(), RestStatus.BAD_REQUEST);
