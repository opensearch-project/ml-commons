/*
 * Copyright OpenSearch Contributors
 * SPDX-License-Identifier: Apache-2.0
 */

package org.opensearch.ml.model;

import static org.opensearch.common.xcontent.json.JsonXContent.jsonXContent;
import static org.opensearch.ml.common.CommonValue.ML_MODEL_GROUP_INDEX;
import static org.opensearch.security.spi.resources.FeatureConfigConstants.OPENSEARCH_RESOURCE_SHARING_ENABLED;
import static org.opensearch.security.spi.resources.FeatureConfigConstants.OPENSEARCH_RESOURCE_SHARING_ENABLED_DEFAULT;

import java.time.Instant;
import java.util.HashSet;
import java.util.Map;
import java.util.Set;
import java.util.concurrent.atomic.AtomicReference;

import org.opensearch.ExceptionsHelper;
import org.opensearch.OpenSearchStatusException;
import org.opensearch.action.get.GetResponse;
import org.opensearch.action.index.IndexResponse;
import org.opensearch.action.search.SearchRequest;
import org.opensearch.action.search.SearchResponse;
import org.opensearch.cluster.service.ClusterService;
import org.opensearch.common.inject.Inject;
import org.opensearch.common.settings.Settings;
import org.opensearch.common.util.concurrent.ThreadContext;
import org.opensearch.common.xcontent.LoggingDeprecationHandler;
import org.opensearch.commons.authuser.User;
import org.opensearch.core.action.ActionListener;
import org.opensearch.core.common.Strings;
import org.opensearch.core.common.util.CollectionUtils;
import org.opensearch.core.rest.RestStatus;
import org.opensearch.core.xcontent.MediaTypeRegistry;
import org.opensearch.core.xcontent.NamedXContentRegistry;
import org.opensearch.core.xcontent.XContentParser;
import org.opensearch.index.IndexNotFoundException;
import org.opensearch.index.query.BoolQueryBuilder;
import org.opensearch.index.query.TermQueryBuilder;
import org.opensearch.ml.common.AccessMode;
import org.opensearch.ml.common.MLModelGroup;
import org.opensearch.ml.common.ResourceSharingClientAccessor;
import org.opensearch.ml.common.exception.MLResourceNotFoundException;
import org.opensearch.ml.common.settings.MLFeatureEnabledSetting;
import org.opensearch.ml.common.transport.model_group.MLRegisterModelGroupInput;
import org.opensearch.ml.engine.indices.MLIndicesHandler;
import org.opensearch.ml.helper.ModelAccessControlHelper;
import org.opensearch.ml.utils.RestActionUtils;
import org.opensearch.remote.metadata.client.GetDataObjectRequest;
import org.opensearch.remote.metadata.client.GetDataObjectResponse;
import org.opensearch.remote.metadata.client.PutDataObjectRequest;
import org.opensearch.remote.metadata.client.SdkClient;
import org.opensearch.remote.metadata.client.SearchDataObjectRequest;
import org.opensearch.remote.metadata.common.SdkClientUtils;
import org.opensearch.search.SearchHit;
import org.opensearch.search.builder.SearchSourceBuilder;
import org.opensearch.security.spi.resources.client.ResourceSharingClient;
import org.opensearch.security.spi.resources.sharing.Recipient;
import org.opensearch.security.spi.resources.sharing.SharedWithActionGroup;
import org.opensearch.transport.client.Client;

import lombok.extern.log4j.Log4j2;

@Log4j2
public class MLModelGroupManager {
    private final MLIndicesHandler mlIndicesHandler;
    private final Client client;
    private final Settings settings;
    private final SdkClient sdkClient;
    ClusterService clusterService;

    ModelAccessControlHelper modelAccessControlHelper;
    private MLFeatureEnabledSetting mlFeatureEnabledSetting;

    @Inject
    public MLModelGroupManager(
        MLIndicesHandler mlIndicesHandler,
        Client client,
        Settings settings,
        SdkClient sdkClient,
        ClusterService clusterService,
        ModelAccessControlHelper modelAccessControlHelper,
        MLFeatureEnabledSetting mlFeatureEnabledSetting
    ) {
        this.mlIndicesHandler = mlIndicesHandler;
        this.client = client;
        this.settings = settings;
        this.sdkClient = sdkClient;
        this.clusterService = clusterService;
        this.modelAccessControlHelper = modelAccessControlHelper;
        this.mlFeatureEnabledSetting = mlFeatureEnabledSetting;
    }

    public void createModelGroup(MLRegisterModelGroupInput input, ActionListener<String> listener) {
        try {
            String modelName = input.getName();
            User user = RestActionUtils.getUserContext(client);
            // Create a recipient sharing list
            AtomicReference<Map<Recipient, Set<String>>> recipientMap = new AtomicReference<>();
            boolean isResourceSharingFeatureEnabled = this.settings
                .getAsBoolean(OPENSEARCH_RESOURCE_SHARING_ENABLED, OPENSEARCH_RESOURCE_SHARING_ENABLED_DEFAULT);

            try (ThreadContext.StoredContext context = client.threadPool().getThreadContext().stashContext()) {
                ActionListener<String> wrappedListener = ActionListener.runBefore(listener, context::restore);
                validateUniqueModelGroupName(input.getName(), input.getTenantId(), ActionListener.wrap(modelGroups -> {
                    if (modelGroups != null
                        && modelGroups.getHits().getTotalHits() != null
                        && modelGroups.getHits().getTotalHits().value() != 0) {
                        for (SearchHit documentFields : modelGroups.getHits()) {
                            String id = documentFields.getId();
                            wrappedListener
                                .onFailure(
                                    new IllegalArgumentException(
                                        "The name you provided is already being used by a model group with ID: " + id + "."
                                    )
                                );
                        }
                    } else {
                        MLModelGroup.MLModelGroupBuilder builder = MLModelGroup.builder();
                        MLModelGroup mlModelGroup;

                        // TODO: Remove security-related entries from MLModelGroup builder
                        if (modelAccessControlHelper.isSecurityEnabledAndModelAccessControlEnabled(user)) {
                            validateRequestForAccessControl(input, user);
                            builder = builder.access(input.getModelAccessMode().getValue());

                            // share with current user's backend-roles
                            // TODO: check if resource should be shared with user's backend roles by default
                            recipientMap.set(Map.of(Recipient.BACKEND_ROLES, Set.copyOf(user.getBackendRoles())));

                            if (Boolean.TRUE.equals(input.getIsAddAllBackendRoles())) {
                                input.setBackendRoles(user.getBackendRoles());
                            }
                            mlModelGroup = builder
                                .name(modelName)
                                .description(input.getDescription())
                                .backendRoles(input.getBackendRoles())
                                .owner(user)
                                .createdTime(Instant.now())
                                .lastUpdatedTime(Instant.now())
                                .tenantId(input.getTenantId())
                                .build();
                        } else {
                            validateSecurityDisabledOrModelAccessControlDisabled(input);

                            // TODO: Check if following line is actually required since by default the model will be pass-through when sec
                            // is disabled
                            recipientMap
                                .set(
                                    Map.of(Recipient.USERS, Set.of("*"), Recipient.ROLES, Set.of("*"), Recipient.BACKEND_ROLES, Set.of("*"))
                                );

                            mlModelGroup = builder
                                .name(modelName)
                                .description(input.getDescription())
                                .access(AccessMode.PUBLIC.getValue())
                                .createdTime(Instant.now())
                                .lastUpdatedTime(Instant.now())
                                .tenantId(input.getTenantId())
                                .build();
                        }

                        mlIndicesHandler.initModelGroupIndexIfAbsent(ActionListener.wrap(res -> {
                            sdkClient
                                .putDataObjectAsync(
                                    PutDataObjectRequest
                                        .builder()
                                        .tenantId(mlModelGroup.getTenantId())
                                        .index(ML_MODEL_GROUP_INDEX)
                                        .dataObject(mlModelGroup)
                                        .build()
                                )
                                .whenComplete((r, throwable) -> {
                                    if (throwable != null) {
                                        Exception cause = SdkClientUtils.unwrapAndConvertToException(throwable);
                                        log.error("Failed to index model group", cause);
                                        wrappedListener.onFailure(cause);
                                    } else {
                                        try {
<<<<<<< HEAD
                                            IndexResponse indexResponse = IndexResponse.fromXContent(r.parser());

=======
                                            IndexResponse indexResponse = r.indexResponse();
>>>>>>> 97953995
                                            log
                                                .info(
                                                    "Model group creation result: {}, model group id: {}",
                                                    indexResponse.getResult(),
                                                    indexResponse.getId()
                                                );

                                            // TODO: Remove this feature flag check once feature is GA, as it will be enabled by default
                                            if (isResourceSharingFeatureEnabled) {
                                                // Create an entry in resource-sharing index
                                                String modelGroupId = indexResponse.getId();
                                                String modelGroupIndex = indexResponse.getIndex();
                                                SharedWithActionGroup.ActionGroupRecipients recipients =
                                                    new SharedWithActionGroup.ActionGroupRecipients(recipientMap.get());

                                                ResourceSharingClient resourceSharingClient = ResourceSharingClientAccessor
                                                    .getInstance()
                                                    .getResourceSharingClient();

                                                resourceSharingClient
                                                    .share(
                                                        modelGroupId,
                                                        modelGroupIndex,
                                                        recipients,
                                                        ActionListener.wrap(resourceSharing -> {
                                                            log
                                                                .debug(
                                                                    "Successfully shared ml-model-group: {} with entities: {}",
                                                                    modelName,
                                                                    recipientMap
                                                                );

                                                            wrappedListener.onResponse(r.id());
                                                        }, listener::onFailure)
                                                    );
                                            } else {
                                                wrappedListener.onResponse(r.id());
                                            }

                                        } catch (Exception e) {
                                            wrappedListener.onFailure(e);
                                        }
                                    }
                                });

                        }, ex -> {
                            log.error("Failed to init model group index", ex);
                            wrappedListener.onFailure(ex);
                        }));
                    }
                }, e -> {
                    log.error("Failed to search model group index", e);
                    wrappedListener.onFailure(e);
                }));
            } catch (Exception e) {
                log.error("Failed to create model group doc", e);
                listener.onFailure(e);
            }
        } catch (final Exception e) {
            log.error("Failed to init model group index", e);
            listener.onFailure(e);
        }
    }

    private void validateRequestForAccessControl(MLRegisterModelGroupInput input, User user) {
        AccessMode modelAccessMode = input.getModelAccessMode();
        Boolean isAddAllBackendRoles = input.getIsAddAllBackendRoles();
        if (modelAccessMode == null) {
            if (!CollectionUtils.isEmpty(input.getBackendRoles()) && Boolean.TRUE.equals(isAddAllBackendRoles)) {
                throw new IllegalArgumentException("You cannot specify backend roles and add all backend roles at the same time.");
            } else if (Boolean.TRUE.equals(isAddAllBackendRoles) || !CollectionUtils.isEmpty(input.getBackendRoles())) {
                input.setModelAccessMode(AccessMode.RESTRICTED);
                modelAccessMode = AccessMode.RESTRICTED;
            } else {
                input.setModelAccessMode(AccessMode.PRIVATE);
            }
        }
        if ((AccessMode.PUBLIC == modelAccessMode || AccessMode.PRIVATE == modelAccessMode)
            && (!CollectionUtils.isEmpty(input.getBackendRoles()) || Boolean.TRUE.equals(isAddAllBackendRoles))) {
            throw new IllegalArgumentException("You can specify backend roles only for a model group with the restricted access mode.");
        } else if (AccessMode.RESTRICTED == modelAccessMode) {
            if (modelAccessControlHelper.isAdmin(user) && Boolean.TRUE.equals(isAddAllBackendRoles)) {
                throw new IllegalArgumentException("Admin users cannot add all backend roles to a model group.");
            }
            if (!modelAccessControlHelper.isAdmin(user) && CollectionUtils.isEmpty(user.getBackendRoles())) {
                throw new IllegalArgumentException("You must have at least one backend role to register a restricted model group.");
            }
            if (CollectionUtils.isEmpty(input.getBackendRoles()) && !Boolean.TRUE.equals(isAddAllBackendRoles)) {
                throw new IllegalArgumentException(
                    "You must specify one or more backend roles or add all backend roles to register a restricted model group."
                );
            }
            if (!CollectionUtils.isEmpty(input.getBackendRoles()) && Boolean.TRUE.equals(isAddAllBackendRoles)) {
                throw new IllegalArgumentException("You cannot specify backend roles and add all backend roles at the same time.");
            }
            if (!modelAccessControlHelper.isAdmin(user)
                && !Boolean.TRUE.equals(isAddAllBackendRoles)
                && !new HashSet<>(user.getBackendRoles()).containsAll(input.getBackendRoles())) {
                throw new IllegalArgumentException("You don't have the backend roles specified.");
            }
        }
    }

    public void validateUniqueModelGroupName(String name, String tenantId, ActionListener<SearchResponse> listener)
        throws IllegalArgumentException {
        try (ThreadContext.StoredContext context = client.threadPool().getThreadContext().stashContext()) {
            BoolQueryBuilder query = new BoolQueryBuilder();
            query.filter(new TermQueryBuilder(MLRegisterModelGroupInput.NAME_FIELD + ".keyword", name));

            SearchSourceBuilder searchSourceBuilder = new SearchSourceBuilder().query(query);
            SearchRequest searchRequest = new SearchRequest(ML_MODEL_GROUP_INDEX).source(searchSourceBuilder);

            SearchDataObjectRequest searchDataObjectRequest = SearchDataObjectRequest
                .builder()
                .indices(searchRequest.indices())
                .searchSourceBuilder(searchRequest.source())
                .tenantId(tenantId)
                .build();

            sdkClient.searchDataObjectAsync(searchDataObjectRequest).whenComplete((r, throwable) -> {
                if (throwable != null) {
                    Exception cause = SdkClientUtils.unwrapAndConvertToException(throwable);
                    if (ExceptionsHelper.unwrap(throwable, IndexNotFoundException.class) != null) {
                        log.debug("Model group index does not exist");
                        listener.onResponse(null);
                    } else {
                        log.error("Failed to search model group index", cause);
                        listener.onFailure(cause);
                    }
                } else {
                    try {
                        SearchResponse searchResponse = r.searchResponse();
                        // Parsing failure would cause NPE on next line
                        log.info("Model group search complete: {}", searchResponse.getHits().getTotalHits());
                        listener.onResponse(searchResponse);
                    } catch (Exception e) {
                        log.error("Failed to parse search response", e);
                        listener
                            .onFailure(new OpenSearchStatusException("Failed to parse search response", RestStatus.INTERNAL_SERVER_ERROR));
                    }
                }
            });
        } catch (Exception e) {
            log.error("Failed to search model group index", e);
            listener.onFailure(e);
        }
    }

    /**
     * Get model group from model group index.
     *
     * @param sdkClient    SDK client
     * @param modelGroupId Model group ID
     * @param listener     Action listener
     */
    public void getModelGroupResponse(SdkClient sdkClient, String modelGroupId, ActionListener<GetResponse> listener) {
        GetDataObjectRequest getRequest = buildGetModelGroupRequest(modelGroupId);

        sdkClient.getDataObjectAsync(getRequest).whenComplete((response, throwable) -> {
            if (throwable != null) {
                handleError(throwable, listener);
                return;
            }

            processModelGroupResponse(response, modelGroupId, listener);
        });
    }

    private GetDataObjectRequest buildGetModelGroupRequest(String modelGroupId) {
        return GetDataObjectRequest.builder().index(ML_MODEL_GROUP_INDEX).id(modelGroupId).build();
    }

    private void handleError(Throwable throwable, ActionListener<GetResponse> listener) {
        Exception exception = SdkClientUtils.unwrapAndConvertToException(throwable);
        listener.onFailure(exception);
    }

    private void processModelGroupResponse(GetDataObjectResponse response, String modelGroupId, ActionListener<GetResponse> listener) {
        try {
            GetResponse getResponse = response.getResponse();
            if (getResponse == null || !getResponse.isExists()) {
                listener.onFailure(new MLResourceNotFoundException("Failed to find model group with ID: " + modelGroupId));
                return;
            }

            parseAndRespond(getResponse, listener);
        } catch (Exception e) {
            listener.onFailure(e);
        }
    }

    private void parseAndRespond(GetResponse getResponse, ActionListener<GetResponse> listener) {
        try (
            XContentParser parser = jsonXContent
                .createParser(
                    NamedXContentRegistry.EMPTY,
                    LoggingDeprecationHandler.INSTANCE,
                    Strings.toString(MediaTypeRegistry.JSON, getResponse)
                )
        ) {
            listener.onResponse(GetResponse.fromXContent(parser));
        } catch (Exception e) {
            log.error("Failed to parse model group response: {}", getResponse.getId(), e);
            listener.onFailure(e);
        }
    }

    private void validateSecurityDisabledOrModelAccessControlDisabled(MLRegisterModelGroupInput input) {
        if (input.getModelAccessMode() != null
            || input.getIsAddAllBackendRoles() != null
            || !CollectionUtils.isEmpty(input.getBackendRoles())) {
            throw new IllegalArgumentException(
                "You cannot specify model access control parameters because the Security plugin or model access control is disabled on your cluster."
            );
        }
    }
}<|MERGE_RESOLUTION|>--- conflicted
+++ resolved
@@ -178,12 +178,7 @@
                                         wrappedListener.onFailure(cause);
                                     } else {
                                         try {
-<<<<<<< HEAD
-                                            IndexResponse indexResponse = IndexResponse.fromXContent(r.parser());
-
-=======
                                             IndexResponse indexResponse = r.indexResponse();
->>>>>>> 97953995
                                             log
                                                 .info(
                                                     "Model group creation result: {}, model group id: {}",
