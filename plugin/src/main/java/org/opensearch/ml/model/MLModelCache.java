--- conflicted
+++ resolved
@@ -92,14 +92,11 @@
         if (predictor != null) {
             predictor.close();
         }
-<<<<<<< HEAD
         memSizeEstimationCPU = 0L;
         memSizeEstimationGPU = 0L;
-=======
         if (executor != null) {
             executor.close();
         }
->>>>>>> a845a2a5
     }
 
     public void addModelInferenceDuration(double duration, long maxRequestCount) {
