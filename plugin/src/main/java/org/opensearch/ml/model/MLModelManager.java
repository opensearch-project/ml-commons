/*
 * Copyright OpenSearch Contributors
 * SPDX-License-Identifier: Apache-2.0
 */

package org.opensearch.ml.model;

import static org.opensearch.common.xcontent.XContentType.JSON;
import static org.opensearch.common.xcontent.json.JsonXContent.jsonXContent;
import static org.opensearch.core.xcontent.ToXContent.EMPTY_PARAMS;
import static org.opensearch.core.xcontent.XContentParserUtils.ensureExpectedToken;
import static org.opensearch.ml.common.CommonValue.ML_CONNECTOR_INDEX;
import static org.opensearch.ml.common.CommonValue.ML_CONTROLLER_INDEX;
import static org.opensearch.ml.common.CommonValue.ML_MODEL_GROUP_INDEX;
import static org.opensearch.ml.common.CommonValue.ML_MODEL_INDEX;
import static org.opensearch.ml.common.CommonValue.NOT_FOUND;
import static org.opensearch.ml.common.CommonValue.UNDEPLOYED;
import static org.opensearch.ml.common.MLModel.ALGORITHM_FIELD;
import static org.opensearch.ml.common.MLTask.ERROR_FIELD;
import static org.opensearch.ml.common.MLTask.FUNCTION_NAME_FIELD;
import static org.opensearch.ml.common.MLTask.MODEL_ID_FIELD;
import static org.opensearch.ml.common.MLTask.STATE_FIELD;
import static org.opensearch.ml.common.MLTaskState.COMPLETED;
import static org.opensearch.ml.common.MLTaskState.FAILED;
import static org.opensearch.ml.common.utils.StringUtils.getErrorMessage;
import static org.opensearch.ml.engine.ModelHelper.CHUNK_FILES;
import static org.opensearch.ml.engine.ModelHelper.CHUNK_SIZE;
import static org.opensearch.ml.engine.ModelHelper.MODEL_FILE_HASH;
import static org.opensearch.ml.engine.ModelHelper.MODEL_SIZE_IN_BYTES;
import static org.opensearch.ml.engine.algorithms.remote.RemoteModel.CLIENT;
import static org.opensearch.ml.engine.algorithms.remote.RemoteModel.CLUSTER_SERVICE;
import static org.opensearch.ml.engine.algorithms.remote.RemoteModel.GUARDRAILS;
import static org.opensearch.ml.engine.algorithms.remote.RemoteModel.RATE_LIMITER;
import static org.opensearch.ml.engine.algorithms.remote.RemoteModel.SCRIPT_SERVICE;
import static org.opensearch.ml.engine.algorithms.remote.RemoteModel.USER_RATE_LIMITER_MAP;
import static org.opensearch.ml.engine.algorithms.remote.RemoteModel.XCONTENT_REGISTRY;
import static org.opensearch.ml.engine.algorithms.text_embedding.TextEmbeddingDenseModel.ML_ENGINE;
import static org.opensearch.ml.engine.algorithms.text_embedding.TextEmbeddingDenseModel.MODEL_HELPER;
import static org.opensearch.ml.engine.algorithms.text_embedding.TextEmbeddingDenseModel.MODEL_ZIP_FILE;
import static org.opensearch.ml.engine.utils.FileUtils.calculateFileHash;
import static org.opensearch.ml.engine.utils.FileUtils.deleteFileQuietly;
import static org.opensearch.ml.plugin.MachineLearningPlugin.DEPLOY_THREAD_POOL;
import static org.opensearch.ml.plugin.MachineLearningPlugin.GENERAL_THREAD_POOL;
import static org.opensearch.ml.plugin.MachineLearningPlugin.REGISTER_THREAD_POOL;
import static org.opensearch.ml.settings.MLCommonsSettings.ML_COMMONS_MAX_DEPLOY_MODEL_TASKS_PER_NODE;
import static org.opensearch.ml.settings.MLCommonsSettings.ML_COMMONS_MAX_MODELS_PER_NODE;
import static org.opensearch.ml.settings.MLCommonsSettings.ML_COMMONS_MAX_REGISTER_MODEL_TASKS_PER_NODE;
import static org.opensearch.ml.stats.ActionName.REGISTER;
import static org.opensearch.ml.stats.MLActionLevelStat.ML_ACTION_REQUEST_COUNT;
import static org.opensearch.ml.utils.MLExceptionUtils.logException;
import static org.opensearch.ml.utils.MLNodeUtils.checkOpenCircuitBreaker;
import static org.opensearch.ml.utils.MLNodeUtils.createXContentParserFromRegistry;

import java.io.File;
import java.nio.file.Path;
import java.security.PrivilegedActionException;
import java.time.Instant;
import java.util.ArrayList;
import java.util.Arrays;
import java.util.Base64;
import java.util.Collections;
import java.util.HashMap;
import java.util.List;
import java.util.Map;
import java.util.Optional;
import java.util.Set;
import java.util.concurrent.ConcurrentLinkedDeque;
import java.util.concurrent.Semaphore;
import java.util.concurrent.TimeUnit;
import java.util.concurrent.atomic.AtomicBoolean;
import java.util.concurrent.atomic.AtomicInteger;
import java.util.function.Supplier;
import java.util.stream.Collectors;

import org.apache.commons.lang3.BooleanUtils;
import org.apache.logging.log4j.util.Strings;
import org.opensearch.OpenSearchStatusException;
import org.opensearch.action.delete.DeleteRequest;
import org.opensearch.action.get.GetRequest;
import org.opensearch.action.get.GetResponse;
import org.opensearch.action.index.IndexRequest;
import org.opensearch.action.index.IndexResponse;
import org.opensearch.action.support.IndicesOptions;
import org.opensearch.action.support.ThreadedActionListener;
import org.opensearch.action.support.WriteRequest;
import org.opensearch.action.update.UpdateRequest;
import org.opensearch.action.update.UpdateResponse;
import org.opensearch.client.Client;
import org.opensearch.cluster.node.DiscoveryNode;
import org.opensearch.cluster.service.ClusterService;
import org.opensearch.common.settings.Settings;
import org.opensearch.common.util.TokenBucket;
import org.opensearch.common.util.concurrent.ThreadContext;
import org.opensearch.common.xcontent.LoggingDeprecationHandler;
import org.opensearch.core.action.ActionListener;
import org.opensearch.core.rest.RestStatus;
import org.opensearch.core.xcontent.NamedXContentRegistry;
import org.opensearch.core.xcontent.XContentBuilder;
import org.opensearch.core.xcontent.XContentParser;
import org.opensearch.index.IndexNotFoundException;
import org.opensearch.index.query.TermQueryBuilder;
import org.opensearch.index.reindex.DeleteByQueryAction;
import org.opensearch.index.reindex.DeleteByQueryRequest;
import org.opensearch.ml.breaker.MLCircuitBreakerService;
import org.opensearch.ml.cluster.DiscoveryNodeHelper;
import org.opensearch.ml.common.FunctionName;
import org.opensearch.ml.common.MLModel;
import org.opensearch.ml.common.MLModelGroup;
import org.opensearch.ml.common.MLTask;
import org.opensearch.ml.common.MLTaskState;
import org.opensearch.ml.common.connector.Connector;
import org.opensearch.ml.common.controller.MLController;
import org.opensearch.ml.common.controller.MLRateLimiter;
import org.opensearch.ml.common.exception.MLException;
import org.opensearch.ml.common.exception.MLLimitExceededException;
import org.opensearch.ml.common.exception.MLResourceNotFoundException;
import org.opensearch.ml.common.exception.MLValidationException;
import org.opensearch.ml.common.model.Guardrails;
import org.opensearch.ml.common.model.MLGuard;
import org.opensearch.ml.common.model.MLModelState;
import org.opensearch.ml.common.transport.deploy.MLDeployModelAction;
import org.opensearch.ml.common.transport.deploy.MLDeployModelRequest;
import org.opensearch.ml.common.transport.deploy.MLDeployModelResponse;
import org.opensearch.ml.common.transport.register.MLRegisterModelInput;
import org.opensearch.ml.common.transport.register.MLRegisterModelResponse;
import org.opensearch.ml.common.transport.upload_chunk.MLRegisterModelMetaInput;
import org.opensearch.ml.engine.MLEngine;
import org.opensearch.ml.engine.MLExecutable;
import org.opensearch.ml.engine.ModelHelper;
import org.opensearch.ml.engine.Predictable;
import org.opensearch.ml.engine.indices.MLIndicesHandler;
import org.opensearch.ml.engine.utils.FileUtils;
import org.opensearch.ml.profile.MLModelProfile;
import org.opensearch.ml.stats.ActionName;
import org.opensearch.ml.stats.MLActionLevelStat;
import org.opensearch.ml.stats.MLNodeLevelStat;
import org.opensearch.ml.stats.MLStats;
import org.opensearch.ml.task.MLTaskManager;
import org.opensearch.ml.utils.MLExceptionUtils;
import org.opensearch.ml.utils.MLNodeUtils;
import org.opensearch.script.ScriptService;
import org.opensearch.sdk.GetDataObjectRequest;
import org.opensearch.sdk.PutDataObjectRequest;
import org.opensearch.sdk.SdkClient;
import org.opensearch.sdk.SdkClientUtils;
import org.opensearch.sdk.UpdateDataObjectRequest;
import org.opensearch.search.fetch.subphase.FetchSourceContext;
import org.opensearch.threadpool.ThreadPool;

import com.google.common.annotations.VisibleForTesting;
import com.google.common.collect.ImmutableSet;
import com.google.common.io.Files;

import lombok.extern.log4j.Log4j2;

/**
 * Manager class for ML models. It contains ML model related operations like
 * register, deploy model etc.
 */
@Log4j2
public class MLModelManager {

    public static final int TIMEOUT_IN_MILLIS = 5000;
    public static final long MODEL_FILE_SIZE_LIMIT = 4L * 1024 * 1024 * 1024;// 4GB

    private final Client client;
    private final SdkClient sdkClient;
    private final ClusterService clusterService;
    private final ScriptService scriptService;
    private final ThreadPool threadPool;
    private final NamedXContentRegistry xContentRegistry;
    private final ModelHelper modelHelper;

    private final MLModelCacheHelper modelCacheHelper;
    private final MLStats mlStats;
    private final MLCircuitBreakerService mlCircuitBreakerService;
    private final MLIndicesHandler mlIndicesHandler;
    private final MLTaskManager mlTaskManager;
    private final MLEngine mlEngine;
    private final DiscoveryNodeHelper nodeHelper;

    private volatile Integer maxModelPerNode;
    private volatile Integer maxRegisterTasksPerNode;
    private volatile Integer maxDeployTasksPerNode;

    public static final ImmutableSet<MLModelState> MODEL_DONE_STATES = ImmutableSet
        .of(
            MLModelState.TRAINED,
            MLModelState.REGISTERED,
            MLModelState.DEPLOYED,
            MLModelState.PARTIALLY_DEPLOYED,
            MLModelState.DEPLOY_FAILED,
            MLModelState.UNDEPLOYED
        );

    public MLModelManager(
        ClusterService clusterService,
        ScriptService scriptService,
        Client client,
        SdkClient sdkClient,
        ThreadPool threadPool,
        NamedXContentRegistry xContentRegistry,
        ModelHelper modelHelper,
        Settings settings,
        MLStats mlStats,
        MLCircuitBreakerService mlCircuitBreakerService,
        MLIndicesHandler mlIndicesHandler,
        MLTaskManager mlTaskManager,
        MLModelCacheHelper modelCacheHelper,
        MLEngine mlEngine,
        DiscoveryNodeHelper nodeHelper
    ) {
        this.client = client;
        this.sdkClient = sdkClient;
        this.threadPool = threadPool;
        this.xContentRegistry = xContentRegistry;
        this.modelHelper = modelHelper;
        this.clusterService = clusterService;
        this.scriptService = scriptService;
        this.modelCacheHelper = modelCacheHelper;
        this.mlStats = mlStats;
        this.mlCircuitBreakerService = mlCircuitBreakerService;
        this.mlIndicesHandler = mlIndicesHandler;
        this.mlTaskManager = mlTaskManager;
        this.mlEngine = mlEngine;
        this.nodeHelper = nodeHelper;

        this.maxModelPerNode = ML_COMMONS_MAX_MODELS_PER_NODE.get(settings);
        clusterService.getClusterSettings().addSettingsUpdateConsumer(ML_COMMONS_MAX_MODELS_PER_NODE, it -> maxModelPerNode = it);

        maxRegisterTasksPerNode = ML_COMMONS_MAX_REGISTER_MODEL_TASKS_PER_NODE.get(settings);
        clusterService
            .getClusterSettings()
            .addSettingsUpdateConsumer(ML_COMMONS_MAX_REGISTER_MODEL_TASKS_PER_NODE, it -> maxRegisterTasksPerNode = it);

        maxDeployTasksPerNode = ML_COMMONS_MAX_DEPLOY_MODEL_TASKS_PER_NODE.get(settings);
        clusterService
            .getClusterSettings()
            .addSettingsUpdateConsumer(ML_COMMONS_MAX_DEPLOY_MODEL_TASKS_PER_NODE, it -> maxDeployTasksPerNode = it);
    }

    public void registerModelMeta(MLRegisterModelMetaInput mlRegisterModelMetaInput, ActionListener<String> listener) {
        try {
            FunctionName functionName = mlRegisterModelMetaInput.getFunctionName();
            mlStats.getStat(MLNodeLevelStat.ML_REQUEST_COUNT).increment();
            mlStats.createCounterStatIfAbsent(functionName, REGISTER, ML_ACTION_REQUEST_COUNT).increment();
            String modelGroupId = mlRegisterModelMetaInput.getModelGroupId();
            if (Strings.isBlank(modelGroupId)) {
                uploadMLModelMeta(mlRegisterModelMetaInput, "1", listener);
            } else {
                try (ThreadContext.StoredContext context = client.threadPool().getThreadContext().stashContext()) {
                    ActionListener<String> wrappedListener = ActionListener.runBefore(listener, context::restore);
                    GetRequest getModelGroupRequest = new GetRequest(ML_MODEL_GROUP_INDEX).id(modelGroupId);
                    client.get(getModelGroupRequest, ActionListener.wrap(modelGroup -> {
                        if (modelGroup.isExists()) {
                            Map<String, Object> modelGroupSource = modelGroup.getSourceAsMap();
                            int updatedVersion = incrementLatestVersion(modelGroupSource);
                            UpdateRequest updateModelGroupRequest = createUpdateModelGroupRequest(
                                modelGroupSource,
                                modelGroupId,
                                modelGroup.getSeqNo(),
                                modelGroup.getPrimaryTerm(),
                                updatedVersion
                            );

                            client.update(updateModelGroupRequest, ActionListener.wrap(r -> {
                                uploadMLModelMeta(mlRegisterModelMetaInput, updatedVersion + "", wrappedListener);
                            }, e -> {
                                log.error("Failed to update model group", e);
                                wrappedListener.onFailure(e);
                            }));
                        } else {
                            log.error("Model group not found");
                            wrappedListener.onFailure(new MLResourceNotFoundException("Fail to find model group"));
                        }
                    }, e -> {
                        if (e instanceof IndexNotFoundException) {
                            wrappedListener.onFailure(new MLResourceNotFoundException("Fail to find model group"));
                        } else {
                            log.error("Failed to get model group", e);
                            wrappedListener.onFailure(new MLValidationException("Failed to get model group"));
                        }
                    }));
                } catch (Exception e) {
                    log.error("Failed to register model", e);
                    listener.onFailure(e);
                }
            }
        } catch (final Exception e) {
            log.error("Failed to init model index", e);
            listener.onFailure(e);
        }
    }

    private void uploadMLModelMeta(MLRegisterModelMetaInput mlRegisterModelMetaInput, String version, ActionListener<String> listener) {
        FunctionName functionName = mlRegisterModelMetaInput.getFunctionName();
        try (ThreadContext.StoredContext context = client.threadPool().getThreadContext().stashContext()) {
            ActionListener<String> wrappedListener = ActionListener.runBefore(listener, context::restore);
            String modelName = mlRegisterModelMetaInput.getName();
            mlIndicesHandler.initModelIndexIfAbsent(ActionListener.wrap(res -> {
                Instant now = Instant.now();
                MLModel mlModelMeta = MLModel
                    .builder()
                    .name(modelName)
                    .algorithm(functionName)
                    .version(version)
                    .modelGroupId(mlRegisterModelMetaInput.getModelGroupId())
                    .description(mlRegisterModelMetaInput.getDescription())
                    .isEnabled(mlRegisterModelMetaInput.getIsEnabled())
                    .rateLimiter(mlRegisterModelMetaInput.getRateLimiter())
                    .modelFormat(mlRegisterModelMetaInput.getModelFormat())
                    .modelState(MLModelState.REGISTERING)
                    .modelConfig(mlRegisterModelMetaInput.getModelConfig())
                    .deploySetting(mlRegisterModelMetaInput.getDeploySetting())
                    .totalChunks(mlRegisterModelMetaInput.getTotalChunks())
                    .modelContentHash(mlRegisterModelMetaInput.getModelContentHashValue())
                    .modelContentSizeInBytes(mlRegisterModelMetaInput.getModelContentSizeInBytes())
                    .isHidden(mlRegisterModelMetaInput.getIsHidden())
                    .modelInterface(mlRegisterModelMetaInput.getModelInterface())
                    .createdTime(now)
                    .lastUpdateTime(now)
                    .build();
                IndexRequest indexRequest = new IndexRequest(ML_MODEL_INDEX);

                if (mlRegisterModelMetaInput.getIsHidden() != null && mlRegisterModelMetaInput.getIsHidden()) {
                    indexRequest.id(modelName);
                }
                indexRequest.source(mlModelMeta.toXContent(XContentBuilder.builder(JSON.xContent()), EMPTY_PARAMS));
                indexRequest.setRefreshPolicy(WriteRequest.RefreshPolicy.IMMEDIATE);

                client.index(indexRequest, ActionListener.wrap(response -> {
                    log.debug("Index model meta doc successfully {}", modelName);
                    wrappedListener.onResponse(response.getId());
                }, e -> {
                    deleteOrUpdateModelGroup(
                        mlRegisterModelMetaInput.getModelGroupId(),
                        mlRegisterModelMetaInput.getDoesVersionCreateModelGroup(),
                        version
                    );
                    log.error("Failed to index model meta doc", e);
                    wrappedListener.onFailure(e);
                }));
            }, ex -> {
                log.error("Failed to init model index", ex);
                wrappedListener.onFailure(ex);
            }));
        } catch (Exception e) {
            log.error("Failed to register model", e);
            listener.onFailure(e);
        }
    }

    /**
     *
     * @param sdkClient            metadata client
     * @param mlRegisterModelInput register model input for remote models
     * @param mlTask               ML task
     * @param listener             action listener
     */
    public void registerMLRemoteModel(
        SdkClient sdkClient,
        MLRegisterModelInput mlRegisterModelInput,
        MLTask mlTask,
        ActionListener<MLRegisterModelResponse> listener
    ) {
        try (ThreadContext.StoredContext context = client.threadPool().getThreadContext().stashContext()) {
            checkAndAddRunningTask(mlTask, maxRegisterTasksPerNode);
            mlStats.getStat(MLNodeLevelStat.ML_REQUEST_COUNT).increment();
            mlStats.createCounterStatIfAbsent(mlTask.getFunctionName(), REGISTER, ML_ACTION_REQUEST_COUNT).increment();
            mlStats.getStat(MLNodeLevelStat.ML_EXECUTING_TASK_COUNT).increment();

            String modelGroupId = mlRegisterModelInput.getModelGroupId();
            GetDataObjectRequest getModelGroupRequest = GetDataObjectRequest
                .builder()
                .index(ML_MODEL_GROUP_INDEX)
                .tenantId(mlRegisterModelInput.getTenantId())
                .id(modelGroupId)
                .build();
            sdkClient
                .getDataObjectAsync(getModelGroupRequest, client.threadPool().executor(GENERAL_THREAD_POOL))
                .whenComplete((r, throwable) -> {
                    if (throwable == null) {
                        try {
                            GetResponse getModelGroupResponse = GetResponse.fromXContent(r.parser());
                            if (getModelGroupResponse.isExists()) {
                                Map<String, Object> modelGroupSourceMap = getModelGroupResponse.getSourceAsMap();
                                int updatedVersion = incrementLatestVersion(modelGroupSourceMap);
                                modelGroupSourceMap.put(MLModelGroup.LATEST_VERSION_FIELD, updatedVersion);
                                modelGroupSourceMap.put(MLModelGroup.LAST_UPDATED_TIME_FIELD, Instant.now().toEpochMilli());
                                UpdateDataObjectRequest updateDataObjectRequest = UpdateDataObjectRequest
                                    .builder()
                                    .index(ML_MODEL_GROUP_INDEX)
                                    .id(modelGroupId)
<<<<<<< HEAD
                                    .tenantId(mlRegisterModelInput.getTenantId())
                                    // TODO need to track these for concurrency
                                    // .setIfSeqNo(seqNo)
                                    // .setIfPrimaryTerm(primaryTerm)
                                    // .setRefreshPolicy(WriteRequest.RefreshPolicy.IMMEDIATE)
=======
                                    .ifSeqNo(getModelGroupResponse.getSeqNo())
                                    .ifPrimaryTerm(getModelGroupResponse.getPrimaryTerm())
>>>>>>> a289953d
                                    .dataObject(modelGroupSourceMap)
                                    .build();
                                sdkClient.updateDataObjectAsync(updateDataObjectRequest).whenComplete((ur, ut) -> {
                                    if (ut == null) {
                                        indexRemoteModel(sdkClient, mlRegisterModelInput, mlTask, updatedVersion + "", listener);
                                    } else {
                                        Exception e = SdkClientUtils.unwrapAndConvertToException(ut);
                                        log.error("Failed to update model group {}", modelGroupId, e);
                                        handleException(mlRegisterModelInput.getFunctionName(), mlTask.getTaskId(), e);
                                        listener.onFailure(e);
                                    }
                                });
                            } else {
                                log.error("Model group response is empty");
                                handleException(
                                    mlRegisterModelInput.getFunctionName(),
                                    mlTask.getTaskId(),
                                    new MLValidationException("Model group not found")
                                );
                                listener.onFailure(new MLResourceNotFoundException("Model Group Response is empty for " + modelGroupId));
                            }
                        } catch (Exception e) {
                            listener.onFailure(e);
                        }
                    } else {
                        Exception e = SdkClientUtils.unwrapAndConvertToException(throwable);
                        if (e instanceof IndexNotFoundException) {
                            log.error("Model group Index is missing");
                            handleException(
                                mlRegisterModelInput.getFunctionName(),
                                mlTask.getTaskId(),
                                new MLResourceNotFoundException("Failed to get model group due to index missing")
                            );
                            listener.onFailure(e);
                        } else {
                            log.error("Failed to get model group", e);
                            handleException(mlRegisterModelInput.getFunctionName(), mlTask.getTaskId(), e);
                            listener.onFailure(e);
                        }
                    }
                });
        } catch (Exception e) {
            log.error("Failed to register remote model", e);
            handleException(mlRegisterModelInput.getFunctionName(), mlTask.getTaskId(), e);
            listener.onFailure(e);
        } finally {
            mlStats.getStat(MLNodeLevelStat.ML_EXECUTING_TASK_COUNT).decrement();
        }
    }

    /**
     * Register model. Basically download model file, split into chunks and save
     * into model index.
     *
     * @param registerModelInput register model input
     * @param mlTask             ML task
     */
    public void registerMLModel(MLRegisterModelInput registerModelInput, MLTask mlTask) {

        checkAndAddRunningTask(mlTask, maxRegisterTasksPerNode);
        try {
            mlStats.getStat(MLNodeLevelStat.ML_REQUEST_COUNT).increment();
            mlStats.createCounterStatIfAbsent(mlTask.getFunctionName(), REGISTER, ML_ACTION_REQUEST_COUNT).increment();
            mlStats.getStat(MLNodeLevelStat.ML_EXECUTING_TASK_COUNT).increment();

            String modelGroupId = registerModelInput.getModelGroupId();
            GetRequest getModelGroupRequest = new GetRequest(ML_MODEL_GROUP_INDEX).id(modelGroupId);
            try (ThreadContext.StoredContext context = client.threadPool().getThreadContext().stashContext()) {
                client.get(getModelGroupRequest, ActionListener.runBefore(ActionListener.wrap(modelGroup -> {
                    if (modelGroup.isExists()) {
                        Map<String, Object> modelGroupSourceMap = modelGroup.getSourceAsMap();
                        int updatedVersion = incrementLatestVersion(modelGroupSourceMap);
                        UpdateRequest updateModelGroupRequest = createUpdateModelGroupRequest(
                            modelGroupSourceMap,
                            modelGroupId,
                            modelGroup.getSeqNo(),
                            modelGroup.getPrimaryTerm(),
                            updatedVersion
                        );
                        try (ThreadContext.StoredContext threadContext = client.threadPool().getThreadContext().stashContext()) {
                            client
                                .update(
                                    updateModelGroupRequest,
                                    ActionListener.wrap(r -> { uploadModel(registerModelInput, mlTask, updatedVersion + ""); }, e -> {
                                        log.error("Failed to update model group", e);
                                        handleException(registerModelInput.getFunctionName(), mlTask.getTaskId(), e);
                                    })
                                );
                        }
                    } else {
                        log.error("Model group not found");
                        handleException(
                            registerModelInput.getFunctionName(),
                            mlTask.getTaskId(),
                            new MLValidationException("Model group not found")
                        );
                    }
                }, e -> {
                    if (e instanceof IndexNotFoundException) {
                        handleException(
                            registerModelInput.getFunctionName(),
                            mlTask.getTaskId(),
                            new MLResourceNotFoundException("Failed to get model group")
                        );
                    } else {
                        log.error("Failed to get model group", e);
                        handleException(registerModelInput.getFunctionName(), mlTask.getTaskId(), e);
                    }
                }), context::restore));
            } catch (Exception e) {
                log.error("Failed to register model", e);
                handleException(registerModelInput.getFunctionName(), mlTask.getTaskId(), e);
            }
        } catch (Exception e) {
            handleException(registerModelInput.getFunctionName(), mlTask.getTaskId(), e);
        } finally {
            mlStats.getStat(MLNodeLevelStat.ML_EXECUTING_TASK_COUNT).decrement();
        }
    }

    private UpdateRequest createUpdateModelGroupRequest(
        Map<String, Object> modelGroupSourceMap,
        String modelGroupId,
        long seqNo,
        long primaryTerm,
        int updatedVersion
    ) {
        modelGroupSourceMap.put(MLModelGroup.LATEST_VERSION_FIELD, updatedVersion);
        modelGroupSourceMap.put(MLModelGroup.LAST_UPDATED_TIME_FIELD, Instant.now().toEpochMilli());
        UpdateRequest updateModelGroupRequest = new UpdateRequest();

        updateModelGroupRequest
            .index(ML_MODEL_GROUP_INDEX)
            .id(modelGroupId)
            .setIfSeqNo(seqNo)
            .setIfPrimaryTerm(primaryTerm)
            .setRefreshPolicy(WriteRequest.RefreshPolicy.IMMEDIATE)
            .doc(modelGroupSourceMap);

        return updateModelGroupRequest;
    }

    private int incrementLatestVersion(Map<String, Object> modelGroupSourceMap) {
        return Integer.parseInt(modelGroupSourceMap.get(MLModelGroup.LATEST_VERSION_FIELD).toString()) + 1;
    }

    private void indexRemoteModel(
        SdkClient sdkClient,
        MLRegisterModelInput registerModelInput,
        MLTask mlTask,
        String modelVersion,
        ActionListener<MLRegisterModelResponse> listener
    ) {
        String taskId = mlTask.getTaskId();
        FunctionName functionName = mlTask.getFunctionName();
        try (ThreadContext.StoredContext context = client.threadPool().getThreadContext().stashContext()) {
            String modelName = registerModelInput.getModelName();
            String version = modelVersion == null ? registerModelInput.getVersion() : modelVersion;
            Instant now = Instant.now();
            if (registerModelInput.getConnector() != null) {
                registerModelInput.getConnector().encrypt(mlEngine::encrypt);
            }

            mlIndicesHandler.initModelIndexIfAbsent(ActionListener.wrap(boolResponse -> {
                MLModel mlModelMeta = MLModel
                    .builder()
                    .name(modelName)
                    .algorithm(functionName)
                    .modelGroupId(registerModelInput.getModelGroupId())
                    .version(version)
                    .description(registerModelInput.getDescription())
                    .rateLimiter(registerModelInput.getRateLimiter())
                    .modelFormat(registerModelInput.getModelFormat())
                    .modelState(MLModelState.REGISTERED)
                    .connector(registerModelInput.getConnector())
                    .connectorId(registerModelInput.getConnectorId())
                    .modelConfig(registerModelInput.getModelConfig())
                    .deploySetting(registerModelInput.getDeploySetting())
                    .createdTime(now)
                    .lastUpdateTime(now)
                    .isHidden(registerModelInput.getIsHidden())
                    .guardrails(registerModelInput.getGuardrails())
                    .modelInterface(registerModelInput.getModelInterface())
                    .tenantId(registerModelInput.getTenantId())
                    .build();

                PutDataObjectRequest putModelMetaRequest = PutDataObjectRequest
                    .builder()
                    .index(ML_MODEL_INDEX)
                    .id(Boolean.TRUE.equals(registerModelInput.getIsHidden()) ? modelName : null)
                    .tenantId(registerModelInput.getTenantId())
                    .dataObject(mlModelMeta)
                    .build();

                // index remote model doc
                ActionListener<IndexResponse> indexListener = ActionListener.wrap(modelMetaRes -> {
                    String modelId = modelMetaRes.getId();
                    mlTask.setModelId(modelId);
                    log.info("create new model meta doc {} for upload task {}", modelId, taskId);
                    mlTaskManager.updateMLTask(taskId, Map.of(MODEL_ID_FIELD, modelId, STATE_FIELD, COMPLETED), 5000, true);
                    if (registerModelInput.isDeployModel()) {
                        deployModelAfterRegistering(registerModelInput, modelId);
                    }
                    listener.onResponse(new MLRegisterModelResponse(taskId, MLTaskState.CREATED.name(), modelId));
                }, e -> {
                    log.error("Failed to index model meta doc", e);
                    handleException(functionName, taskId, e);
                    listener.onFailure(e);
                });
                ThreadedActionListener<IndexResponse> putListener = threadedActionListener(REGISTER_THREAD_POOL, indexListener);
                sdkClient
                    .putDataObjectAsync(putModelMetaRequest, client.threadPool().executor(GENERAL_THREAD_POOL))
                    .whenComplete((r, throwable) -> {
                        if (throwable == null) {
                            try {
                                IndexResponse ir = IndexResponse.fromXContent(r.parser());
                                putListener.onResponse(ir);
                            } catch (Exception e) {
                                putListener.onFailure(e);
                            }
                        } else {
                            Exception e = SdkClientUtils.unwrapAndConvertToException(throwable);
                            putListener.onFailure(e);
                        }
                    });
            }, error -> {
                // failed to initialize the model index
                log.error("Failed to init model index", error);
                handleException(functionName, taskId, error);
                listener.onFailure(error);
            }));
        }
    }

    @VisibleForTesting
    void indexRemoteModel(MLRegisterModelInput registerModelInput, MLTask mlTask, String modelVersion) {
        String taskId = mlTask.getTaskId();
        FunctionName functionName = mlTask.getFunctionName();
        try (ThreadContext.StoredContext context = client.threadPool().getThreadContext().stashContext()) {

            String modelName = registerModelInput.getModelName();
            String version = modelVersion == null ? registerModelInput.getVersion() : modelVersion;
            Instant now = Instant.now();
            if (registerModelInput.getConnector() != null) {
                registerModelInput.getConnector().encrypt(mlEngine::encrypt);
            }
            mlIndicesHandler.initModelIndexIfAbsent(ActionListener.runBefore(ActionListener.wrap(res -> {
                MLModel mlModelMeta = MLModel
                    .builder()
                    .name(modelName)
                    .algorithm(functionName)
                    .modelGroupId(registerModelInput.getModelGroupId())
                    .version(version)
                    .description(registerModelInput.getDescription())
                    .rateLimiter(registerModelInput.getRateLimiter())
                    .modelFormat(registerModelInput.getModelFormat())
                    .modelState(MLModelState.REGISTERED)
                    .connector(registerModelInput.getConnector())
                    .connectorId(registerModelInput.getConnectorId())
                    .modelConfig(registerModelInput.getModelConfig())
                    .deploySetting(registerModelInput.getDeploySetting())
                    .createdTime(now)
                    .lastUpdateTime(now)
                    .isHidden(registerModelInput.getIsHidden())
                    .guardrails(registerModelInput.getGuardrails())
                    .modelInterface(registerModelInput.getModelInterface())
                    .tenantId(registerModelInput.getTenantId())
                    .build();
                IndexRequest indexModelMetaRequest = new IndexRequest(ML_MODEL_INDEX);
                if (registerModelInput.getIsHidden() != null && registerModelInput.getIsHidden()) {
                    indexModelMetaRequest.id(modelName);
                }
                indexModelMetaRequest.source(mlModelMeta.toXContent(XContentBuilder.builder(JSON.xContent()), EMPTY_PARAMS));
                indexModelMetaRequest.setRefreshPolicy(WriteRequest.RefreshPolicy.IMMEDIATE);
                // create model meta doc
                ActionListener<IndexResponse> indexListener = ActionListener.wrap(modelMetaRes -> {
                    String modelId = modelMetaRes.getId();
                    mlTask.setModelId(modelId);
                    log.info("create new model meta doc {} for upload task {}", modelId, taskId);
                    mlTaskManager.updateMLTask(taskId, Map.of(MODEL_ID_FIELD, modelId, STATE_FIELD, COMPLETED), 5000, true);
                    if (registerModelInput.isDeployModel()) {
                        deployModelAfterRegistering(registerModelInput, modelId);
                    }
                }, e -> {
                    log.error("Failed to index model meta doc", e);
                    handleException(functionName, taskId, e);
                });
                client.index(indexModelMetaRequest, threadedActionListener(REGISTER_THREAD_POOL, indexListener));
            }, e -> {
                log.error("Failed to init model index", e);
                handleException(functionName, taskId, e);
            }), context::restore));
        } catch (Exception e) {
            logException("Failed to upload model", e, log);
            handleException(functionName, taskId, e);
        }
    }

    private void uploadModel(MLRegisterModelInput registerModelInput, MLTask mlTask, String modelVersion) throws PrivilegedActionException {
        if (registerModelInput.getUrl() != null) {
            registerModelFromUrl(registerModelInput, mlTask, modelVersion);
        } else if (registerModelInput.getFunctionName() == FunctionName.REMOTE || registerModelInput.getConnectorId() != null) {
            indexRemoteModel(registerModelInput, mlTask, modelVersion);
        } else {
            registerPrebuiltModel(registerModelInput, mlTask, modelVersion);
        }
    }

    private void registerModelFromUrl(MLRegisterModelInput registerModelInput, MLTask mlTask, String modelVersion) {
        String taskId = mlTask.getTaskId();
        FunctionName functionName = mlTask.getFunctionName();
        try (ThreadContext.StoredContext context = client.threadPool().getThreadContext().stashContext()) {
            String modelName = registerModelInput.getModelName();
            String version = modelVersion == null ? registerModelInput.getVersion() : modelVersion;
            String modelGroupId = registerModelInput.getModelGroupId();
            Instant now = Instant.now();
            mlIndicesHandler.initModelIndexIfAbsent(ActionListener.runBefore(ActionListener.wrap(res -> {
                MLModel mlModelMeta = MLModel
                    .builder()
                    .name(modelName)
                    .modelGroupId(modelGroupId)
                    .algorithm(functionName)
                    .version(version)
                    .description(registerModelInput.getDescription())
                    .rateLimiter(registerModelInput.getRateLimiter())
                    .modelFormat(registerModelInput.getModelFormat())
                    .modelState(MLModelState.REGISTERING)
                    .modelConfig(registerModelInput.getModelConfig())
                    .deploySetting(registerModelInput.getDeploySetting())
                    .createdTime(now)
                    .lastUpdateTime(now)
                    .isHidden(registerModelInput.getIsHidden())
                    .guardrails(registerModelInput.getGuardrails())
                    .modelInterface(registerModelInput.getModelInterface())
                    .build();
                IndexRequest indexModelMetaRequest = new IndexRequest(ML_MODEL_INDEX);
                if (functionName == FunctionName.METRICS_CORRELATION) {
                    indexModelMetaRequest.id(functionName.name());
                }
                if (registerModelInput.getIsHidden() != null && registerModelInput.getIsHidden()) {
                    indexModelMetaRequest.id(modelName);
                }
                indexModelMetaRequest.source(mlModelMeta.toXContent(XContentBuilder.builder(JSON.xContent()), EMPTY_PARAMS));
                indexModelMetaRequest.setRefreshPolicy(WriteRequest.RefreshPolicy.IMMEDIATE);
                // create model meta doc
                ActionListener<IndexResponse> listener = ActionListener.wrap(modelMetaRes -> {
                    String modelId = modelMetaRes.getId();
                    mlTask.setModelId(modelId);
                    log.info("create new model meta doc {} for register model task {}", modelId, taskId);
                    // model group id is not present in request body.
                    registerModel(registerModelInput, taskId, functionName, modelName, version, modelId);
                }, e -> {
                    log.error("Failed to index model meta doc", e);
                    handleException(functionName, taskId, e);
                });
                client.index(indexModelMetaRequest, threadedActionListener(REGISTER_THREAD_POOL, listener));
            }, e -> {
                log.error("Failed to init model index", e);
                handleException(functionName, taskId, e);
            }), context::restore));
        } catch (Exception e) {
            logException("Failed to register model", e, log);
            handleException(functionName, taskId, e);
        }
    }

    private void registerModel(
        MLRegisterModelInput registerModelInput,
        String taskId,
        FunctionName functionName,
        String modelName,
        String version,
        String modelId
    ) {
        modelHelper
            .downloadAndSplit(
                registerModelInput.getModelFormat(),
                modelId,
                modelName,
                version,
                registerModelInput.getUrl(),
                registerModelInput.getHashValue(),
                functionName,
                ActionListener.wrap(result -> {
                    Long modelSizeInBytes = (Long) result.get(MODEL_SIZE_IN_BYTES);
                    if (modelSizeInBytes >= MODEL_FILE_SIZE_LIMIT) {
                        throw new MLException("Model file size exceeds the limit of 4GB: " + modelSizeInBytes);
                    }
                    List<String> chunkFiles = (List<String>) result.get(CHUNK_FILES);
                    String hashValue = (String) result.get(MODEL_FILE_HASH);
                    Semaphore semaphore = new Semaphore(1);
                    AtomicInteger uploaded = new AtomicInteger(0);
                    AtomicBoolean failedToUploadChunk = new AtomicBoolean(false);
                    // upload chunks
                    for (String name : chunkFiles) {
                        semaphore.tryAcquire(10, TimeUnit.SECONDS);
                        if (failedToUploadChunk.get()) {
                            throw new MLException("Failed to save model chunk");
                        }
                        File file = new File(name);
                        byte[] bytes = Files.toByteArray(file);
                        int chunkNum = Integer.parseInt(file.getName());
                        Instant now = Instant.now();
                        MLModel mlModel = MLModel
                            .builder()
                            .modelId(modelId)
                            .name(modelName)
                            .algorithm(functionName)
                            .version(version)
                            .modelFormat(registerModelInput.getModelFormat())
                            .rateLimiter(registerModelInput.getRateLimiter())
                            .isEnabled(registerModelInput.getIsEnabled())
                            .chunkNumber(chunkNum)
                            .totalChunks(chunkFiles.size())
                            .content(Base64.getEncoder().encodeToString(bytes))
                            .createdTime(now)
                            .lastUpdateTime(now)
                            .isHidden(registerModelInput.getIsHidden())
                            .guardrails(registerModelInput.getGuardrails())
                            .modelInterface(registerModelInput.getModelInterface())
                            .build();
                        IndexRequest indexRequest = new IndexRequest(ML_MODEL_INDEX);
                        if (registerModelInput.getIsHidden() != null && registerModelInput.getIsHidden()) {
                            indexRequest.id(modelName);
                        }
                        String chunkId = getModelChunkId(modelId, chunkNum);
                        indexRequest.id(chunkId);
                        indexRequest.source(mlModel.toXContent(XContentBuilder.builder(JSON.xContent()), EMPTY_PARAMS));
                        indexRequest.setRefreshPolicy(WriteRequest.RefreshPolicy.IMMEDIATE);
                        client.index(indexRequest, ActionListener.wrap(r -> {
                            uploaded.getAndIncrement();
                            if (uploaded.get() == chunkFiles.size()) {
                                updateModelRegisterStateAsDone(
                                    registerModelInput,
                                    taskId,
                                    modelId,
                                    modelSizeInBytes,
                                    chunkFiles,
                                    hashValue,
                                    version
                                );
                            } else {
                                deleteFileQuietly(file);
                            }
                            semaphore.release();
                        }, e -> {
                            log.error("Failed to index model chunk " + chunkId, e);
                            failedToUploadChunk.set(true);
                            handleException(functionName, taskId, e);
                            deleteFileQuietly(file);
                            // remove model doc as failed to upload model
                            deleteModel(modelId, registerModelInput, version);
                            semaphore.release();
                            deleteFileQuietly(mlEngine.getRegisterModelPath(modelId));
                        }));
                    }
                }, e -> {
                    log.error("Failed to index chunk file", e);
                    deleteFileQuietly(mlEngine.getRegisterModelPath(modelId));
                    deleteModel(modelId, registerModelInput, version);
                    handleException(functionName, taskId, e);
                })
            );
    }

    private void registerPrebuiltModel(MLRegisterModelInput registerModelInput, MLTask mlTask, String modelVersion)
        throws PrivilegedActionException {
        String taskId = mlTask.getTaskId();
        List modelMetaList = modelHelper.downloadPrebuiltModelMetaList(taskId, registerModelInput);
        if (!modelHelper.isModelAllowed(registerModelInput, modelMetaList)) {
            throw new IllegalArgumentException("This model is not in the pre-trained model list, please check your parameters.");
        }
        modelHelper.downloadPrebuiltModelConfig(taskId, registerModelInput, ActionListener.wrap(mlRegisterModelInput -> {
            mlTask.setFunctionName(mlRegisterModelInput.getFunctionName());
            mlTaskManager
                .updateMLTask(taskId, Map.of(FUNCTION_NAME_FIELD, mlRegisterModelInput.getFunctionName()), TIMEOUT_IN_MILLIS, false);
            registerModelFromUrl(mlRegisterModelInput, mlTask, modelVersion);
        }, e -> {
            log.error("Failed to register prebuilt model", e);
            handleException(registerModelInput.getFunctionName(), taskId, e);
        }));
    }

    private <T> ThreadedActionListener<T> threadedActionListener(String threadPoolName, ActionListener<T> listener) {
        return new ThreadedActionListener<>(log, threadPool, threadPoolName, listener, false);
    }

    /**
     * Check if exceed running task limit and if circuit breaker is open.
     *
     * @param mlTask           ML task
     * @param runningTaskLimit limit
     */
    public void checkAndAddRunningTask(MLTask mlTask, Integer runningTaskLimit) {
        checkOpenCircuitBreaker(mlCircuitBreakerService, mlStats);
        mlTaskManager.checkLimitAndAddRunningTask(mlTask, runningTaskLimit);
    }

    private void updateModelRegisterStateAsDone(
        MLRegisterModelInput registerModelInput,
        String taskId,
        String modelId,
        Long modelSizeInBytes,
        List<String> chunkFiles,
        String hashValue,
        String version
    ) {
        FunctionName functionName = registerModelInput.getFunctionName();
        deleteFileQuietly(mlEngine.getRegisterModelPath(modelId));
        Map<String, Object> updatedFields = Map
            .of(
                MLModel.MODEL_STATE_FIELD,
                MLModelState.REGISTERED,
                MLModel.LAST_REGISTERED_TIME_FIELD,
                Instant.now().toEpochMilli(),
                MLModel.TOTAL_CHUNKS_FIELD,
                chunkFiles.size(),
                MLModel.MODEL_CONTENT_HASH_VALUE_FIELD,
                hashValue,
                MLModel.MODEL_CONTENT_SIZE_IN_BYTES_FIELD,
                modelSizeInBytes
            );
        log.info("Model registered successfully, model id: {}, task id: {}", modelId, taskId);
        updateModel(modelId, updatedFields, ActionListener.wrap(updateResponse -> {
            mlTaskManager.updateMLTask(taskId, Map.of(STATE_FIELD, COMPLETED, MODEL_ID_FIELD, modelId), TIMEOUT_IN_MILLIS, true);
            if (registerModelInput.isDeployModel()) {
                deployModelAfterRegistering(registerModelInput, modelId);
            }
        }, e -> {
            log.error("Failed to update model", e);
            handleException(functionName, taskId, e);
            deleteModel(modelId, registerModelInput, version);
        }));
    }

    @VisibleForTesting
    void deployModelAfterRegistering(MLRegisterModelInput registerModelInput, String modelId) {
        String[] modelNodeIds = registerModelInput.getModelNodeIds();
        log.debug("start deploying model after registering, modelId: {} on nodes: {}", modelId, Arrays.toString(modelNodeIds));
        MLDeployModelRequest request = new MLDeployModelRequest(modelId, registerModelInput.getTenantId(), modelNodeIds, false, true, true);
        ActionListener<MLDeployModelResponse> listener = ActionListener
            .wrap(r -> log.debug("model deployed, response {}", r), e -> log.error("Failed to deploy model", e));
        client.execute(MLDeployModelAction.INSTANCE, request, listener);
    }

    private void deleteModel(String modelId, MLRegisterModelInput registerModelInput, String modelVersion) {
        DeleteRequest deleteRequest = new DeleteRequest();
        deleteRequest.index(ML_MODEL_INDEX).id(modelId).setRefreshPolicy(WriteRequest.RefreshPolicy.IMMEDIATE);
        client.delete(deleteRequest);
        DeleteByQueryRequest deleteChunksRequest = new DeleteByQueryRequest(ML_MODEL_INDEX)
            .setQuery(new TermQueryBuilder(MLModel.MODEL_ID_FIELD, modelId))
            .setIndicesOptions(IndicesOptions.LENIENT_EXPAND_OPEN)
            .setAbortOnVersionConflict(false);
        client.execute(DeleteByQueryAction.INSTANCE, deleteChunksRequest);
        deleteOrUpdateModelGroup(registerModelInput.getModelGroupId(), registerModelInput.getDoesVersionCreateModelGroup(), modelVersion);
    }

    private void deleteOrUpdateModelGroup(String modelGroupID, Boolean doesVersionCreateModelGroup, String modelVersion) {
        // This checks if model group is created when registering the version. If yes,
        // model group is deleted since the version registration
        // had failed. Else model group latest version is decremented by 1
        if (doesVersionCreateModelGroup) {
            DeleteRequest deleteModelGroupRequest = new DeleteRequest();
            deleteModelGroupRequest.index(ML_MODEL_GROUP_INDEX).id(modelGroupID).setRefreshPolicy(WriteRequest.RefreshPolicy.IMMEDIATE);
            client.delete(deleteModelGroupRequest);
        } else {
            updateLatestVersionInModelGroup(
                modelGroupID,
                Integer.parseInt(modelVersion) - 1,
                ActionListener
                    .wrap(r -> log.debug("model group updated, response {}", r), e -> log.error("Failed to update model group", e))
            );
        }
    }

    private void updateLatestVersionInModelGroup(String modelGroupID, Integer latestVersion, ActionListener<UpdateResponse> listener) {
        Map<String, Object> updatedFields = new HashMap<>();
        updatedFields.put(MLModelGroup.LATEST_VERSION_FIELD, latestVersion);
        updatedFields.put(MLModelGroup.LAST_UPDATED_TIME_FIELD, Instant.now().toEpochMilli());
        UpdateRequest updateRequest = new UpdateRequest(ML_MODEL_GROUP_INDEX, modelGroupID);
        updateRequest.doc(updatedFields);
        updateRequest.setRefreshPolicy(WriteRequest.RefreshPolicy.IMMEDIATE);
        try (ThreadContext.StoredContext context = client.threadPool().getThreadContext().stashContext()) {
            client.update(updateRequest, ActionListener.runBefore(listener, context::restore));
        } catch (Exception e) {
            listener.onFailure(e);
        }
    }

    private void handleException(FunctionName functionName, String taskId, Exception e) {
        if (!(e instanceof MLLimitExceededException)
            && !(e instanceof MLResourceNotFoundException)
            && !(e instanceof IllegalArgumentException)) {
            mlStats.createCounterStatIfAbsent(functionName, REGISTER, MLActionLevelStat.ML_ACTION_FAILURE_COUNT).increment();
            mlStats.getStat(MLNodeLevelStat.ML_FAILURE_COUNT).increment();
        }
        Map<String, Object> updated = Map.of(ERROR_FIELD, MLExceptionUtils.getRootCauseMessage(e), STATE_FIELD, FAILED);
        mlTaskManager.updateMLTask(taskId, updated, TIMEOUT_IN_MILLIS, true);
    }

    /**
     * Read model chunks from model index. Concat chunks into a whole model file,
     * then load
     * into memory.
     *
     * @param modelId          model id
     * @param tenantId         tenant id
     * @param modelContentHash model content hash value
     * @param functionName     function name
     * @param mlTask           ML task
     * @param listener         action listener
     */
    public void deployModel(
        String modelId,
        String tenantId,
        String modelContentHash,
        FunctionName functionName,
        boolean deployToAllNodes,
        boolean autoDeployModel,
        MLTask mlTask,
        ActionListener<String> listener
    ) {
        mlStats.createCounterStatIfAbsent(functionName, ActionName.DEPLOY, ML_ACTION_REQUEST_COUNT).increment();
        mlStats.getStat(MLNodeLevelStat.ML_EXECUTING_TASK_COUNT).increment();
        mlStats.getStat(MLNodeLevelStat.ML_REQUEST_COUNT).increment();
        mlStats.createModelCounterStatIfAbsent(modelId, ActionName.DEPLOY, ML_ACTION_REQUEST_COUNT).increment();
        List<String> workerNodes = mlTask.getWorkerNodes();
        if (modelCacheHelper.isModelDeployed(modelId)) {
            if (!autoDeployModel && workerNodes != null && !workerNodes.isEmpty()) {
                log.info("Set new target node ids {} for model {}", Arrays.toString(workerNodes.toArray(new String[0])), modelId);
                modelCacheHelper.setDeployToAllNodes(modelId, deployToAllNodes);
                modelCacheHelper.setTargetWorkerNodes(modelId, workerNodes);
                modelCacheHelper.refreshLastAccessTime(modelId);
            }
            listener.onResponse("successful");
            return;
        }
        if (modelCacheHelper.getLocalDeployedModels().length >= maxModelPerNode) {
            listener.onFailure(new IllegalArgumentException("Exceed max local model per node limit"));
            return;
        }
        int eligibleNodeCount = workerNodes.size();
        if (!autoDeployModel) {
            modelCacheHelper.initModelState(modelId, MLModelState.DEPLOYING, functionName, workerNodes, deployToAllNodes);
        } else {
            modelCacheHelper.initModelStateAutoDeploy(modelId, MLModelState.DEPLOYING, functionName, workerNodes);
        }

        try (ThreadContext.StoredContext context = client.threadPool().getThreadContext().stashContext()) {
            ActionListener<String> wrappedListener = ActionListener.runBefore(listener, () -> {
                context.restore();
                modelCacheHelper.removeAutoDeployModel(modelId);
                modelCacheHelper.setIsAutoDeploying(modelId, false);
            });
            if (!autoDeployModel) {
                checkAndAddRunningTask(mlTask, maxDeployTasksPerNode);
            }
            this.getModel(modelId, tenantId, threadedActionListener(DEPLOY_THREAD_POOL, ActionListener.wrap(mlModel -> {
                modelCacheHelper.setIsModelEnabled(modelId, mlModel.getIsEnabled());
                modelCacheHelper.setModelInfo(modelId, mlModel);
                if (FunctionName.REMOTE == mlModel.getAlgorithm()
                    || (!FunctionName.isDLModel(mlModel.getAlgorithm()) && mlModel.getAlgorithm() != FunctionName.METRICS_CORRELATION)) {
                    // deploy remote model or model trained by built-in algorithm like kmeans
                    // deploy remote model with internal connector or model trained by built-in
                    // algorithm like kmeans
                    if (BooleanUtils.isTrue(mlModel.getIsControllerEnabled())) {
                        getController(modelId, ActionListener.wrap(controller -> {
                            setupUserRateLimiterMap(modelId, eligibleNodeCount, controller.getUserRateLimiter());
                            log.info("Successfully redeployed model controller for model " + modelId);
                            log.info("Trying to deploy remote model with model controller configured.");
                            deployRemoteOrBuiltInModel(mlModel, eligibleNodeCount, wrappedListener);
                        }, e -> {
                            log
                                .error(
                                    "Trying to deploy remote model with exceptions in re-deploying its model controller. Model ID: {}",
                                    modelId,
                                    e
                                );
                            deployRemoteOrBuiltInModel(mlModel, eligibleNodeCount, wrappedListener);
                        }));
                        return;
                    } else {
                        log.info("Trying to deploy remote or built-in model without model controller configured.");
                        deployRemoteOrBuiltInModel(mlModel, eligibleNodeCount, wrappedListener);
                    }
                    return;
                }

                setupRateLimiter(modelId, eligibleNodeCount, mlModel.getRateLimiter());
                setupMLGuard(modelId, mlModel.getGuardrails());
                setupModelInterface(modelId, mlModel.getModelInterface());
                deployControllerWithDeployingModel(mlModel, eligibleNodeCount);
                // check circuit breaker before deploying custom model chunks
                checkOpenCircuitBreaker(mlCircuitBreakerService, mlStats);
                retrieveModelChunks(mlModel, ActionListener.wrap(modelZipFile -> {// read model chunks
                    String hash = calculateFileHash(modelZipFile);
                    if (modelContentHash != null && !modelContentHash.equals(hash)) {
                        log.error("Model content hash can't match original hash value");
                        removeModel(modelId);
                        wrappedListener.onFailure(new IllegalArgumentException("model content changed"));
                        return;
                    }
                    log.debug("Model content matches original hash value, continue deploying");
                    Map<String, Object> params = Map.of(MODEL_ZIP_FILE, modelZipFile, MODEL_HELPER, modelHelper, ML_ENGINE, mlEngine);
                    if (FunctionName.METRICS_CORRELATION.equals(mlModel.getAlgorithm())) {
                        MLExecutable mlExecutable = mlEngine.deployExecute(mlModel, params);
                        try {
                            modelCacheHelper.setMLExecutor(modelId, mlExecutable);
                            mlStats.getStat(MLNodeLevelStat.ML_DEPLOYED_MODEL_COUNT).increment();
                            modelCacheHelper.setModelState(modelId, MLModelState.DEPLOYED);
                            modelCacheHelper.refreshLastAccessTime(modelId);
                            wrappedListener.onResponse("successful");
                        } catch (Exception e) {
                            log.error("Failed to add predictor to cache", e);
                            mlExecutable.close();
                            wrappedListener.onFailure(e);
                        }
                    } else {
                        Predictable predictable = mlEngine.deploy(mlModel, params);
                        try {
                            modelCacheHelper.setPredictor(modelId, predictable);
                            mlStats.getStat(MLNodeLevelStat.ML_DEPLOYED_MODEL_COUNT).increment();
                            modelCacheHelper.setModelState(modelId, MLModelState.DEPLOYED);
                            modelCacheHelper.refreshLastAccessTime(modelId);
                            Long modelContentSizeInBytes = mlModel.getModelContentSizeInBytes();
                            long contentSize = modelContentSizeInBytes == null
                                ? mlModel.getTotalChunks() * CHUNK_SIZE
                                : modelContentSizeInBytes;
                            modelCacheHelper.setMemSizeEstimation(modelId, mlModel.getModelFormat(), contentSize);
                            wrappedListener.onResponse("successful");
                        } catch (Exception e) {
                            log.error("Failed to add predictor to cache", e);
                            predictable.close();
                            wrappedListener.onFailure(e);
                        }
                    }
                }, e -> {
                    log.error("Failed to retrieve model {}", modelId, e);
                    handleDeployModelException(modelId, functionName, wrappedListener, e);
                }));
            }, e -> {
                log.error("Failed to deploy model {}", modelId, e);
                handleDeployModelException(modelId, functionName, wrappedListener, e);
            })));
        } catch (Exception e) {
            handleDeployModelException(modelId, functionName, listener, e);
        } finally {
            mlStats.getStat(MLNodeLevelStat.ML_EXECUTING_TASK_COUNT).decrement();
        }
    }

    public void deployRemoteModelToLocal(String modelId, MLModel mlModel, ActionListener<String> listener) {
        if (modelCacheHelper.isModelDeployed(modelId)) {
            listener.onResponse("Success");
            return;
        }
        modelCacheHelper
            .initModelState(modelId, MLModelState.DEPLOYING, FunctionName.REMOTE, new ArrayList<>(), mlModel.isDeployToAllNodes());
        try (ThreadContext.StoredContext context = client.threadPool().getThreadContext().stashContext()) {
            ActionListener<String> wrappedListener = ActionListener.runBefore(listener, context::restore);
            modelCacheHelper.setIsModelEnabled(modelId, mlModel.getIsEnabled());
            deployRemoteOrBuiltInModel(mlModel, 1, wrappedListener);
        } catch (Exception e) {
            log.error("Failed to deploy model to local node{}", modelId, e);
            listener.onFailure(e);
        }
    }

    private void deployRemoteOrBuiltInModel(MLModel mlModel, Integer eligibleNodeCount, ActionListener<String> wrappedListener) {
        String modelId = mlModel.getModelId();
        setupRateLimiter(modelId, eligibleNodeCount, mlModel.getRateLimiter());
        setupMLGuard(modelId, mlModel.getGuardrails());
        setupModelInterface(modelId, mlModel.getModelInterface());
        if (mlModel.getConnector() != null || FunctionName.REMOTE != mlModel.getAlgorithm()) {
            setupParamsAndPredictable(modelId, mlModel);
            mlStats.getStat(MLNodeLevelStat.ML_DEPLOYED_MODEL_COUNT).increment();
            modelCacheHelper.setModelState(modelId, MLModelState.DEPLOYED);
            modelCacheHelper.refreshLastAccessTime(modelId);
            wrappedListener.onResponse("successful");
            return;
        }
        log.info("Set connector {} for the model: {}", mlModel.getConnectorId(), modelId);
        getConnector(mlModel.getConnectorId(), mlModel.getTenantId(), ActionListener.wrap(connector -> {
            mlModel.setConnector(connector);
            setupParamsAndPredictable(modelId, mlModel);
            mlStats.getStat(MLNodeLevelStat.ML_DEPLOYED_MODEL_COUNT).increment();
            modelCacheHelper.setModelState(modelId, MLModelState.DEPLOYED);
            modelCacheHelper.refreshLastAccessTime(modelId);
            wrappedListener.onResponse("successful");
            log.info("Completed setting connector {} in the model {}", mlModel.getConnectorId(), modelId);
        }, wrappedListener::onFailure));
    }

    private void setupParamsAndPredictable(String modelId, MLModel mlModel) {
        Map<String, Object> params = setUpParameterMap(modelId);
        Predictable predictable = mlEngine.deploy(mlModel, params);
        modelCacheHelper.setPredictor(modelId, predictable);
    }

    private Map<String, Object> setUpParameterMap(String modelId) {
        TokenBucket rateLimiter = getRateLimiter(modelId);
        Map<String, TokenBucket> userRateLimiterMap = getUserRateLimiterMap(modelId);
        MLGuard mlGuard = getMLGuard(modelId);

        Map<String, Object> params = new HashMap<>();
        params.put(ML_ENGINE, mlEngine);
        params.put(SCRIPT_SERVICE, scriptService);
        params.put(CLIENT, client);
        params.put(XCONTENT_REGISTRY, xContentRegistry);
        params.put(CLUSTER_SERVICE, clusterService);

        if (rateLimiter == null && userRateLimiterMap == null) {
            log.info("Setting up basic ML predictor parameters.");
        } else if (rateLimiter != null && userRateLimiterMap == null) {
            params.put(RATE_LIMITER, rateLimiter);
            log.info("Setting up basic ML predictor parameters with model level throttling.");
        } else if (rateLimiter == null) {
            params.put(USER_RATE_LIMITER_MAP, userRateLimiterMap);
            log.info("Setting up basic ML predictor parameters with user level throttling.");
        } else {
            params.put(RATE_LIMITER, rateLimiter);
            params.put(USER_RATE_LIMITER_MAP, userRateLimiterMap);
            log.info("Setting up basic ML predictor parameters with both model and user level throttling.");
        }

        if (mlGuard != null) {
            params.put(GUARDRAILS, mlGuard);
            log.info("Setting up ML guard parameter for ML predictor.");
        }
        return Collections.unmodifiableMap(params);
    }

    private void handleDeployModelException(String modelId, FunctionName functionName, ActionListener<String> listener, Exception e) {

        if (!(e instanceof MLLimitExceededException)
            && !(e instanceof MLResourceNotFoundException)
            && !(e instanceof IllegalArgumentException)) {
            mlStats.createCounterStatIfAbsent(functionName, ActionName.DEPLOY, MLActionLevelStat.ML_ACTION_FAILURE_COUNT).increment();
            mlStats.getStat(MLNodeLevelStat.ML_FAILURE_COUNT).increment();
        }
        removeModel(modelId);
        listener.onFailure(e);
    }

    public synchronized void updateModelCache(String modelId, ActionListener<String> listener) {
        try (ThreadContext.StoredContext context = client.threadPool().getThreadContext().stashContext()) {
            ActionListener<String> wrappedListener = ActionListener.runBefore(listener, context::restore);
            getModel(modelId, ActionListener.wrap(mlModel -> {
                int eligibleNodeCount = getWorkerNodes(modelId, mlModel.getAlgorithm()).length;
                modelCacheHelper.setIsModelEnabled(modelId, mlModel.getIsEnabled());
                setupRateLimiter(modelId, eligibleNodeCount, mlModel.getRateLimiter());
                setupMLGuard(modelId, mlModel.getGuardrails());
                setupModelInterface(modelId, mlModel.getModelInterface());
                if (mlModel.getAlgorithm() == FunctionName.REMOTE) {
                    if (mlModel.getConnector() != null) {
                        setupParamsAndPredictable(modelId, mlModel);
                        wrappedListener.onResponse("Successfully updated model cache for the remote model " + modelId);
                        log.info("Completed the model cache update for the remote model {}", modelId);
                    } else {
                        getConnector(mlModel.getConnectorId(), mlModel.getTenantId(), ActionListener.wrap(connector -> {
                            mlModel.setConnector(connector);
                            setupParamsAndPredictable(modelId, mlModel);
                            wrappedListener.onResponse("Successfully updated model cache for the remote model " + modelId);
                            log.info("Completed the model cache update for the remote model {}", modelId);
                        }, wrappedListener::onFailure));
                    }
                }
                wrappedListener.onResponse("Successfully updated model cache for the model " + modelId);
                log.info("Completed the model cache update for the model {}", modelId);
            }, wrappedListener::onFailure));
        } catch (Exception e) {
            log.error("Failed to updated model cache for the model {}", modelId, e);
            listener.onFailure(e);
        }
    }

    /**
     * Deploy the model controller with a model id. This method should be called
     * AFTER a model is deployed.
     * If you want to implement similar behavior during model deploy,
     * deployControllerWithDeployingModel is the one supposed be called.
     *
     * @param modelId  ml model ID
     * @param listener action listener
     */
    public synchronized void deployControllerWithDeployedModel(String modelId, ActionListener<String> listener) {
        try (ThreadContext.StoredContext context = client.threadPool().getThreadContext().stashContext()) {
            if (!modelCacheHelper.isModelDeployed(modelId)) {
                throw new OpenSearchStatusException(
                    "The model of this model controller has not deployed yet, please deploy the model first.",
                    RestStatus.CONFLICT
                );
            }
            ActionListener<String> wrappedListener = ActionListener.runBefore(listener, context::restore);
            getModel(modelId, ActionListener.wrap(mlModel -> {
                getController(modelId, ActionListener.wrap(controller -> {
                    int eligibleNodeCount = getWorkerNodes(modelId, mlModel.getAlgorithm()).length;
                    setupUserRateLimiterMap(modelId, eligibleNodeCount, controller.getUserRateLimiter());
                    if (mlModel.getAlgorithm() == FunctionName.REMOTE) {
                        if (mlModel.getConnector() != null) {
                            setupParamsAndPredictable(modelId, mlModel);
                            wrappedListener.onResponse("Successfully deployed model controller for the remote model " + modelId);
                            log.info("Deployed model controller for the remote model {}", modelId);
                        } else {
                            getConnector(mlModel.getConnectorId(), mlModel.getTenantId(), ActionListener.wrap(connector -> {
                                mlModel.setConnector(connector);
                                setupParamsAndPredictable(modelId, mlModel);
                                wrappedListener.onResponse("Successfully deployed model controller for the remote model " + modelId);
                                log.info("Deployed model controller for the remote model {}", modelId);
                            }, wrappedListener::onFailure));
                        }
                        return;
                    }
                    wrappedListener.onResponse("Successfully deployed model controller for the model " + modelId);
                    log.info("Deployed model controller for the model {}", modelId);
                }, wrappedListener::onFailure));
            }, wrappedListener::onFailure));
        } catch (Exception e) {
            log.error("Failed to deploy model controller for the model {}", modelId, e);
            listener.onFailure(e);
        }
    }

    /**
     * Undploy the model controller for a model.
     * Usually this method is called during deleting the model controller.
     *
     * @param modelId  ml model ID
     * @param listener action listener
     */
    public synchronized void undeployController(String modelId, ActionListener<String> listener) {
        if (modelCacheHelper.isModelDeployed(modelId)) {
            try (ThreadContext.StoredContext context = client.threadPool().getThreadContext().stashContext()) {
                ActionListener<String> wrappedListener = ActionListener.runBefore(listener, context::restore);
                getModel(modelId, ActionListener.wrap(mlModel -> {
                    removeUserRateLimiterMap(modelId);
                    if (mlModel.getAlgorithm() == FunctionName.REMOTE) {
                        if (mlModel.getConnector() != null) {
                            setupParamsAndPredictable(modelId, mlModel);
                            wrappedListener.onResponse("Successfully undeployed model controller for the remote model " + modelId);
                            log.info("Undeployed model controller for the remote model {}", modelId);
                        } else {
                            getConnector(mlModel.getConnectorId(), mlModel.getTenantId(), ActionListener.wrap(connector -> {
                                mlModel.setConnector(connector);
                                setupParamsAndPredictable(modelId, mlModel);
                                wrappedListener.onResponse("Successfully undeployed model controller for the remote model " + modelId);
                                log.info("Undeployed model controller for the remote model {}", modelId);
                            }, wrappedListener::onFailure));
                        }
                        return;
                    }
                    wrappedListener.onResponse("Successfully undeployed model controller for the model " + modelId);
                    log.info("Undeployed model controller for the model {}", modelId);
                }, wrappedListener::onFailure));
            } catch (Exception e) {
                log.error("Failed to undeploy model controller for the model {}", modelId, e);
                listener.onFailure(e);
            }
        } else if (isModelRunningOnNode(modelId)) {
            log
                .error(
                    "Failed to undeploy model controller because model is in ML cache but with a state other than deployed. Please check model: "
                        + modelId,
                    new RuntimeException()
                );
            listener
                .onFailure(
                    new RuntimeException(
                        "Failed to undeploy model controller because model is in ML cache but with a state other than deployed. Please check model: "
                            + modelId
                    )
                );
        } else {
            log.info("Successfully deployed model controller from cache due to model not exist in cache. Model ID: {}", modelId);
            listener.onResponse("Successfully deployed model controller from cache due to model not exist in cache. Model ID: " + modelId);
        }
    }

    /**
     * Deploy the model controller for a model during model is deploying.
     *
     * @param mlModel  ml model
     * @param listener action listener
     */
    private synchronized void deployControllerWithDeployingModel(
        MLModel mlModel,
        Integer eligibleNodeCount,
        ActionListener<String> listener
    ) {
        String modelId = mlModel.getModelId();
        FetchSourceContext fetchContext = new FetchSourceContext(true);
        GetRequest getRequest = new GetRequest(ML_CONTROLLER_INDEX).id(modelId).fetchSourceContext(fetchContext);
        client.get(getRequest, ActionListener.wrap(r -> {
            if (r != null && r.isExists()) {
                try (XContentParser parser = createXContentParserFromRegistry(xContentRegistry, r.getSourceAsBytesRef())) {
                    ensureExpectedToken(XContentParser.Token.START_OBJECT, parser.nextToken(), parser);
                    MLController controller = MLController.parse(parser);
                    setupUserRateLimiterMap(modelId, eligibleNodeCount, controller.getUserRateLimiter());
                    log.info("Successfully redeployed model controller for model " + modelId);
                    listener.onResponse("Successfully redeployed model controller for model " + modelId);
                } catch (Exception e) {
                    log.error("Failed to parse ml task" + r.getId(), e);
                    listener.onFailure(e);
                }
            } else if (!BooleanUtils.isTrue(mlModel.getIsControllerEnabled())) {
                // Not going to respond the failure here due to the model deploy can still work
                // well
                listener
                    .onResponse(
                        "No controller is deployed because the model "
                            + modelId
                            + " is expected not having an enabled model controller. Please use the create controller api to create one if this is unexpected."
                    );
                log
                    .debug(
                        "No controller is deployed because the model " + modelId + " is expected not having an enabled model controller."
                    );
            } else {
                listener.onFailure(new OpenSearchStatusException("Failed to find model controller", RestStatus.NOT_FOUND));
            }
        }, e -> {
            if (e instanceof IndexNotFoundException) {
                if (!BooleanUtils.isTrue(mlModel.getIsControllerEnabled())) {
                    // Not going to respond the failure here due to the model deploy can still work
                    // well
                    listener
                        .onResponse(
                            "No controller is deployed because the model "
                                + modelId
                                + " is expected not having an enabled model controller. Please use the create model controller api to create one if this is unexpected."
                        );
                    log
                        .debug(
                            "No controller is deployed because the model "
                                + modelId
                                + " is expected not having an enabled model controller."
                        );
                } else {
                    listener.onFailure(new OpenSearchStatusException("Failed to find model controller", RestStatus.NOT_FOUND));
                }
            } else {
                log.error("Failed to re-deploy the model controller for model: {}", modelId, e);
                listener.onFailure(e);
            }
        }));
    }

    /**
     * Deploy the model controller for a model during model is deploying with
     * build-in listener.
     * Usually this method is called when re-deploying a previous un-deployed model
     * with the model controller.
     *
     * @param mlModel ml model
     */
    public void deployControllerWithDeployingModel(MLModel mlModel, Integer eligibleNodeCount) {
        if (mlModel.getModelState() != MLModelState.DEPLOYING) {
            throw new OpenSearchStatusException(
                "This method should only be called when model is in DEPLOYING state, but the model is in state: " + mlModel.getModelState(),
                RestStatus.CONFLICT
            );
        }
        deployControllerWithDeployingModel(mlModel, eligibleNodeCount, ActionListener.wrap(response -> {
            if (response.startsWith("Successfully")) {
                log.debug(response, mlModel.getModelId());
            } else if (response
                .endsWith(
                    "is expected not having a model controller. Please use the create model controller api to create one if this is unexpected."
                )) {
                log.warn(response);
            } else {
                log.error(response);
            }
        }, e -> log.error("Failed to re-deploy the model controller for model: {}", mlModel.getModelId(), e)));
    }

    private void setupRateLimiter(String modelId, Integer eligibleNodeCount, MLRateLimiter rateLimiter) {
        if (rateLimiter != null) {
            modelCacheHelper.setRateLimiter(modelId, createTokenBucket(eligibleNodeCount, rateLimiter));
        } else {
            modelCacheHelper.removeRateLimiter(modelId);
        }
    }

    private void setupUserRateLimiterMap(String modelId, Integer eligibleNodeCount, Map<String, MLRateLimiter> userRateLimiter) {
        if (userRateLimiter != null && !userRateLimiter.isEmpty()) {
            Map<String, TokenBucket> userRateLimiterMap = new HashMap<>();
            userRateLimiter.forEach((user, rateLimiter) -> userRateLimiterMap.put(user, createTokenBucket(eligibleNodeCount, rateLimiter)));
            modelCacheHelper.setUserRateLimiterMap(modelId, userRateLimiterMap);
        } else {
            modelCacheHelper.removeUserRateLimiterMap(modelId);
        }
    }

    private void removeUserRateLimiterMap(String modelId) {
        modelCacheHelper.removeUserRateLimiterMap(modelId);
    }

    /**
     * Construct a TokenBucket object from its rate limiter config.
     *
     * @param eligibleNodeCount eligible node count
     * @param rateLimiter       model rate limiter config
     * @return a TokenBucket object to enable throttling
     */
    private TokenBucket createTokenBucket(Integer eligibleNodeCount, MLRateLimiter rateLimiter) {
        if (rateLimiter.isValid()) {
            double limit = Double.parseDouble(rateLimiter.getLimit());
            TimeUnit unit = rateLimiter.getUnit();
            log
                .info(
                    "Initializing the rate limiter with setting {} per {} (TPS limit {}), evenly distributed on {} nodes",
                    limit,
                    unit,
                    limit / unit.toSeconds(1),
                    eligibleNodeCount
                );
            // Burst token must be greater than 1 to accept request
            return new TokenBucket(
                System::nanoTime,
                limit / unit.toNanos(1) / eligibleNodeCount,
                Math.max(limit / eligibleNodeCount, 1),
                Math.max(limit / eligibleNodeCount, 1)
            );
        }
        return null;
    }

    /**
     * Get model-level rate limiter with model id.
     *
     * @param modelId model id
     * @return a TokenBucket object to enable model-level throttling
     */
    public TokenBucket getRateLimiter(String modelId) {
        return modelCacheHelper.getRateLimiter(modelId);
    }

    /**
     * Get model-level rate limiter with model id.
     *
     * @param modelId model id
     * @return a map with user's name and its corresponding rate limiter object to
     *         track user-level throttling
     */
    public Map<String, TokenBucket> getUserRateLimiterMap(String modelId) {
        return modelCacheHelper.getUserRateLimiterMap(modelId);
    }

    /**
     * Set up model interface with model id.
     */
    private void setupModelInterface(String modelId, Map<String, String> modelInterface) {
        log.debug("Model interface for model: {} loaded into cache.", modelId);
        if (modelInterface != null) {
            modelCacheHelper.setModelInterface(modelId, modelInterface);
        } else {
            modelCacheHelper.removeModelInterface(modelId);
        }
    }

    /**
     * Get model interface with model id.
     *
     * @param modelId model id
     * @return a Map containing the model interface
     */
    public Map<String, String> getModelInterface(String modelId) {
        return modelCacheHelper.getModelInterface(modelId);
    }

    /**
     * Set up ML guard with model id.
     *
     * @param modelId model id
     * @param guardrails guardrail for the model
     */

    private void setupMLGuard(String modelId, Guardrails guardrails) {
        if (guardrails != null) {
            modelCacheHelper.setMLGuard(modelId, createMLGuard(guardrails, xContentRegistry, client));
        } else {
            modelCacheHelper.removeMLGuard(modelId);
        }
    }

    private MLGuard createMLGuard(Guardrails guardrails, NamedXContentRegistry xContentRegistry, Client client) {

        return new MLGuard(guardrails, xContentRegistry, client);
    }

    /**
     * Get ML guard with model id.
     *
     * @param modelId model id
     * @return a ML guard
     */
    public MLGuard getMLGuard(String modelId) {
        return modelCacheHelper.getMLGuard(modelId);
    }

    /**
     * Get model from model index.
     *
     * @param modelId  model id
     * @param listener action listener
     */
    public void getModel(String modelId, ActionListener<MLModel> listener) {
        getModel(modelId, null, listener);
    }

    /**
     * Get model from model index.
     *
     * @param modelId  model id
     * @param tenantId  tenant id
     * @param listener action listener
     */
    public void getModel(String modelId, String tenantId, ActionListener<MLModel> listener) {
        getModel(modelId, tenantId, null, null, listener);
    }

    // TODO remove when all usages are migrated to SDK version
    /**
     * Get model from model index with includes/excludes filter.
     *
     * @param modelId  model id
     * @param tenantId  tenant id
     * @param includes fields included
     * @param excludes fields excluded
     * @param listener action listener
     */
    public void getModel(String modelId, String tenantId, String[] includes, String[] excludes, ActionListener<MLModel> listener) {
        GetDataObjectRequest getRequest = GetDataObjectRequest
            .builder()
            .index(ML_MODEL_INDEX)
            .id(modelId)
            .tenantId(tenantId)
            .fetchSourceContext(new FetchSourceContext(true, includes, excludes))
            .build();
        sdkClient.getDataObjectAsync(getRequest, client.threadPool().executor(GENERAL_THREAD_POOL)).whenComplete((r, throwable) -> {
            if (throwable == null) {
                try {
                    GetResponse gr = r.parser() == null ? null : GetResponse.fromXContent(r.parser());
                    if (gr != null && gr.isExists()) {
                        try (
                            XContentParser parser = jsonXContent
                                .createParser(NamedXContentRegistry.EMPTY, LoggingDeprecationHandler.INSTANCE, gr.getSourceAsString())
                        ) {
                            ensureExpectedToken(XContentParser.Token.START_OBJECT, parser.nextToken(), parser);
                            String algorithmName = r.source().get(ALGORITHM_FIELD).toString();

                            MLModel mlModel = MLModel.parse(parser, algorithmName);
                            mlModel.setModelId(modelId);
                            listener.onResponse(mlModel);
                        } catch (Exception e) {
                            log.error("Failed to parse ml task" + r.id(), e);
                            listener.onFailure(e);
                        }
                    } else {
                        listener.onFailure(new OpenSearchStatusException("Failed to find model", RestStatus.NOT_FOUND));
                    }
                } catch (Exception e) {
                    listener.onFailure(e);
                }
            } else {
                Exception e = SdkClientUtils.unwrapAndConvertToException(throwable);
                listener.onFailure(e);
            }
        });
    }

    /**
     * Get model controller from model controller index.
     *
     * @param modelId  model id
     * @param listener action listener
     */
    public void getController(String modelId, ActionListener<MLController> listener) {
        FetchSourceContext fetchContext = new FetchSourceContext(true);
        GetRequest getRequest = new GetRequest(ML_CONTROLLER_INDEX).id(modelId).fetchSourceContext(fetchContext);
        client.get(getRequest, ActionListener.wrap(r -> {
            if (r != null && r.isExists()) {
                try (XContentParser parser = createXContentParserFromRegistry(xContentRegistry, r.getSourceAsBytesRef())) {
                    ensureExpectedToken(XContentParser.Token.START_OBJECT, parser.nextToken(), parser);
                    MLController controller = MLController.parse(parser);
                    listener.onResponse(controller);
                } catch (Exception e) {
                    log.error("Failed to parse ml task{}", r.getId(), e);
                    listener.onFailure(e);
                }
            } else {
                listener.onFailure(new OpenSearchStatusException("Failed to find model controller", RestStatus.NOT_FOUND));
            }
        }, listener::onFailure));
    }

    /**
     * Get connector from connector index.
     *
     * @param connectorId connector id
     * @param tenantId tenant id
     * @param listener    action listener
     */
    private void getConnector(String connectorId, String tenantId, ActionListener<Connector> listener) {
        GetDataObjectRequest getDataObjectRequest = GetDataObjectRequest
            .builder()
            .index(ML_CONNECTOR_INDEX)
            .id(connectorId)
            .tenantId(tenantId)
            .build();

        sdkClient
            .getDataObjectAsync(getDataObjectRequest, client.threadPool().executor(GENERAL_THREAD_POOL))
            .whenComplete((r, throwable) -> {
                log.debug("Completed Get Connector Request, id:{}", connectorId);
                if (throwable != null) {
                    Exception cause = SdkClientUtils.unwrapAndConvertToException(throwable);
                    if (cause instanceof IndexNotFoundException) {
                        log.error("Failed to get connector index", cause);
                        listener.onFailure(new OpenSearchStatusException("Failed to find connector", RestStatus.NOT_FOUND));
                    } else {
                        log.error("Failed to get ML connector " + connectorId, cause);
                        listener.onFailure(cause);
                    }
                } else {
                    try {
                        GetResponse gr = r.parser() == null ? null : GetResponse.fromXContent(r.parser());
                        if (gr != null && gr.isExists()) {
                            try (
                                XContentParser parser = MLNodeUtils
                                    .createXContentParserFromRegistry(NamedXContentRegistry.EMPTY, gr.getSourceAsBytesRef())
                            ) {
                                ensureExpectedToken(XContentParser.Token.START_OBJECT, parser.nextToken(), parser);
                                Connector connector = Connector.createConnector(parser);
                                listener.onResponse(connector);
                            } catch (Exception e) {
                                log.error("Failed to parse connector:" + connectorId);
                                listener.onFailure(e);
                            }
                        } else {
                            listener
                                .onFailure(new OpenSearchStatusException("Failed to find connector:" + connectorId, RestStatus.NOT_FOUND));
                        }
                    } catch (Exception e) {
                        listener.onFailure(e);
                    }
                }
            });
    }

    /**
     * Retreive a model's all chunks.
     *
     * @param mlModelMeta model meta
     * @param listener    action listener
     */
    private void retrieveModelChunks(MLModel mlModelMeta, ActionListener<File> listener) throws InterruptedException {
        String modelId = mlModelMeta.getModelId();
        String modelName = mlModelMeta.getName();
        Integer totalChunks = mlModelMeta.getTotalChunks();
        GetRequest getRequest = new GetRequest();
        getRequest.index(ML_MODEL_INDEX);
        getRequest.id();
        Semaphore semaphore = new Semaphore(1);
        AtomicBoolean stopNow = new AtomicBoolean(false);
        String modelZip = mlEngine.getDeployModelZipPath(modelId, modelName);
        ConcurrentLinkedDeque<File> chunkFiles = new ConcurrentLinkedDeque();
        AtomicInteger retrievedChunks = new AtomicInteger(0);
        for (int i = 0; i < totalChunks; i++) {
            semaphore.tryAcquire(10, TimeUnit.SECONDS);
            if (stopNow.get()) {
                throw new MLException("Failed to deploy model");
            }
            String modelChunkId = this.getModelChunkId(modelId, i);
            int currentChunk = i;
            this.getModel(modelChunkId, threadedActionListener(DEPLOY_THREAD_POOL, ActionListener.wrap(model -> {
                Path chunkPath = mlEngine.getDeployModelChunkPath(modelId, currentChunk);
                FileUtils.write(Base64.getDecoder().decode(model.getContent()), chunkPath.toString());
                chunkFiles.add(new File(chunkPath.toUri()));
                retrievedChunks.getAndIncrement();
                if (retrievedChunks.get() == totalChunks) {
                    File modelZipFile = new File(modelZip);
                    FileUtils.mergeFiles(chunkFiles, modelZipFile);
                    listener.onResponse(modelZipFile);
                }
                semaphore.release();
            }, e -> {
                stopNow.set(true);
                semaphore.release();
                log.error("Failed to retrieve model chunk {}", modelChunkId, e);
                if (retrievedChunks.get() == totalChunks - 1) {
                    listener.onFailure(new MLResourceNotFoundException("Fail to find model chunk " + modelChunkId));
                }
            })));
        }
    }

    /**
     * Update model with build-in listener.
     *
     * @param modelId       model id
     * @param updatedFields updated fields
     */
    public void updateModel(String modelId, Boolean isHidden, Map<String, Object> updatedFields) {
        updateModel(modelId, updatedFields, ActionListener.wrap(response -> {
            if (response.status() == RestStatus.OK) {
                log.debug(getErrorMessage("Updated ML model successfully: {}", modelId, isHidden), response.status());
            } else {
                log.error(getErrorMessage("Failed to update provided ML model, status: {}", modelId, isHidden), response.status());
            }
        }, e -> { log.error(getErrorMessage("Failed to update the provided ML model", modelId, isHidden), e); }));
    }

    /**
     * Update model.
     *
     * @param modelId       model id
     * @param updatedFields updated fields
     * @param listener      action listener
     */
    public void updateModel(String modelId, Map<String, Object> updatedFields, ActionListener<UpdateResponse> listener) {
        if (updatedFields == null || updatedFields.isEmpty()) {
            listener.onFailure(new IllegalArgumentException("Updated fields is null or empty"));
            return;
        }
        Map<String, Object> newUpdatedFields = new HashMap<>();
        newUpdatedFields.putAll(updatedFields);
        newUpdatedFields.put(MLModel.LAST_UPDATED_TIME_FIELD, Instant.now().toEpochMilli());
        UpdateRequest updateRequest = new UpdateRequest(ML_MODEL_INDEX, modelId);
        updateRequest.doc(newUpdatedFields);
        updateRequest.setRefreshPolicy(WriteRequest.RefreshPolicy.IMMEDIATE);
        if (newUpdatedFields.containsKey(MLModel.MODEL_STATE_FIELD)
            && MODEL_DONE_STATES.contains(newUpdatedFields.get(MLModel.MODEL_STATE_FIELD))) {
            updateRequest.retryOnConflict(3);
        }
        try (ThreadContext.StoredContext context = client.threadPool().getThreadContext().stashContext()) {
            client.update(updateRequest, ActionListener.runBefore(listener, context::restore));
        } catch (Exception e) {
            listener.onFailure(e);
        }
    }

    /**
     * Get model chunk id.
     *
     * @param modelId     model id
     * @param chunkNumber model chunk number
     * @return model chunk id
     */
    public String getModelChunkId(String modelId, Integer chunkNumber) {
        return modelId + "_" + chunkNumber;
    }

    /**
     * Add model worker node to cache.
     *
     * @param modelId model id
     * @param nodeIds node ids
     */
    public void addModelWorkerNode(String modelId, String... nodeIds) {
        if (nodeIds != null) {
            for (String nodeId : nodeIds) {
                modelCacheHelper.addWorkerNode(modelId, nodeId);
            }
        }
    }

    public void addModelWorkerNodes(List<String> nodeIds) {
        if (nodeIds != null) {
            String[] modelIds = getAllModelIds();
            for (String nodeId : nodeIds) {
                Arrays.stream(modelIds).forEach(x -> modelCacheHelper.addWorkerNode(x, nodeId));
            }
        }
    }

    /**
     * Remove model from worker node cache.
     *
     * @param modelId model id
     * @param nodeIds node ids
     */
    public void removeModelWorkerNode(String modelId, boolean isFromUndeploy, String... nodeIds) {
        if (nodeIds != null) {
            for (String nodeId : nodeIds) {
                modelCacheHelper.removeWorkerNode(modelId, nodeId, isFromUndeploy);
            }
        }
    }

    /**
     * Remove a set of worker nodes from cache.
     *
     * @param removedNodes removed node ids
     */
    public void removeWorkerNodes(Set<String> removedNodes, boolean isFromUndeploy) {
        modelCacheHelper.removeWorkerNodes(removedNodes, isFromUndeploy);
    }

    /**
     * Undeploy model from memory.
     *
     * @param modelIds model ids
     * @return model undeploy status
     */
    public synchronized Map<String, String> undeployModel(String[] modelIds) {
        Map<String, String> modelUndeployStatus = new HashMap<>();
        if (modelIds != null && modelIds.length > 0) {
            log.debug("undeploy models {}", Arrays.toString(modelIds));
            for (String modelId : modelIds) {
                if (modelCacheHelper.isModelDeployed(modelId)) {
                    modelUndeployStatus.put(modelId, UNDEPLOYED);
                    mlStats.getStat(MLNodeLevelStat.ML_DEPLOYED_MODEL_COUNT).decrement();
                    mlStats.getStat(MLNodeLevelStat.ML_REQUEST_COUNT).increment();
                    mlStats
                        .createCounterStatIfAbsent(getModelFunctionName(modelId), ActionName.UNDEPLOY, ML_ACTION_REQUEST_COUNT)
                        .increment();
                    mlStats.createModelCounterStatIfAbsent(modelId, ActionName.UNDEPLOY, ML_ACTION_REQUEST_COUNT).increment();
                } else {
                    modelUndeployStatus.put(modelId, NOT_FOUND);
                }
                removeModel(modelId);
            }
        } else {
            log.debug("undeploy all models {}", Arrays.toString(getLocalDeployedModels()));
            for (String modelId : getLocalDeployedModels()) {
                modelUndeployStatus.put(modelId, UNDEPLOYED);
                mlStats.getStat(MLNodeLevelStat.ML_DEPLOYED_MODEL_COUNT).decrement();
                mlStats.createCounterStatIfAbsent(getModelFunctionName(modelId), ActionName.UNDEPLOY, ML_ACTION_REQUEST_COUNT).increment();
                mlStats.createModelCounterStatIfAbsent(modelId, ActionName.UNDEPLOY, ML_ACTION_REQUEST_COUNT).increment();
                removeModel(modelId);
            }
        }
        return modelUndeployStatus;
    }

    private void removeModel(String modelId) {
        modelCacheHelper.removeModel(modelId);
        modelHelper.deleteFileCache(modelId);
    }

    /**
     * Get worker nodes of specific model.
     *
     * @param modelId          model id
     * @param functionName     function name
     * @param onlyEligibleNode return only eligible node
     * @return list of worker node ids
     */
    public String[] getWorkerNodes(String modelId, FunctionName functionName, boolean onlyEligibleNode) {
        String[] workerNodeIds = modelCacheHelper.getWorkerNodes(modelId);
        if (!onlyEligibleNode) {
            return workerNodeIds;
        }
        if (workerNodeIds == null || workerNodeIds.length == 0) {
            return workerNodeIds;
        }

        String[] eligibleNodeIds = nodeHelper.filterEligibleNodes(functionName, workerNodeIds);
        if (eligibleNodeIds == null || eligibleNodeIds.length == 0) {
            throw new IllegalArgumentException("No eligible worker node found");
        }
        return eligibleNodeIds;
    }

    public int getWorkerNodesSize(String modelId, FunctionName functionName, boolean onlyEligibleNode) {
        return getWorkerNodes(modelId, functionName, onlyEligibleNode).length;
    }

    /**
     * Get worker node of specific model without filtering eligible node.
     *
     * @param modelId      model id
     * @param functionName function name
     * @return list of worker node ids
     */
    public String[] getWorkerNodes(String modelId, FunctionName functionName) {
        return getWorkerNodes(modelId, functionName, false);
    }

    public int getWorkerNodesSize(String modelId, FunctionName functionName) {
        return getWorkerNodes(modelId, functionName, false).length;
    }

    /**
     * Get predictable instance with model id.
     *
     * @param modelId model id
     * @return predictable instance
     */
    public Predictable getPredictor(String modelId) {
        return modelCacheHelper.getPredictor(modelId);
    }

    /**
     * Get all model ids in cache, both local model id and remote model in routing
     * table.
     *
     * @return array of model ids
     */
    public String[] getAllModelIds() {
        return modelCacheHelper.getAllModels();
    }

    /**
     * Get all local model ids.
     *
     * @return array of local deployed models
     */
    public String[] getLocalDeployedModels() {
        return modelCacheHelper.getDeployedModels();
    }

    public String[] getExpiredModels() {
        return modelCacheHelper.getExpiredModels();
    }

    /**
     * Sync model routing table.
     *
     * @param modelWorkerNodes model worker nodes
     */
    public synchronized void syncModelWorkerNodes(Map<String, Set<String>> modelWorkerNodes) {
        modelCacheHelper.syncWorkerNodes(modelWorkerNodes);
    }

    /**
     * Clear all model worker nodes from cache.
     */
    public void clearRoutingTable() {
        modelCacheHelper.clearWorkerNodes();
    }

    public MLModelProfile getModelProfile(String modelId) {
        return modelCacheHelper.getModelProfile(modelId);
    }

    public <T> T trackPredictDuration(String modelId, Supplier<T> supplier) {
        long start = System.nanoTime();
        T t = supplier.get();
        long end = System.nanoTime();
        double durationInMs = (end - start) / 1e6;
        modelCacheHelper.addModelInferenceDuration(modelId, durationInMs);
        return t;
    }

    public void trackPredictDuration(String modelId, long startTime) {
        long end = System.nanoTime();
        double durationInMs = (end - startTime) / 1e6;
        modelCacheHelper.addModelInferenceDuration(modelId, durationInMs);
    }

    public FunctionName getModelFunctionName(String modelId) {
        return modelCacheHelper.getFunctionName(modelId);
    }

    public Optional<FunctionName> getOptionalModelFunctionName(String modelId) {
        return modelCacheHelper.getOptionalFunctionName(modelId);
    }

    public boolean isModelRunningOnNode(String modelId) {
        return modelCacheHelper.isModelRunningOnNode(modelId);
    }

    public boolean isModelDeployed(String modelId) {
        return modelCacheHelper.isModelDeployed(modelId);
    }

    public boolean isNodeEligible(String nodeId, FunctionName functionName) {
        Set<String> allEligibleNodeIds = Arrays
            .stream(nodeHelper.getEligibleNodes(functionName))
            .map(DiscoveryNode::getId)
            .collect(Collectors.toSet());
        return allEligibleNodeIds.contains(nodeId);
    }

    public MLModel addModelToAutoDeployCache(String modelId, MLModel model) {
        return modelCacheHelper.addModelToAutoDeployCache(modelId, model);
    }

    public void removeAutoDeployModel(String modelId) {
        modelCacheHelper.removeAutoDeployModel(modelId);
    }
}<|MERGE_RESOLUTION|>--- conflicted
+++ resolved
@@ -391,16 +391,9 @@
                                     .builder()
                                     .index(ML_MODEL_GROUP_INDEX)
                                     .id(modelGroupId)
-<<<<<<< HEAD
                                     .tenantId(mlRegisterModelInput.getTenantId())
-                                    // TODO need to track these for concurrency
-                                    // .setIfSeqNo(seqNo)
-                                    // .setIfPrimaryTerm(primaryTerm)
-                                    // .setRefreshPolicy(WriteRequest.RefreshPolicy.IMMEDIATE)
-=======
                                     .ifSeqNo(getModelGroupResponse.getSeqNo())
                                     .ifPrimaryTerm(getModelGroupResponse.getPrimaryTerm())
->>>>>>> a289953d
                                     .dataObject(modelGroupSourceMap)
                                     .build();
                                 sdkClient.updateDataObjectAsync(updateDataObjectRequest).whenComplete((ur, ut) -> {
