/*
 * Copyright OpenSearch Contributors
 * SPDX-License-Identifier: Apache-2.0
 */

package org.opensearch.ml.action.load;

import static org.opensearch.ml.plugin.MachineLearningPlugin.LOAD_THREAD_POOL;

import java.time.Instant;
import java.util.ArrayList;
import java.util.Arrays;
import java.util.HashMap;
import java.util.List;
import java.util.Map;
import java.util.Set;
import java.util.stream.Collectors;

import lombok.extern.log4j.Log4j2;

import org.apache.commons.lang3.exception.ExceptionUtils;
import org.opensearch.action.ActionListener;
import org.opensearch.action.ActionRequest;
import org.opensearch.action.support.ActionFilters;
import org.opensearch.action.support.HandledTransportAction;
import org.opensearch.client.Client;
import org.opensearch.cluster.node.DiscoveryNode;
import org.opensearch.cluster.service.ClusterService;
import org.opensearch.common.inject.Inject;
import org.opensearch.common.util.concurrent.ThreadContext;
import org.opensearch.common.xcontent.NamedXContentRegistry;
import org.opensearch.ml.cluster.DiscoveryNodeHelper;
import org.opensearch.ml.common.FunctionName;
import org.opensearch.ml.common.MLModel;
import org.opensearch.ml.common.MLTask;
import org.opensearch.ml.common.MLTaskState;
import org.opensearch.ml.common.MLTaskType;
import org.opensearch.ml.common.exception.MLResourceNotFoundException;
import org.opensearch.ml.common.model.MLModelState;
import org.opensearch.ml.common.transport.load.LoadModelInput;
import org.opensearch.ml.common.transport.load.LoadModelNodesRequest;
import org.opensearch.ml.common.transport.load.LoadModelNodesResponse;
import org.opensearch.ml.common.transport.load.LoadModelResponse;
import org.opensearch.ml.common.transport.load.MLLoadModelAction;
import org.opensearch.ml.common.transport.load.MLLoadModelOnNodeAction;
import org.opensearch.ml.common.transport.load.MLLoadModelRequest;
import org.opensearch.ml.engine.ModelHelper;
import org.opensearch.ml.model.MLModelManager;
import org.opensearch.ml.stats.MLNodeLevelStat;
import org.opensearch.ml.stats.MLStats;
import org.opensearch.ml.task.MLTaskDispatcher;
import org.opensearch.ml.task.MLTaskManager;
import org.opensearch.tasks.Task;
import org.opensearch.threadpool.ThreadPool;
import org.opensearch.transport.TransportService;

import com.google.common.annotations.VisibleForTesting;
import com.google.common.collect.ImmutableMap;

@Log4j2
public class TransportLoadModelAction extends HandledTransportAction<ActionRequest, LoadModelResponse> {
    TransportService transportService;
    ModelHelper modelHelper;
    MLTaskManager mlTaskManager;
    ClusterService clusterService;
    ThreadPool threadPool;
    Client client;
    NamedXContentRegistry xContentRegistry;
    DiscoveryNodeHelper nodeFilter;
    MLTaskDispatcher mlTaskDispatcher;
    MLModelManager mlModelManager;
    MLStats mlStats;

    @Inject
    public TransportLoadModelAction(
        TransportService transportService,
        ActionFilters actionFilters,
        ModelHelper modelHelper,
        MLTaskManager mlTaskManager,
        ClusterService clusterService,
        ThreadPool threadPool,
        Client client,
        NamedXContentRegistry xContentRegistry,
        DiscoveryNodeHelper nodeFilter,
        MLTaskDispatcher mlTaskDispatcher,
        MLModelManager mlModelManager,
        MLStats mlStats
    ) {
        super(MLLoadModelAction.NAME, transportService, actionFilters, MLLoadModelRequest::new);
        this.transportService = transportService;
        this.modelHelper = modelHelper;
        this.mlTaskManager = mlTaskManager;
        this.clusterService = clusterService;
        this.threadPool = threadPool;
        this.client = client;
        this.xContentRegistry = xContentRegistry;
        this.nodeFilter = nodeFilter;
        this.mlTaskDispatcher = mlTaskDispatcher;
        this.mlModelManager = mlModelManager;
        this.mlStats = mlStats;
    }

    @Override
    protected void doExecute(Task task, ActionRequest request, ActionListener<LoadModelResponse> listener) {
        MLLoadModelRequest deployModelRequest = MLLoadModelRequest.fromActionRequest(request);
        String modelId = deployModelRequest.getModelId();
        String[] targetNodeIds = deployModelRequest.getModelNodeIds();
        // mlStats.getStat(MLNodeLevelStat.ML_NODE_EXECUTING_TASK_COUNT).increment();
        mlStats.getStat(MLNodeLevelStat.ML_NODE_TOTAL_REQUEST_COUNT).increment();
        DiscoveryNode[] allEligibleNodes = nodeFilter.getEligibleNodes();
        Map<String, DiscoveryNode> nodeMapping = new HashMap<>();
        for (DiscoveryNode node : allEligibleNodes) {
            nodeMapping.put(node.getId(), node);
        }

        Set<String> allEligibleNodeIds = Arrays.stream(allEligibleNodes).map(DiscoveryNode::getId).collect(Collectors.toSet());

        List<DiscoveryNode> eligibleNodes = new ArrayList<>();
        List<String> nodeIds = new ArrayList<>();
        if (targetNodeIds != null && targetNodeIds.length > 0) {
            for (String nodeId : targetNodeIds) {
                if (allEligibleNodeIds.contains(nodeId)) {
                    eligibleNodes.add(nodeMapping.get(nodeId));
                    nodeIds.add(nodeId);
                }
            }
        } else {
            nodeIds.addAll(allEligibleNodeIds);
            eligibleNodes.addAll(Arrays.asList(allEligibleNodes));
        }
        if (nodeIds.size() == 0) {
            listener.onFailure(new MLResourceNotFoundException("no eligible node found"));
            return;
        }

        String workerNodes = String.join(",", nodeIds);
        log.warn("Will load model on these nodes: {}", workerNodes);
        String localNodeId = clusterService.localNode().getId();

<<<<<<< HEAD
        String[] excludes = new String[] { MLModel.MODEL_CONTENT_FIELD, MLModel.OLD_MODEL_CONTENT_FIELD };
        try (ThreadContext.StoredContext context = client.threadPool().getThreadContext().stashContext()) {
            mlModelManager.getModel(modelId, null, excludes, ActionListener.wrap(mlModel -> {
                FunctionName algorithm = mlModel.getAlgorithm();
                // TODO: Track load failure
                // mlStats.createCounterStatIfAbsent(algorithm, ActionName.LOAD, MLActionLevelStat.ML_ACTION_REQUEST_COUNT).increment();
                MLTask mlTask = MLTask
                    .builder()
                    .async(true)
                    .modelId(modelId)
                    .taskType(MLTaskType.LOAD_MODEL)
                    .functionName(algorithm)
                    .createTime(Instant.now())
                    .lastUpdateTime(Instant.now())
                    .state(MLTaskState.CREATED)
                    .workerNode(workerNodes)
                    .build();
                mlTaskManager.createMLTask(mlTask, ActionListener.wrap(response -> {
                    String taskId = response.getId();
                    mlTask.setTaskId(taskId);
                    try {
                        mlTaskManager.add(mlTask, nodeIds);
                        listener.onResponse(new LoadModelResponse(taskId, MLTaskState.CREATED.name()));
                        threadPool
                            .executor(TASK_THREAD_POOL)
                            .execute(
                                () -> updateModelLoadStatusAndTriggerOnNodesAction(
=======
            String workerNodes = String.join(",", nodeIds);
            log.warn("Will load model on these nodes: {}", workerNodes);
            String localNodeId = clusterService.localNode().getId();

            String[] excludes = new String[] { MLModel.MODEL_CONTENT_FIELD, MLModel.OLD_MODEL_CONTENT_FIELD };
            try (ThreadContext.StoredContext context = client.threadPool().getThreadContext().stashContext()) {
                mlModelManager.getModel(modelId, null, excludes, ActionListener.wrap(mlModel -> {
                    FunctionName algorithm = mlModel.getAlgorithm();
                    // TODO: Track load failure
                    // mlStats.createCounterStatIfAbsent(algorithm, ActionName.LOAD, MLActionLevelStat.ML_ACTION_REQUEST_COUNT).increment();
                    MLTask mlTask = MLTask
                        .builder()
                        .async(true)
                        .modelId(modelId)
                        .taskType(MLTaskType.LOAD_MODEL)
                        .functionName(algorithm)
                        .createTime(Instant.now())
                        .lastUpdateTime(Instant.now())
                        .state(MLTaskState.CREATED)
                        .workerNode(workerNodes)
                        .build();
                    mlTaskManager.createMLTask(mlTask, ActionListener.wrap(response -> {
                        String taskId = response.getId();
                        mlTask.setTaskId(taskId);

                        try {
                            mlTaskManager.add(mlTask, nodeIds);
                            listener.onResponse(new LoadModelResponse(taskId, MLTaskState.CREATED.name()));
                            threadPool.executor(LOAD_THREAD_POOL).execute(() -> {
                                LoadModelInput loadModelInput = new LoadModelInput(
>>>>>>> 15a3530e
                                    modelId,
                                    taskId,
                                    mlModel,
                                    localNodeId,
                                    mlTask,
                                    eligibleNodes,
                                    algorithm
                                )
                            );
                    } catch (Exception ex) {
                        log.error("Failed to load model", ex);
                        mlTaskManager.remove(taskId);
                        listener.onFailure(ex);
                    }
                }, exception -> {
                    log.error("Failed to create upload model task for " + modelId, exception);
                    listener.onFailure(exception);
                }));
            }, e -> {
                log.error("Failed to get model " + modelId, e);
                listener.onFailure(e);
            }));
        } catch (Exception e) {
            log.error("Failed to load model " + modelId, e);
            listener.onFailure(e);
        }

    }

    @VisibleForTesting
    void updateModelLoadStatusAndTriggerOnNodesAction(
        String modelId,
        String taskId,
        MLModel mlModel,
        String localNodeId,
        MLTask mlTask,
        List<DiscoveryNode> eligibleNodes,
        FunctionName algorithm
    ) {
        LoadModelInput loadModelInput = new LoadModelInput(
            modelId,
            taskId,
            mlModel.getModelContentHash(),
            eligibleNodes.size(),
            localNodeId,
            mlTask
        );
        LoadModelNodesRequest loadModelRequest = new LoadModelNodesRequest(eligibleNodes.toArray(new DiscoveryNode[0]), loadModelInput);
        ActionListener<LoadModelNodesResponse> actionListener = ActionListener.wrap(r -> {
            if (mlTaskManager.contains(taskId)) {
                mlTaskManager.updateMLTask(taskId, ImmutableMap.of(MLTask.STATE_FIELD, MLTaskState.RUNNING), 5000);
            }
        }, e -> {
            log.error("Failed to load model " + modelId, e);
            mlTaskManager
                .updateMLTask(
                    taskId,
                    ImmutableMap.of(MLTask.ERROR_FIELD, ExceptionUtils.getStackTrace(e), MLTask.STATE_FIELD, MLTaskState.FAILED),
                    5000
                );
            MLModelState state = algorithm == FunctionName.TEXT_EMBEDDING ? MLModelState.UPLOADED : MLModelState.TRAINED;
            mlModelManager.updateModel(modelId, ImmutableMap.of(MLModel.MODEL_STATE_FIELD, state));
            mlTaskManager.remove(taskId);
        });

        mlModelManager
            .updateModel(
                modelId,
                ImmutableMap.of(MLModel.MODEL_STATE_FIELD, MLModelState.LOADING),
                ActionListener
                    .wrap(
                        r -> client.execute(MLLoadModelOnNodeAction.INSTANCE, loadModelRequest, actionListener),
                        actionListener::onFailure
                    )
            );
    }

}<|MERGE_RESOLUTION|>--- conflicted
+++ resolved
@@ -137,7 +137,6 @@
         log.warn("Will load model on these nodes: {}", workerNodes);
         String localNodeId = clusterService.localNode().getId();
 
-<<<<<<< HEAD
         String[] excludes = new String[] { MLModel.MODEL_CONTENT_FIELD, MLModel.OLD_MODEL_CONTENT_FIELD };
         try (ThreadContext.StoredContext context = client.threadPool().getThreadContext().stashContext()) {
             mlModelManager.getModel(modelId, null, excludes, ActionListener.wrap(mlModel -> {
@@ -162,41 +161,9 @@
                         mlTaskManager.add(mlTask, nodeIds);
                         listener.onResponse(new LoadModelResponse(taskId, MLTaskState.CREATED.name()));
                         threadPool
-                            .executor(TASK_THREAD_POOL)
+                            .executor(LOAD_THREAD_POOL)
                             .execute(
                                 () -> updateModelLoadStatusAndTriggerOnNodesAction(
-=======
-            String workerNodes = String.join(",", nodeIds);
-            log.warn("Will load model on these nodes: {}", workerNodes);
-            String localNodeId = clusterService.localNode().getId();
-
-            String[] excludes = new String[] { MLModel.MODEL_CONTENT_FIELD, MLModel.OLD_MODEL_CONTENT_FIELD };
-            try (ThreadContext.StoredContext context = client.threadPool().getThreadContext().stashContext()) {
-                mlModelManager.getModel(modelId, null, excludes, ActionListener.wrap(mlModel -> {
-                    FunctionName algorithm = mlModel.getAlgorithm();
-                    // TODO: Track load failure
-                    // mlStats.createCounterStatIfAbsent(algorithm, ActionName.LOAD, MLActionLevelStat.ML_ACTION_REQUEST_COUNT).increment();
-                    MLTask mlTask = MLTask
-                        .builder()
-                        .async(true)
-                        .modelId(modelId)
-                        .taskType(MLTaskType.LOAD_MODEL)
-                        .functionName(algorithm)
-                        .createTime(Instant.now())
-                        .lastUpdateTime(Instant.now())
-                        .state(MLTaskState.CREATED)
-                        .workerNode(workerNodes)
-                        .build();
-                    mlTaskManager.createMLTask(mlTask, ActionListener.wrap(response -> {
-                        String taskId = response.getId();
-                        mlTask.setTaskId(taskId);
-
-                        try {
-                            mlTaskManager.add(mlTask, nodeIds);
-                            listener.onResponse(new LoadModelResponse(taskId, MLTaskState.CREATED.name()));
-                            threadPool.executor(LOAD_THREAD_POOL).execute(() -> {
-                                LoadModelInput loadModelInput = new LoadModelInput(
->>>>>>> 15a3530e
                                     modelId,
                                     taskId,
                                     mlModel,
