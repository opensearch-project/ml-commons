--- conflicted
+++ resolved
@@ -193,43 +193,7 @@
 
         try (ThreadContext.StoredContext context = client.threadPool().getThreadContext().stashContext()) {
             ActionListener<MLModel> getModelListener = ActionListener.wrap(model -> {
-<<<<<<< HEAD
-                modelAccessControlHelper
-                    .validateModelGroupAccess(
-                        user,
-                        model.getModelGroupId(),
-                        MLCancelBatchJobAction.NAME,
-                        client,
-
-                        ActionListener.wrap(access -> {
-                            if (!access) {
-                                actionListener.onFailure(new MLValidationException("You don't have permission to cancel this batch job"));
-                            } else {
-                                if (model.getConnector() != null) {
-                                    Connector connector = model.getConnector();
-                                    executeConnector(connector, mlInput, actionListener);
-                                } else if (clusterService.state().metadata().hasIndex(ML_CONNECTOR_INDEX)) {
-                                    ActionListener<Connector> listener = ActionListener
-                                        .wrap(connector -> { executeConnector(connector, mlInput, actionListener); }, e -> {
-                                            log.error("Failed to get connector {}", model.getConnectorId(), e);
-                                            actionListener.onFailure(e);
-                                        });
-                                    try (
-                                        ThreadContext.StoredContext threadContext = client.threadPool().getThreadContext().stashContext()
-                                    ) {
-                                        connectorAccessControlHelper
-                                            .getConnector(
-                                                client,
-                                                model.getConnectorId(),
-                                                ActionListener.runBefore(listener, threadContext::restore)
-                                            );
-                                    }
-                                } else {
-                                    actionListener
-                                        .onFailure(new ResourceNotFoundException("Can't find connector " + model.getConnectorId()));
-                                }
-=======
-                modelAccessControlHelper.validateModelGroupAccess(user, model.getModelGroupId(), client, ActionListener.wrap(access -> {
+                modelAccessControlHelper.validateModelGroupAccess(user, model.getModelGroupId(), MLCancelBatchJobAction.NAME, client, ActionListener.wrap(access -> {
                     if (!access) {
                         actionListener.onFailure(new MLValidationException("You don't have permission to cancel this batch job"));
                     } else {
@@ -254,13 +218,15 @@
                                         model.getConnectorId(),
                                         ActionListener.runBefore(listener, threadContext::restore)
                                     );
->>>>>>> 85a31350
                             }
-                        }, e -> {
-                            log.error("Failed to validate Access for Model Group " + model.getModelGroupId(), e);
-                            actionListener.onFailure(e);
-                        })
-                    );
+                        } else {
+                            actionListener.onFailure(new ResourceNotFoundException("Can't find connector " + model.getConnectorId()));
+                        }
+                    }
+                }, e -> {
+                    log.error("Failed to validate Access for Model Group " + model.getModelGroupId(), e);
+                    actionListener.onFailure(e);
+                }));
             }, e -> {
                 log.error("Failed to retrieve the ML model with the given ID", e);
                 actionListener
