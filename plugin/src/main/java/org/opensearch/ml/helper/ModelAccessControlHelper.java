/*
 * Copyright OpenSearch Contributors
 * SPDX-License-Identifier: Apache-2.0
 */

package org.opensearch.ml.helper;

import static org.opensearch.common.xcontent.json.JsonXContent.jsonXContent;
import static org.opensearch.core.xcontent.XContentParserUtils.ensureExpectedToken;
import static org.opensearch.ml.common.CommonValue.ML_MODEL_GROUP_INDEX;
import static org.opensearch.ml.common.settings.MLCommonsSettings.ML_COMMONS_MODEL_ACCESS_CONTROL_ENABLED;

import java.util.Collections;
import java.util.HashSet;
import java.util.List;
import java.util.Optional;
import java.util.Set;
import java.util.function.Consumer;

import org.apache.lucene.search.join.ScoreMode;
import org.opensearch.ExceptionsHelper;
import org.opensearch.OpenSearchStatusException;
import org.opensearch.action.get.GetRequest;
import org.opensearch.action.get.GetResponse;
import org.opensearch.action.search.SearchRequest;
import org.opensearch.action.search.SearchResponse;
import org.opensearch.cluster.service.ClusterService;
import org.opensearch.common.settings.Settings;
import org.opensearch.common.util.concurrent.ThreadContext;
import org.opensearch.common.xcontent.LoggingDeprecationHandler;
import org.opensearch.commons.authuser.User;
import org.opensearch.core.action.ActionListener;
import org.opensearch.core.common.util.CollectionUtils;
import org.opensearch.core.rest.RestStatus;
import org.opensearch.core.xcontent.NamedXContentRegistry;
import org.opensearch.core.xcontent.XContentParser;
import org.opensearch.index.IndexNotFoundException;
import org.opensearch.index.query.BoolQueryBuilder;
import org.opensearch.index.query.ExistsQueryBuilder;
import org.opensearch.index.query.IdsQueryBuilder;
import org.opensearch.index.query.MatchAllQueryBuilder;
import org.opensearch.index.query.MatchPhraseQueryBuilder;
import org.opensearch.index.query.MatchQueryBuilder;
import org.opensearch.index.query.NestedQueryBuilder;
import org.opensearch.index.query.QueryBuilder;
import org.opensearch.index.query.QueryBuilders;
import org.opensearch.index.query.RangeQueryBuilder;
import org.opensearch.index.query.TermQueryBuilder;
import org.opensearch.index.query.TermsQueryBuilder;
import org.opensearch.ml.common.AccessMode;
import org.opensearch.ml.common.MLModelGroup;
import org.opensearch.ml.common.ResourceSharingClientAccessor;
import org.opensearch.ml.common.exception.MLResourceNotFoundException;
import org.opensearch.ml.common.exception.MLValidationException;
import org.opensearch.ml.common.settings.MLFeatureEnabledSetting;
import org.opensearch.ml.utils.MLNodeUtils;
import org.opensearch.ml.utils.TenantAwareHelper;
import org.opensearch.remote.metadata.client.GetDataObjectRequest;
import org.opensearch.remote.metadata.client.SdkClient;
import org.opensearch.remote.metadata.client.SearchDataObjectRequest;
import org.opensearch.remote.metadata.common.SdkClientUtils;
import org.opensearch.search.builder.SearchSourceBuilder;
import org.opensearch.security.spi.resources.client.ResourceSharingClient;
import org.opensearch.transport.client.Client;

import com.google.common.collect.ImmutableList;

import lombok.extern.log4j.Log4j2;

@Log4j2
public class ModelAccessControlHelper {

    private volatile Boolean modelAccessControlEnabled;

    public ModelAccessControlHelper(ClusterService clusterService, Settings settings) {
        modelAccessControlEnabled = ML_COMMONS_MODEL_ACCESS_CONTROL_ENABLED.get(settings);
        clusterService
            .getClusterSettings()
            .addSettingsUpdateConsumer(ML_COMMONS_MODEL_ACCESS_CONTROL_ENABLED, it -> modelAccessControlEnabled = it);
    }

    private static final List<Class<?>> SUPPORTED_QUERY_TYPES = ImmutableList
        .of(
            IdsQueryBuilder.class,
            MatchQueryBuilder.class,
            MatchAllQueryBuilder.class,
            MatchPhraseQueryBuilder.class,
            TermQueryBuilder.class,
            TermsQueryBuilder.class,
            ExistsQueryBuilder.class,
            RangeQueryBuilder.class
        );

    // TODO Eventually remove this when all usages of it have been migrated to the SdkClient version
    public void validateModelGroupAccess(User user, String modelGroupId, String action, Client client, ActionListener<Boolean> listener) {
        if (modelGroupId == null) {
            listener.onResponse(true);
            return;
        }
        if (ResourceSharingClientAccessor.getInstance().getResourceSharingClient() != null) {
            ResourceSharingClient resourceSharingClient = ResourceSharingClientAccessor.getInstance().getResourceSharingClient();
            resourceSharingClient.verifyAccess(modelGroupId, ML_MODEL_GROUP_INDEX, action, ActionListener.wrap(isAuthorized -> {
                if (!isAuthorized) {
                    listener
                        .onFailure(
                            new OpenSearchStatusException(
                                "User " + user.getName() + " is not authorized to delete ml-model-group id: " + modelGroupId,
                                RestStatus.FORBIDDEN
                            )
                        );
                    return;
                }
                listener.onResponse(true);
            }, listener::onFailure));
            return;
        }
        if (isAdmin(user) || !isSecurityEnabledAndModelAccessControlEnabled(user)) {
            listener.onResponse(true);
            return;
        }

        GetRequest getModelGroupRequest = new GetRequest(ML_MODEL_GROUP_INDEX).id(modelGroupId);

        try (ThreadContext.StoredContext context = client.threadPool().getThreadContext().stashContext()) {
            ActionListener<Boolean> wrappedListener = ActionListener.runBefore(listener, context::restore);
            client.get(getModelGroupRequest, ActionListener.wrap(r -> {
                if (r != null && r.isExists()) {
                    try (
                        XContentParser parser = MLNodeUtils
                            .createXContentParserFromRegistry(NamedXContentRegistry.EMPTY, r.getSourceAsBytesRef())
                    ) {
                        ensureExpectedToken(XContentParser.Token.START_OBJECT, parser.nextToken(), parser);
                        MLModelGroup mlModelGroup = MLModelGroup.parse(parser);
                        checkModelGroupPermission(mlModelGroup, user, wrappedListener);
                    } catch (Exception e) {
                        log.error("Failed to parse ml model group");
                        wrappedListener.onFailure(e);
                    }
                } else {
                    wrappedListener.onFailure(new MLResourceNotFoundException("Fail to find model group"));
                }
            }, e -> {
                if (e instanceof IndexNotFoundException) {
                    wrappedListener.onFailure(new MLResourceNotFoundException("Fail to find model group"));
                } else {
                    log.error("Fail to get model group", e);
                    wrappedListener.onFailure(new MLValidationException("Fail to get model group"));
                }
            }));
        } catch (Exception e) {
            log.error("Failed to validate Access", e);
            listener.onFailure(e);
        }
    }

    public void validateModelGroupAccess(
        User user,
        MLFeatureEnabledSetting mlFeatureEnabledSetting,
        String tenantId,
        String modelGroupId,
        String action,
        Client client,
        SdkClient sdkClient,
        ActionListener<Boolean> listener
    ) {
        if (modelGroupId == null) {
<<<<<<< HEAD
            listener.onResponse(true);
            return;
        }
        if (ResourceSharingClientAccessor.getInstance().getResourceSharingClient() != null) {
            ResourceSharingClient resourceSharingClient = ResourceSharingClientAccessor.getInstance().getResourceSharingClient();
            resourceSharingClient.verifyAccess(modelGroupId, ML_MODEL_GROUP_INDEX, action, ActionListener.wrap(isAuthorized -> {
                if (!isAuthorized) {
                    listener
                        .onFailure(
                            new OpenSearchStatusException(
                                "User " + user.getName() + " is not authorized to delete ml-model-group id: " + modelGroupId,
                                RestStatus.FORBIDDEN
                            )
                        );
                    return;
                }
                listener.onResponse(true);
            }, listener::onFailure));
            return;
        }
        if (!mlFeatureEnabledSetting.isMultiTenancyEnabled() && (isAdmin(user) || !isSecurityEnabledAndModelAccessControlEnabled(user))) {
=======
>>>>>>> 7e046531
            listener.onResponse(true);
            return;
        }

        if (mlFeatureEnabledSetting.isMultiTenancyEnabled()) {
            listener.onResponse(true);  // Multi-tenancy handles access control
            return;
        }

        if (isAdmin(user) || !isSecurityEnabledAndModelAccessControlEnabled(user)) {
            listener.onResponse(true);  // Admin or security disabled
            return;
        }
        GetDataObjectRequest getModelGroupRequest = GetDataObjectRequest
            .builder()
            .index(ML_MODEL_GROUP_INDEX)
            .id(modelGroupId)
            .tenantId(tenantId)
            .build();
        try (ThreadContext.StoredContext context = client.threadPool().getThreadContext().stashContext()) {
            ActionListener<Boolean> wrappedListener = ActionListener.runBefore(listener, context::restore);
            sdkClient.getDataObjectAsync(getModelGroupRequest).whenComplete((r, throwable) -> {
                if (throwable == null) {
                    try {
                        GetResponse gr = r.parser() == null ? null : GetResponse.fromXContent(r.parser());
                        if (gr != null && gr.isExists()) {
                            try (
                                XContentParser parser = jsonXContent
                                    .createParser(NamedXContentRegistry.EMPTY, LoggingDeprecationHandler.INSTANCE, gr.getSourceAsString())
                            ) {
                                ensureExpectedToken(XContentParser.Token.START_OBJECT, parser.nextToken(), parser);
                                MLModelGroup mlModelGroup = MLModelGroup.parse(parser);
                                if (TenantAwareHelper
                                    .validateTenantResource(mlFeatureEnabledSetting, tenantId, mlModelGroup.getTenantId(), listener)) {
                                    if (isAdmin(user) || !isSecurityEnabledAndModelAccessControlEnabled(user)) {
                                        listener.onResponse(true);
                                        return;
                                    }
                                    checkModelGroupPermission(mlModelGroup, user, wrappedListener);
                                }
                            } catch (Exception e) {
                                log.error("Failed to parse ml model group");
                                wrappedListener.onFailure(e);
                            }
                        } else {
                            wrappedListener.onFailure(new MLResourceNotFoundException("Fail to find model group"));
                        }
                    } catch (Exception e) {
                        listener.onFailure(e);
                    }
                } else {
                    Exception e = SdkClientUtils.unwrapAndConvertToException(throwable);
                    if (ExceptionsHelper.unwrap(e, IndexNotFoundException.class) != null) {
                        wrappedListener.onFailure(new MLResourceNotFoundException("Fail to find model group"));
                    } else {
                        log.error("Fail to get model group", e);
                        wrappedListener.onFailure(new MLValidationException("Fail to get model group"));
                    }
                }
            });
        } catch (Exception e) {
            log.error("Failed to validate Access", e);
            listener.onFailure(e);
        }
    }

    public void checkModelGroupPermission(MLModelGroup mlModelGroup, User user, ActionListener<Boolean> wrappedListener) {
        AccessMode modelAccessMode = AccessMode.from(mlModelGroup.getAccess());
        if (mlModelGroup.getOwner() == null) {
            // previous security plugin not enabled, model defaults to public.
            wrappedListener.onResponse(true);
        } else {
            switch (modelAccessMode) {
                case RESTRICTED:
                    if (mlModelGroup.getBackendRoles() == null || mlModelGroup.getBackendRoles().isEmpty()) {
                        throw new IllegalStateException("Backend roles shouldn't be null");
                    } else {
                        wrappedListener
                            .onResponse(
                                Optional
                                    .ofNullable(user.getBackendRoles())
                                    .orElse(Collections.emptyList())
                                    .stream()
                                    .anyMatch(mlModelGroup.getBackendRoles()::contains)
                            );
                    }
                    break;
                case PRIVATE:
                    wrappedListener.onResponse(isOwner(mlModelGroup.getOwner(), user));
                    break;
                default: // PUBLIC
                    wrappedListener.onResponse(true);
            }
        }
    }

    public boolean skipModelAccessControl(User user) {
        // Case 1: user == null when 1. Security is disabled. 2. When user is super-admin
        // Case 2: If Security is enabled and filter is disabled, proceed with search as
        // user is already authenticated to hit this API.
        // case 3: user is admin which means we don't have to check backend role filtering
        return user == null || !modelAccessControlEnabled || isAdmin(user);
    }

    public boolean isSecurityEnabledAndModelAccessControlEnabled(User user) {
        return user != null && modelAccessControlEnabled;
    }

    public boolean isAdmin(User user) {
        if (user == null) {
            return false;
        }
        if (CollectionUtils.isEmpty(user.getRoles())) {
            return false;
        }
        return user.getRoles().contains("all_access");
    }

    public boolean isOwner(User owner, User user) {
        if (user == null || owner == null) {
            return false;
        }
        return owner.getName().equals(user.getName());
    }

    public boolean isUserHasBackendRole(User user, MLModelGroup mlModelGroup) {
        AccessMode modelAccessMode = AccessMode.from(mlModelGroup.getAccess());
        if (AccessMode.PUBLIC == modelAccessMode)
            return true;
        if (AccessMode.PRIVATE == modelAccessMode)
            return false;
        return user.getBackendRoles() != null
            && mlModelGroup.getBackendRoles() != null
            && mlModelGroup.getBackendRoles().stream().anyMatch(x -> user.getBackendRoles().contains(x));
    }

    public boolean isOwnerStillHasPermission(User user, MLModelGroup mlModelGroup) {
        // when security plugin is disabled, or model access control not enabled, the model is a public model and anyone has permission to
        // it.
        if (!isSecurityEnabledAndModelAccessControlEnabled(user))
            return true;
        AccessMode access = AccessMode.from(mlModelGroup.getAccess());
        if (AccessMode.PUBLIC == access) {
            return true;
        } else if (AccessMode.PRIVATE == access) {
            return isOwner(user, mlModelGroup.getOwner());
        } else if (AccessMode.RESTRICTED == access) {
            if (CollectionUtils.isEmpty(mlModelGroup.getBackendRoles())) {
                throw new IllegalStateException("Backend roles should not be null");
            }
            return user.getBackendRoles() != null
                && new HashSet<>(mlModelGroup.getBackendRoles()).stream().anyMatch(x -> user.getBackendRoles().contains(x));
        }
        throw new IllegalStateException("Access shouldn't be null");
    }

    public boolean isModelAccessControlEnabled() {
        return modelAccessControlEnabled;
    }

    public SearchSourceBuilder addUserBackendRolesFilter(User user, SearchSourceBuilder searchSourceBuilder) {
        BoolQueryBuilder boolQueryBuilder = new BoolQueryBuilder();
        boolQueryBuilder.should(QueryBuilders.termQuery(MLModelGroup.ACCESS, AccessMode.PUBLIC.getValue()));
        boolQueryBuilder.should(QueryBuilders.termsQuery(MLModelGroup.BACKEND_ROLES_FIELD + ".keyword", user.getBackendRoles()));

        BoolQueryBuilder privateBoolQuery = new BoolQueryBuilder();
        String ownerName = "owner.name.keyword";
        TermQueryBuilder ownerNameTermQuery = QueryBuilders.termQuery(ownerName, user.getName());
        NestedQueryBuilder nestedQueryBuilder = new NestedQueryBuilder(MLModelGroup.OWNER, ownerNameTermQuery, ScoreMode.None);
        privateBoolQuery.must(nestedQueryBuilder);
        privateBoolQuery.must(QueryBuilders.termQuery(MLModelGroup.ACCESS, AccessMode.PRIVATE.getValue()));
        boolQueryBuilder.should(privateBoolQuery);
        QueryBuilder query = searchSourceBuilder.query();
        if (query == null) {
            searchSourceBuilder.query(boolQueryBuilder);
        } else if (query instanceof BoolQueryBuilder) {
            ((BoolQueryBuilder) query).filter(boolQueryBuilder);
        } else {
            BoolQueryBuilder rewriteQuery = new BoolQueryBuilder();
            rewriteQuery.must(query);
            rewriteQuery.filter(boolQueryBuilder);
            searchSourceBuilder.query(rewriteQuery);
        }
        return searchSourceBuilder;
    }

    public QueryBuilder mergeWithAccessFilter(QueryBuilder existing, Set<String> ids) {
        QueryBuilder accessFilter = (ids == null || ids.isEmpty())
            ? QueryBuilders.boolQuery().mustNot(QueryBuilders.matchAllQuery()) // deny-all
            : QueryBuilders.idsQuery().addIds(ids.toArray(new String[0])); // use termsQuery(field, ids) if not _id

        if (existing == null)
            return QueryBuilders.boolQuery().filter(accessFilter);
        if (existing instanceof BoolQueryBuilder) {
            ((BoolQueryBuilder) existing).filter(accessFilter);
            return existing;
        }
        return QueryBuilders.boolQuery().must(existing).filter(accessFilter);
    }

    public void addAccessibleModelGroupsFilterAndSearch(
        String tenantId,
        SearchRequest request,
        SdkClient sdkClient,
        Consumer<Set<String>> onSuccess,
        ActionListener<SearchResponse> wrappedListener
    ) {
        ResourceSharingClient rsc = ResourceSharingClientAccessor.getInstance().getResourceSharingClient();
        // filter by accessible model-groups
        rsc.getAccessibleResourceIds(ML_MODEL_GROUP_INDEX, ActionListener.wrap(onSuccess::accept, e -> {
            // Fail-safe: deny-all and still return a response
            SearchSourceBuilder reqSrc = request.source() != null ? request.source() : new SearchSourceBuilder();
            reqSrc.query(mergeWithAccessFilter(reqSrc.query(), Collections.emptySet()));
            request.source(reqSrc);

            SearchDataObjectRequest finalSearch = SearchDataObjectRequest
                .builder()
                .indices(request.indices())
                .searchSourceBuilder(request.source())
                .tenantId(tenantId)
                .build();

            sdkClient.searchDataObjectAsync(finalSearch).whenComplete(SdkClientUtils.wrapSearchCompletion(wrappedListener));
        }));
    }

}<|MERGE_RESOLUTION|>--- conflicted
+++ resolved
@@ -164,7 +164,6 @@
         ActionListener<Boolean> listener
     ) {
         if (modelGroupId == null) {
-<<<<<<< HEAD
             listener.onResponse(true);
             return;
         }
@@ -185,12 +184,6 @@
             }, listener::onFailure));
             return;
         }
-        if (!mlFeatureEnabledSetting.isMultiTenancyEnabled() && (isAdmin(user) || !isSecurityEnabledAndModelAccessControlEnabled(user))) {
-=======
->>>>>>> 7e046531
-            listener.onResponse(true);
-            return;
-        }
 
         if (mlFeatureEnabledSetting.isMultiTenancyEnabled()) {
             listener.onResponse(true);  // Multi-tenancy handles access control
@@ -212,7 +205,7 @@
             sdkClient.getDataObjectAsync(getModelGroupRequest).whenComplete((r, throwable) -> {
                 if (throwable == null) {
                     try {
-                        GetResponse gr = r.parser() == null ? null : GetResponse.fromXContent(r.parser());
+                        GetResponse gr = r.getResponse();
                         if (gr != null && gr.isExists()) {
                             try (
                                 XContentParser parser = jsonXContent
