--- conflicted
+++ resolved
@@ -798,15 +798,11 @@
 
         MetricsCorrelation metricsCorrelation = new MetricsCorrelation(client, settings, clusterService);
         MLEngineClassLoader.register(FunctionName.METRICS_CORRELATION, metricsCorrelation);
-<<<<<<< HEAD
-        MLSearchHandler mlSearchHandler = new MLSearchHandler(client, xContentRegistry, modelAccessControlHelper, clusterService, settings);
-=======
 
         MLToolExecutor toolExecutor = new MLToolExecutor(client, sdkClient, settings, clusterService, xContentRegistry, toolFactories);
         MLEngineClassLoader.register(FunctionName.TOOL, toolExecutor);
 
-        MLSearchHandler mlSearchHandler = new MLSearchHandler(client, xContentRegistry, modelAccessControlHelper, clusterService);
->>>>>>> 190b2dfc
+        MLSearchHandler mlSearchHandler = new MLSearchHandler(client, xContentRegistry, modelAccessControlHelper, clusterService, settings);
         MLModelAutoReDeployer mlModelAutoRedeployer = new MLModelAutoReDeployer(
             clusterService,
             client,
