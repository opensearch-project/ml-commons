--- conflicted
+++ resolved
@@ -1015,15 +1015,12 @@
                 MLCommonsSettings.ML_COMMONS_MAX_BATCH_INFERENCE_TASKS,
                 MLCommonsSettings.ML_COMMONS_MAX_BATCH_INGESTION_TASKS,
                 MLCommonsSettings.ML_COMMONS_BATCH_INGESTION_BULK_SIZE,
-<<<<<<< HEAD
-                MLCommonsSettings.ML_COMMONS_SAFE_DELETE_MODEL
-=======
+                MLCommonsSettings.ML_COMMONS_SAFE_DELETE_MODEL,
                 MLCommonsSettings.ML_COMMONS_MULTI_TENANCY_ENABLED,
                 MLCommonsSettings.REMOTE_METADATA_TYPE,
                 MLCommonsSettings.REMOTE_METADATA_ENDPOINT,
                 MLCommonsSettings.REMOTE_METADATA_REGION,
                 MLCommonsSettings.REMOTE_METADATA_SERVICE_NAME
->>>>>>> 48379ad9
             );
         return settings;
     }
