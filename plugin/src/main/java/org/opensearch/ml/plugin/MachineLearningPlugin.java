/*
 * Copyright OpenSearch Contributors
 * SPDX-License-Identifier: Apache-2.0
 */

package org.opensearch.ml.plugin;

import static org.opensearch.ml.common.CommonValue.ML_CONFIG_INDEX;
import static org.opensearch.ml.common.CommonValue.ML_CONNECTOR_INDEX;
import static org.opensearch.ml.common.CommonValue.ML_MODEL_INDEX;
import static org.opensearch.ml.common.CommonValue.ML_TASK_INDEX;

import java.nio.file.Path;
import java.util.ArrayList;
import java.util.Collection;
import java.util.HashMap;
import java.util.List;
import java.util.Map;
import java.util.Set;
import java.util.concurrent.ConcurrentHashMap;
import java.util.function.Supplier;

import org.opensearch.action.ActionRequest;
import org.opensearch.client.Client;
import org.opensearch.cluster.metadata.IndexNameExpressionResolver;
import org.opensearch.cluster.node.DiscoveryNodes;
import org.opensearch.cluster.service.ClusterService;
import org.opensearch.common.settings.ClusterSettings;
import org.opensearch.common.settings.IndexScopedSettings;
import org.opensearch.common.settings.Setting;
import org.opensearch.common.settings.Settings;
import org.opensearch.common.settings.SettingsFilter;
import org.opensearch.common.util.concurrent.OpenSearchExecutors;
import org.opensearch.core.action.ActionResponse;
import org.opensearch.core.common.io.stream.NamedWriteableRegistry;
import org.opensearch.core.xcontent.NamedXContentRegistry;
import org.opensearch.env.Environment;
import org.opensearch.env.NodeEnvironment;
import org.opensearch.ml.action.agents.DeleteAgentTransportAction;
import org.opensearch.ml.action.agents.GetAgentTransportAction;
import org.opensearch.ml.action.agents.TransportRegisterAgentAction;
import org.opensearch.ml.action.connector.DeleteConnectorTransportAction;
import org.opensearch.ml.action.connector.GetConnectorTransportAction;
import org.opensearch.ml.action.connector.SearchConnectorTransportAction;
import org.opensearch.ml.action.connector.TransportCreateConnectorAction;
import org.opensearch.ml.action.connector.UpdateConnectorTransportAction;
import org.opensearch.ml.action.deploy.TransportDeployModelAction;
import org.opensearch.ml.action.deploy.TransportDeployModelOnNodeAction;
import org.opensearch.ml.action.execute.TransportExecuteTaskAction;
import org.opensearch.ml.action.forward.TransportForwardAction;
import org.opensearch.ml.action.handler.MLSearchHandler;
import org.opensearch.ml.action.model_group.DeleteModelGroupTransportAction;
import org.opensearch.ml.action.model_group.SearchModelGroupTransportAction;
import org.opensearch.ml.action.model_group.TransportRegisterModelGroupAction;
import org.opensearch.ml.action.model_group.TransportUpdateModelGroupAction;
import org.opensearch.ml.action.models.DeleteModelTransportAction;
import org.opensearch.ml.action.models.GetModelTransportAction;
import org.opensearch.ml.action.models.InPlaceUpdateModelTransportAction;
import org.opensearch.ml.action.models.SearchModelTransportAction;
import org.opensearch.ml.action.models.UpdateModelTransportAction;
import org.opensearch.ml.action.prediction.TransportPredictionTaskAction;
import org.opensearch.ml.action.profile.MLProfileAction;
import org.opensearch.ml.action.profile.MLProfileTransportAction;
import org.opensearch.ml.action.register.TransportRegisterModelAction;
import org.opensearch.ml.action.stats.MLStatsNodesAction;
import org.opensearch.ml.action.stats.MLStatsNodesTransportAction;
import org.opensearch.ml.action.syncup.TransportSyncUpOnNodeAction;
import org.opensearch.ml.action.tasks.DeleteTaskTransportAction;
import org.opensearch.ml.action.tasks.GetTaskTransportAction;
import org.opensearch.ml.action.tasks.SearchTaskTransportAction;
import org.opensearch.ml.action.tools.GetToolTransportAction;
import org.opensearch.ml.action.tools.ListToolsTransportAction;
import org.opensearch.ml.action.training.TransportTrainingTaskAction;
import org.opensearch.ml.action.trainpredict.TransportTrainAndPredictionTaskAction;
import org.opensearch.ml.action.undeploy.TransportUndeployModelAction;
import org.opensearch.ml.action.undeploy.TransportUndeployModelsAction;
import org.opensearch.ml.action.upload_chunk.MLModelChunkUploader;
import org.opensearch.ml.action.upload_chunk.TransportRegisterModelMetaAction;
import org.opensearch.ml.action.upload_chunk.TransportUploadModelChunkAction;
import org.opensearch.ml.autoredeploy.MLModelAutoReDeployer;
import org.opensearch.ml.breaker.MLCircuitBreakerService;
import org.opensearch.ml.cluster.DiscoveryNodeHelper;
import org.opensearch.ml.cluster.MLCommonsClusterEventListener;
import org.opensearch.ml.cluster.MLCommonsClusterManagerEventListener;
import org.opensearch.ml.common.FunctionName;
import org.opensearch.ml.common.input.execute.anomalylocalization.AnomalyLocalizationInput;
import org.opensearch.ml.common.input.execute.metricscorrelation.MetricsCorrelationInput;
import org.opensearch.ml.common.input.execute.samplecalculator.LocalSampleCalculatorInput;
import org.opensearch.ml.common.input.parameter.ad.AnomalyDetectionLibSVMParams;
import org.opensearch.ml.common.input.parameter.clustering.KMeansParams;
import org.opensearch.ml.common.input.parameter.clustering.RCFSummarizeParams;
import org.opensearch.ml.common.input.parameter.rcf.BatchRCFParams;
import org.opensearch.ml.common.input.parameter.rcf.FitRCFParams;
import org.opensearch.ml.common.input.parameter.regression.LinearRegressionParams;
import org.opensearch.ml.common.input.parameter.regression.LogisticRegressionParams;
import org.opensearch.ml.common.input.parameter.sample.SampleAlgoParams;
import org.opensearch.ml.common.model.TextEmbeddingModelConfig;
import org.opensearch.ml.common.spi.MLCommonsExtension;
import org.opensearch.ml.common.spi.memory.Memory;
import org.opensearch.ml.common.spi.tools.Tool;
import org.opensearch.ml.common.spi.tools.ToolAnnotation;
import org.opensearch.ml.common.transport.agent.MLAgentDeleteAction;
import org.opensearch.ml.common.transport.agent.MLAgentGetAction;
import org.opensearch.ml.common.transport.agent.MLRegisterAgentAction;
import org.opensearch.ml.common.transport.connector.MLConnectorDeleteAction;
import org.opensearch.ml.common.transport.connector.MLConnectorGetAction;
import org.opensearch.ml.common.transport.connector.MLConnectorSearchAction;
import org.opensearch.ml.common.transport.connector.MLCreateConnectorAction;
import org.opensearch.ml.common.transport.connector.MLUpdateConnectorAction;
import org.opensearch.ml.common.transport.deploy.MLDeployModelAction;
import org.opensearch.ml.common.transport.deploy.MLDeployModelOnNodeAction;
import org.opensearch.ml.common.transport.execute.MLExecuteTaskAction;
import org.opensearch.ml.common.transport.forward.MLForwardAction;
import org.opensearch.ml.common.transport.model.MLInPlaceUpdateModelAction;
import org.opensearch.ml.common.transport.model.MLModelDeleteAction;
import org.opensearch.ml.common.transport.model.MLModelGetAction;
import org.opensearch.ml.common.transport.model.MLModelSearchAction;
import org.opensearch.ml.common.transport.model.MLUpdateModelAction;
import org.opensearch.ml.common.transport.model_group.MLModelGroupDeleteAction;
import org.opensearch.ml.common.transport.model_group.MLModelGroupSearchAction;
import org.opensearch.ml.common.transport.model_group.MLRegisterModelGroupAction;
import org.opensearch.ml.common.transport.model_group.MLUpdateModelGroupAction;
import org.opensearch.ml.common.transport.prediction.MLPredictionTaskAction;
import org.opensearch.ml.common.transport.register.MLRegisterModelAction;
import org.opensearch.ml.common.transport.sync.MLSyncUpAction;
import org.opensearch.ml.common.transport.task.MLTaskDeleteAction;
import org.opensearch.ml.common.transport.task.MLTaskGetAction;
import org.opensearch.ml.common.transport.task.MLTaskSearchAction;
import org.opensearch.ml.common.transport.tools.MLGetToolAction;
import org.opensearch.ml.common.transport.tools.MLListToolsAction;
import org.opensearch.ml.common.transport.training.MLTrainingTaskAction;
import org.opensearch.ml.common.transport.trainpredict.MLTrainAndPredictionTaskAction;
import org.opensearch.ml.common.transport.undeploy.MLUndeployModelAction;
import org.opensearch.ml.common.transport.undeploy.MLUndeployModelsAction;
import org.opensearch.ml.common.transport.upload_chunk.MLRegisterModelMetaAction;
import org.opensearch.ml.common.transport.upload_chunk.MLUploadModelChunkAction;
import org.opensearch.ml.engine.MLEngine;
import org.opensearch.ml.engine.MLEngineClassLoader;
import org.opensearch.ml.engine.ModelHelper;
import org.opensearch.ml.engine.algorithms.agent.MLAgentExecutor;
import org.opensearch.ml.engine.algorithms.anomalylocalization.AnomalyLocalizerImpl;
import org.opensearch.ml.engine.algorithms.metrics_correlation.MetricsCorrelation;
import org.opensearch.ml.engine.algorithms.sample.LocalSampleCalculator;
import org.opensearch.ml.engine.encryptor.Encryptor;
import org.opensearch.ml.engine.encryptor.EncryptorImpl;
import org.opensearch.ml.engine.indices.MLIndicesHandler;
import org.opensearch.ml.engine.indices.MLInputDatasetHandler;
import org.opensearch.ml.engine.memory.ConversationIndexMemory;
import org.opensearch.ml.engine.memory.MLMemoryManager;
import org.opensearch.ml.engine.tools.*;
import org.opensearch.ml.helper.ConnectorAccessControlHelper;
import org.opensearch.ml.helper.ModelAccessControlHelper;
import org.opensearch.ml.memory.ConversationalMemoryHandler;
import org.opensearch.ml.memory.action.conversation.CreateConversationAction;
import org.opensearch.ml.memory.action.conversation.CreateConversationTransportAction;
import org.opensearch.ml.memory.action.conversation.CreateInteractionAction;
import org.opensearch.ml.memory.action.conversation.CreateInteractionTransportAction;
import org.opensearch.ml.memory.action.conversation.DeleteConversationAction;
import org.opensearch.ml.memory.action.conversation.DeleteConversationTransportAction;
import org.opensearch.ml.memory.action.conversation.GetConversationAction;
import org.opensearch.ml.memory.action.conversation.GetConversationTransportAction;
import org.opensearch.ml.memory.action.conversation.GetConversationsAction;
import org.opensearch.ml.memory.action.conversation.GetConversationsTransportAction;
import org.opensearch.ml.memory.action.conversation.GetInteractionAction;
import org.opensearch.ml.memory.action.conversation.GetInteractionTransportAction;
import org.opensearch.ml.memory.action.conversation.GetInteractionsAction;
import org.opensearch.ml.memory.action.conversation.GetInteractionsTransportAction;
import org.opensearch.ml.memory.action.conversation.GetTracesAction;
import org.opensearch.ml.memory.action.conversation.GetTracesTransportAction;
import org.opensearch.ml.memory.action.conversation.SearchConversationsAction;
import org.opensearch.ml.memory.action.conversation.SearchConversationsTransportAction;
import org.opensearch.ml.memory.action.conversation.SearchInteractionsAction;
import org.opensearch.ml.memory.action.conversation.SearchInteractionsTransportAction;
import org.opensearch.ml.memory.action.conversation.UpdateConversationAction;
import org.opensearch.ml.memory.action.conversation.UpdateConversationTransportAction;
import org.opensearch.ml.memory.action.conversation.UpdateInteractionAction;
import org.opensearch.ml.memory.action.conversation.UpdateInteractionTransportAction;
import org.opensearch.ml.memory.index.ConversationMetaIndex;
import org.opensearch.ml.memory.index.OpenSearchConversationalMemoryHandler;
import org.opensearch.ml.model.MLModelCacheHelper;
import org.opensearch.ml.model.MLModelManager;
import org.opensearch.ml.repackage.com.google.common.collect.ImmutableList;
import org.opensearch.ml.rest.RestMLCreateConnectorAction;
import org.opensearch.ml.rest.RestMLDeleteAgentAction;
import org.opensearch.ml.rest.RestMLDeleteConnectorAction;
import org.opensearch.ml.rest.RestMLDeleteModelAction;
import org.opensearch.ml.rest.RestMLDeleteModelGroupAction;
import org.opensearch.ml.rest.RestMLDeleteTaskAction;
import org.opensearch.ml.rest.RestMLDeployModelAction;
import org.opensearch.ml.rest.RestMLExecuteAction;
import org.opensearch.ml.rest.RestMLGetAgentAction;
import org.opensearch.ml.rest.RestMLGetConnectorAction;
import org.opensearch.ml.rest.RestMLGetModelAction;
import org.opensearch.ml.rest.RestMLGetTaskAction;
import org.opensearch.ml.rest.RestMLGetToolAction;
import org.opensearch.ml.rest.RestMLListToolsAction;
import org.opensearch.ml.rest.RestMLPredictionAction;
import org.opensearch.ml.rest.RestMLProfileAction;
import org.opensearch.ml.rest.RestMLRegisterAgentAction;
import org.opensearch.ml.rest.RestMLRegisterModelAction;
import org.opensearch.ml.rest.RestMLRegisterModelGroupAction;
import org.opensearch.ml.rest.RestMLRegisterModelMetaAction;
import org.opensearch.ml.rest.RestMLSearchConnectorAction;
import org.opensearch.ml.rest.RestMLSearchModelAction;
import org.opensearch.ml.rest.RestMLSearchModelGroupAction;
import org.opensearch.ml.rest.RestMLSearchTaskAction;
import org.opensearch.ml.rest.RestMLStatsAction;
import org.opensearch.ml.rest.RestMLTrainAndPredictAction;
import org.opensearch.ml.rest.RestMLTrainingAction;
import org.opensearch.ml.rest.RestMLUndeployModelAction;
import org.opensearch.ml.rest.RestMLUpdateConnectorAction;
import org.opensearch.ml.rest.RestMLUpdateModelAction;
import org.opensearch.ml.rest.RestMLUpdateModelGroupAction;
import org.opensearch.ml.rest.RestMLUploadModelChunkAction;
import org.opensearch.ml.rest.RestMemoryCreateConversationAction;
import org.opensearch.ml.rest.RestMemoryCreateInteractionAction;
import org.opensearch.ml.rest.RestMemoryDeleteConversationAction;
import org.opensearch.ml.rest.RestMemoryGetConversationAction;
import org.opensearch.ml.rest.RestMemoryGetConversationsAction;
import org.opensearch.ml.rest.RestMemoryGetInteractionAction;
import org.opensearch.ml.rest.RestMemoryGetInteractionsAction;
import org.opensearch.ml.rest.RestMemoryGetTracesAction;
import org.opensearch.ml.rest.RestMemorySearchConversationsAction;
import org.opensearch.ml.rest.RestMemorySearchInteractionsAction;
import org.opensearch.ml.rest.RestMemoryUpdateConversationAction;
import org.opensearch.ml.rest.RestMemoryUpdateInteractionAction;
import org.opensearch.ml.settings.MLCommonsSettings;
import org.opensearch.ml.settings.MLFeatureEnabledSetting;
import org.opensearch.ml.stats.MLClusterLevelStat;
import org.opensearch.ml.stats.MLNodeLevelStat;
import org.opensearch.ml.stats.MLStat;
import org.opensearch.ml.stats.MLStats;
import org.opensearch.ml.stats.suppliers.CounterSupplier;
import org.opensearch.ml.stats.suppliers.IndexStatusSupplier;
import org.opensearch.ml.task.MLExecuteTaskRunner;
import org.opensearch.ml.task.MLPredictTaskRunner;
import org.opensearch.ml.task.MLTaskDispatcher;
import org.opensearch.ml.task.MLTaskManager;
import org.opensearch.ml.task.MLTrainAndPredictTaskRunner;
import org.opensearch.ml.task.MLTrainingTaskRunner;
import org.opensearch.ml.utils.IndexUtils;
import org.opensearch.monitor.jvm.JvmService;
import org.opensearch.monitor.os.OsService;
import org.opensearch.plugins.ActionPlugin;
import org.opensearch.plugins.ExtensiblePlugin;
import org.opensearch.plugins.Plugin;
import org.opensearch.plugins.SearchPipelinePlugin;
import org.opensearch.plugins.SearchPlugin;
import org.opensearch.repositories.RepositoriesService;
import org.opensearch.rest.RestController;
import org.opensearch.rest.RestHandler;
import org.opensearch.script.ScriptService;
import org.opensearch.search.pipeline.Processor;
import org.opensearch.search.pipeline.SearchRequestProcessor;
import org.opensearch.search.pipeline.SearchResponseProcessor;
import org.opensearch.searchpipelines.questionanswering.generative.GenerativeQAProcessorConstants;
import org.opensearch.searchpipelines.questionanswering.generative.GenerativeQARequestProcessor;
import org.opensearch.searchpipelines.questionanswering.generative.GenerativeQAResponseProcessor;
import org.opensearch.searchpipelines.questionanswering.generative.ext.GenerativeQAParamExtBuilder;
import org.opensearch.threadpool.ExecutorBuilder;
import org.opensearch.threadpool.FixedExecutorBuilder;
import org.opensearch.threadpool.ThreadPool;
import org.opensearch.watcher.ResourceWatcherService;

import lombok.SneakyThrows;

public class MachineLearningPlugin extends Plugin implements ActionPlugin, SearchPlugin, SearchPipelinePlugin, ExtensiblePlugin {
    public static final String ML_THREAD_POOL_PREFIX = "thread_pool.ml_commons.";
    public static final String GENERAL_THREAD_POOL = "opensearch_ml_general";
    public static final String EXECUTE_THREAD_POOL = "opensearch_ml_execute";
    public static final String TRAIN_THREAD_POOL = "opensearch_ml_train";
    public static final String PREDICT_THREAD_POOL = "opensearch_ml_predict";
    public static final String REGISTER_THREAD_POOL = "opensearch_ml_register";
    public static final String DEPLOY_THREAD_POOL = "opensearch_ml_deploy";
    public static final String ML_BASE_URI = "/_plugins/_ml";

    private MLStats mlStats;
    private MLModelCacheHelper modelCacheHelper;
    private MLTaskManager mlTaskManager;
    private MLModelManager mlModelManager;
    private MLIndicesHandler mlIndicesHandler;
    private MLInputDatasetHandler mlInputDatasetHandler;
    private MLTrainingTaskRunner mlTrainingTaskRunner;
    private MLPredictTaskRunner mlPredictTaskRunner;
    private MLTrainAndPredictTaskRunner mlTrainAndPredictTaskRunner;
    private MLExecuteTaskRunner mlExecuteTaskRunner;
    private IndexUtils indexUtils;
    private ModelHelper modelHelper;
    private DiscoveryNodeHelper nodeHelper;

    private MLModelChunkUploader mlModelChunkUploader;
    private MLEngine mlEngine;

    private Client client;
    private ClusterService clusterService;
    private ThreadPool threadPool;
    private Set<String> indicesToListen;

    public static final String ML_ROLE_NAME = "ml";
    private NamedXContentRegistry xContentRegistry;

    private ModelAccessControlHelper modelAccessControlHelper;

    private ConnectorAccessControlHelper connectorAccessControlHelper;

    private MLFeatureEnabledSetting mlFeatureEnabledSetting;

    private ConversationalMemoryHandler cmHandler;

    private volatile boolean ragSearchPipelineEnabled;

    private Map<String, Tool.Factory> externalToolFactories;
    private Map<String, Tool.Factory> toolFactories;
    private ScriptService scriptService;
    private Encryptor encryptor;

    @Override
    public List<ActionHandler<? extends ActionRequest, ? extends ActionResponse>> getActions() {
        return ImmutableList
            .of(
                new ActionHandler<>(MLStatsNodesAction.INSTANCE, MLStatsNodesTransportAction.class),
                new ActionHandler<>(MLExecuteTaskAction.INSTANCE, TransportExecuteTaskAction.class),
                new ActionHandler<>(MLPredictionTaskAction.INSTANCE, TransportPredictionTaskAction.class),
                new ActionHandler<>(MLTrainingTaskAction.INSTANCE, TransportTrainingTaskAction.class),
                new ActionHandler<>(MLTrainAndPredictionTaskAction.INSTANCE, TransportTrainAndPredictionTaskAction.class),
                new ActionHandler<>(MLModelGetAction.INSTANCE, GetModelTransportAction.class),
                new ActionHandler<>(MLModelDeleteAction.INSTANCE, DeleteModelTransportAction.class),
                new ActionHandler<>(MLModelSearchAction.INSTANCE, SearchModelTransportAction.class),
                new ActionHandler<>(MLTaskGetAction.INSTANCE, GetTaskTransportAction.class),
                new ActionHandler<>(MLTaskDeleteAction.INSTANCE, DeleteTaskTransportAction.class),
                new ActionHandler<>(MLTaskSearchAction.INSTANCE, SearchTaskTransportAction.class),
                new ActionHandler<>(MLProfileAction.INSTANCE, MLProfileTransportAction.class),
                new ActionHandler<>(MLRegisterModelAction.INSTANCE, TransportRegisterModelAction.class),
                new ActionHandler<>(MLDeployModelAction.INSTANCE, TransportDeployModelAction.class),
                new ActionHandler<>(MLDeployModelOnNodeAction.INSTANCE, TransportDeployModelOnNodeAction.class),
                new ActionHandler<>(MLUndeployModelAction.INSTANCE, TransportUndeployModelAction.class),
                new ActionHandler<>(MLUndeployModelsAction.INSTANCE, TransportUndeployModelsAction.class),
                new ActionHandler<>(MLRegisterModelMetaAction.INSTANCE, TransportRegisterModelMetaAction.class),
                new ActionHandler<>(MLUploadModelChunkAction.INSTANCE, TransportUploadModelChunkAction.class),
                new ActionHandler<>(MLUpdateModelAction.INSTANCE, UpdateModelTransportAction.class),
                new ActionHandler<>(MLInPlaceUpdateModelAction.INSTANCE, InPlaceUpdateModelTransportAction.class),
                new ActionHandler<>(MLForwardAction.INSTANCE, TransportForwardAction.class),
                new ActionHandler<>(MLSyncUpAction.INSTANCE, TransportSyncUpOnNodeAction.class),
                new ActionHandler<>(MLRegisterModelGroupAction.INSTANCE, TransportRegisterModelGroupAction.class),
                new ActionHandler<>(MLUpdateModelGroupAction.INSTANCE, TransportUpdateModelGroupAction.class),
                new ActionHandler<>(MLModelGroupSearchAction.INSTANCE, SearchModelGroupTransportAction.class),
                new ActionHandler<>(MLModelGroupDeleteAction.INSTANCE, DeleteModelGroupTransportAction.class),
                new ActionHandler<>(MLCreateConnectorAction.INSTANCE, TransportCreateConnectorAction.class),
                new ActionHandler<>(MLConnectorGetAction.INSTANCE, GetConnectorTransportAction.class),
                new ActionHandler<>(MLConnectorDeleteAction.INSTANCE, DeleteConnectorTransportAction.class),
                new ActionHandler<>(MLConnectorSearchAction.INSTANCE, SearchConnectorTransportAction.class),
                new ActionHandler<>(CreateConversationAction.INSTANCE, CreateConversationTransportAction.class),
                new ActionHandler<>(GetConversationsAction.INSTANCE, GetConversationsTransportAction.class),
                new ActionHandler<>(CreateInteractionAction.INSTANCE, CreateInteractionTransportAction.class),
                new ActionHandler<>(GetInteractionsAction.INSTANCE, GetInteractionsTransportAction.class),
                new ActionHandler<>(DeleteConversationAction.INSTANCE, DeleteConversationTransportAction.class),
                new ActionHandler<>(MLUpdateConnectorAction.INSTANCE, UpdateConnectorTransportAction.class),
                new ActionHandler<>(MLRegisterAgentAction.INSTANCE, TransportRegisterAgentAction.class),
                new ActionHandler<>(MLListToolsAction.INSTANCE, ListToolsTransportAction.class),
                new ActionHandler<>(MLGetToolAction.INSTANCE, GetToolTransportAction.class),
                new ActionHandler<>(SearchInteractionsAction.INSTANCE, SearchInteractionsTransportAction.class),
                new ActionHandler<>(SearchConversationsAction.INSTANCE, SearchConversationsTransportAction.class),
                new ActionHandler<>(UpdateConversationAction.INSTANCE, UpdateConversationTransportAction.class),
                new ActionHandler<>(UpdateInteractionAction.INSTANCE, UpdateInteractionTransportAction.class),
                new ActionHandler<>(GetTracesAction.INSTANCE, GetTracesTransportAction.class),
                new ActionHandler<>(MLAgentGetAction.INSTANCE, GetAgentTransportAction.class),
                new ActionHandler<>(MLAgentDeleteAction.INSTANCE, DeleteAgentTransportAction.class),
                new ActionHandler<>(GetConversationAction.INSTANCE, GetConversationTransportAction.class),
                new ActionHandler<>(GetInteractionAction.INSTANCE, GetInteractionTransportAction.class)
            );
    }

    @SneakyThrows
    @Override
    public Collection<Object> createComponents(
        Client client,
        ClusterService clusterService,
        ThreadPool threadPool,
        ResourceWatcherService resourceWatcherService,
        ScriptService scriptService,
        NamedXContentRegistry xContentRegistry,
        Environment environment,
        NodeEnvironment nodeEnvironment,
        NamedWriteableRegistry namedWriteableRegistry,
        IndexNameExpressionResolver indexNameExpressionResolver,
        Supplier<RepositoriesService> repositoriesServiceSupplier
    ) {
        this.indexUtils = new IndexUtils(client, clusterService);
        this.client = client;
        this.threadPool = threadPool;
        this.clusterService = clusterService;
        this.xContentRegistry = xContentRegistry;
        this.scriptService = scriptService;
        Settings settings = environment.settings();
        Path dataPath = environment.dataFiles()[0];
        Path configFile = environment.configFile();

        encryptor = new EncryptorImpl(clusterService, client);

        mlEngine = new MLEngine(dataPath, encryptor);
        nodeHelper = new DiscoveryNodeHelper(clusterService, settings);
        modelCacheHelper = new MLModelCacheHelper(clusterService, settings);
        cmHandler = new OpenSearchConversationalMemoryHandler(client, clusterService);

        JvmService jvmService = new JvmService(environment.settings());
        OsService osService = new OsService(environment.settings());
        MLCircuitBreakerService mlCircuitBreakerService = new MLCircuitBreakerService(jvmService, osService, settings, clusterService)
            .init(dataPath);

        Map<Enum, MLStat<?>> stats = new ConcurrentHashMap<>();
        // cluster level stats
        stats.put(MLClusterLevelStat.ML_MODEL_INDEX_STATUS, new MLStat<>(true, new IndexStatusSupplier(indexUtils, ML_MODEL_INDEX)));
        stats
            .put(MLClusterLevelStat.ML_CONNECTOR_INDEX_STATUS, new MLStat<>(true, new IndexStatusSupplier(indexUtils, ML_CONNECTOR_INDEX)));
        stats.put(MLClusterLevelStat.ML_CONFIG_INDEX_STATUS, new MLStat<>(true, new IndexStatusSupplier(indexUtils, ML_CONFIG_INDEX)));
        stats.put(MLClusterLevelStat.ML_TASK_INDEX_STATUS, new MLStat<>(true, new IndexStatusSupplier(indexUtils, ML_TASK_INDEX)));
        stats.put(MLClusterLevelStat.ML_MODEL_COUNT, new MLStat<>(true, new CounterSupplier()));
        stats.put(MLClusterLevelStat.ML_CONNECTOR_COUNT, new MLStat<>(true, new CounterSupplier()));
        // node level stats
        stats.put(MLNodeLevelStat.ML_EXECUTING_TASK_COUNT, new MLStat<>(false, new CounterSupplier()));
        stats.put(MLNodeLevelStat.ML_REQUEST_COUNT, new MLStat<>(false, new CounterSupplier()));
        stats.put(MLNodeLevelStat.ML_FAILURE_COUNT, new MLStat<>(false, new CounterSupplier()));
        stats.put(MLNodeLevelStat.ML_DEPLOYED_MODEL_COUNT, new MLStat<>(false, new CounterSupplier()));
        stats.put(MLNodeLevelStat.ML_CIRCUIT_BREAKER_TRIGGER_COUNT, new MLStat<>(false, new CounterSupplier()));
        this.mlStats = new MLStats(stats);

        mlIndicesHandler = new MLIndicesHandler(clusterService, client);
        mlTaskManager = new MLTaskManager(client, threadPool, mlIndicesHandler);
        modelHelper = new ModelHelper(mlEngine);
        mlModelManager = new MLModelManager(
            clusterService,
            scriptService,
            client,
            threadPool,
            xContentRegistry,
            modelHelper,
            settings,
            mlStats,
            mlCircuitBreakerService,
            mlIndicesHandler,
            mlTaskManager,
            modelCacheHelper,
            mlEngine,
            nodeHelper
        );
        mlInputDatasetHandler = new MLInputDatasetHandler(client);
        modelAccessControlHelper = new ModelAccessControlHelper(clusterService, settings);
        connectorAccessControlHelper = new ConnectorAccessControlHelper(clusterService, settings);
        mlFeatureEnabledSetting = new MLFeatureEnabledSetting(clusterService, settings);

        mlModelChunkUploader = new MLModelChunkUploader(mlIndicesHandler, client, xContentRegistry, modelAccessControlHelper);

        MLTaskDispatcher mlTaskDispatcher = new MLTaskDispatcher(clusterService, client, settings, nodeHelper);
        mlTrainingTaskRunner = new MLTrainingTaskRunner(
            threadPool,
            clusterService,
            client,
            mlTaskManager,
            mlStats,
            mlIndicesHandler,
            mlInputDatasetHandler,
            mlTaskDispatcher,
            mlCircuitBreakerService,
            nodeHelper,
            mlEngine
        );
        mlPredictTaskRunner = new MLPredictTaskRunner(
            threadPool,
            clusterService,
            client,
            mlTaskManager,
            mlStats,
            mlInputDatasetHandler,
            mlTaskDispatcher,
            mlCircuitBreakerService,
            xContentRegistry,
            mlModelManager,
            nodeHelper,
            mlEngine
        );
        mlTrainAndPredictTaskRunner = new MLTrainAndPredictTaskRunner(
            threadPool,
            clusterService,
            client,
            mlTaskManager,
            mlStats,
            mlInputDatasetHandler,
            mlTaskDispatcher,
            mlCircuitBreakerService,
            nodeHelper,
            mlEngine
        );
        mlExecuteTaskRunner = new MLExecuteTaskRunner(
            threadPool,
            clusterService,
            client,
            mlTaskManager,
            mlStats,
            mlInputDatasetHandler,
            mlTaskDispatcher,
            mlCircuitBreakerService,
            nodeHelper,
            mlEngine
        );

        // Register thread-safe ML objects here.
        LocalSampleCalculator localSampleCalculator = new LocalSampleCalculator(client, settings);

        toolFactories = new HashMap<>();

        MLModelTool.Factory.getInstance().init(client);
        MathTool.Factory.getInstance().init(scriptService);
        VectorDBTool.Factory.getInstance().init(client, xContentRegistry);
        NeuralSparseTool.Factory.getInstance().init(client, xContentRegistry);
        AgentTool.Factory.getInstance().init(client);
        CatIndexTool.Factory.getInstance().init(client, clusterService);
        PainlessScriptTool.Factory.getInstance().init(client, scriptService);
        VisualizationsTool.Factory.getInstance().init(client);
        RAGTool.Factory.getInstance().init(client, xContentRegistry);
        SearchAlertsTool.Factory.getInstance().init(client);
        IndexMappingTool.Factory.getInstance().init(client);

        SearchIndexTool.Factory.getInstance().init(client, xContentRegistry);
        toolFactories.put(MLModelTool.TYPE, MLModelTool.Factory.getInstance());
        toolFactories.put(MathTool.TYPE, MathTool.Factory.getInstance());
        toolFactories.put(VectorDBTool.TYPE, VectorDBTool.Factory.getInstance());
        toolFactories.put(NeuralSparseTool.TYPE, NeuralSparseTool.Factory.getInstance());
        toolFactories.put(AgentTool.TYPE, AgentTool.Factory.getInstance());
        toolFactories.put(CatIndexTool.TYPE, CatIndexTool.Factory.getInstance());
        toolFactories.put(PainlessScriptTool.TYPE, PainlessScriptTool.Factory.getInstance());
        toolFactories.put(VisualizationsTool.TYPE, VisualizationsTool.Factory.getInstance());
        toolFactories.put(SearchAlertsTool.TYPE, SearchAlertsTool.Factory.getInstance());
<<<<<<< HEAD
        toolFactories.put(IndexMappingTool.NAME, IndexMappingTool.Factory.getInstance());
        toolFactories.put(SearchIndexTool.TYPE, SearchIndexTool.Factory.getInstance());
=======
>>>>>>> 48c56b86
        toolFactories.put(RAGTool.TYPE, RAGTool.Factory.getInstance());
        toolFactories.put(IndexMappingTool.TYPE, IndexMappingTool.Factory.getInstance());

        if (externalToolFactories != null) {
            toolFactories.putAll(externalToolFactories);
        }

        MLMemoryManager memoryManager = new MLMemoryManager(client, clusterService, new ConversationMetaIndex(client, clusterService));
        Map<String, Memory.Factory> memoryFactoryMap = new HashMap<>();
        ConversationIndexMemory.Factory conversationIndexMemoryFactory = new ConversationIndexMemory.Factory();
        conversationIndexMemoryFactory.init(client, mlIndicesHandler, memoryManager);
        memoryFactoryMap.put(ConversationIndexMemory.TYPE, conversationIndexMemoryFactory);

        MLAgentExecutor agentExecutor = new MLAgentExecutor(
            client,
            settings,
            clusterService,
            xContentRegistry,
            toolFactories,
            memoryFactoryMap
        );
        MLEngineClassLoader.register(FunctionName.LOCAL_SAMPLE_CALCULATOR, localSampleCalculator);
        MLEngineClassLoader.register(FunctionName.AGENT, agentExecutor);

        AnomalyLocalizerImpl anomalyLocalizer = new AnomalyLocalizerImpl(client, settings, clusterService, indexNameExpressionResolver);
        MLEngineClassLoader.register(FunctionName.ANOMALY_LOCALIZATION, anomalyLocalizer);

        MetricsCorrelation metricsCorrelation = new MetricsCorrelation(client, settings, clusterService);
        MLEngineClassLoader.register(FunctionName.METRICS_CORRELATION, metricsCorrelation);
        MLSearchHandler mlSearchHandler = new MLSearchHandler(client, xContentRegistry, modelAccessControlHelper, clusterService);
        MLModelAutoReDeployer mlModelAutoRedeployer = new MLModelAutoReDeployer(
            clusterService,
            client,
            settings,
            mlModelManager,
            new MLModelAutoReDeployer.SearchRequestBuilderFactory()
        );
        MLCommonsClusterEventListener mlCommonsClusterEventListener = new MLCommonsClusterEventListener(
            clusterService,
            mlModelManager,
            mlTaskManager,
            modelCacheHelper,
            mlModelAutoRedeployer
        );
        MLCommonsClusterManagerEventListener clusterManagerEventListener = new MLCommonsClusterManagerEventListener(
            clusterService,
            client,
            settings,
            threadPool,
            nodeHelper,
            mlIndicesHandler,
            encryptor
        );

        // TODO move this into MLFeatureEnabledSetting
        // search processor factories below will get BooleanSupplier that supplies the current value being updated through this.
        clusterService
            .getClusterSettings()
            .addSettingsUpdateConsumer(MLCommonsSettings.ML_COMMONS_RAG_PIPELINE_FEATURE_ENABLED, it -> ragSearchPipelineEnabled = it);

        return ImmutableList
            .of(
                encryptor,
                mlEngine,
                nodeHelper,
                modelCacheHelper,
                mlStats,
                mlTaskManager,
                mlModelManager,
                mlIndicesHandler,
                mlInputDatasetHandler,
                mlTrainingTaskRunner,
                mlPredictTaskRunner,
                mlTrainAndPredictTaskRunner,
                mlExecuteTaskRunner,
                modelAccessControlHelper,
                connectorAccessControlHelper,
                mlFeatureEnabledSetting,
                mlSearchHandler,
                mlTaskDispatcher,
                mlModelChunkUploader,
                modelHelper,
                mlCommonsClusterEventListener,
                clusterManagerEventListener,
                mlCircuitBreakerService,
                mlModelAutoRedeployer,
                cmHandler
            );
    }

    @Override
    public List<RestHandler> getRestHandlers(
        Settings settings,
        RestController restController,
        ClusterSettings clusterSettings,
        IndexScopedSettings indexScopedSettings,
        SettingsFilter settingsFilter,
        IndexNameExpressionResolver indexNameExpressionResolver,
        Supplier<DiscoveryNodes> nodesInCluster
    ) {
        RestMLStatsAction restMLStatsAction = new RestMLStatsAction(mlStats, clusterService, indexUtils, xContentRegistry);
        RestMLTrainingAction restMLTrainingAction = new RestMLTrainingAction();
        RestMLTrainAndPredictAction restMLTrainAndPredictAction = new RestMLTrainAndPredictAction();
        RestMLPredictionAction restMLPredictionAction = new RestMLPredictionAction(mlModelManager, mlFeatureEnabledSetting);
        RestMLExecuteAction restMLExecuteAction = new RestMLExecuteAction(client);
        RestMLGetModelAction restMLGetModelAction = new RestMLGetModelAction();
        RestMLDeleteModelAction restMLDeleteModelAction = new RestMLDeleteModelAction();
        RestMLSearchModelAction restMLSearchModelAction = new RestMLSearchModelAction();
        RestMLGetTaskAction restMLGetTaskAction = new RestMLGetTaskAction();
        RestMLDeleteTaskAction restMLDeleteTaskAction = new RestMLDeleteTaskAction();
        RestMLSearchTaskAction restMLSearchTaskAction = new RestMLSearchTaskAction();
        RestMLProfileAction restMLProfileAction = new RestMLProfileAction(clusterService);
        RestMLRegisterModelAction restMLRegisterModelAction = new RestMLRegisterModelAction(
            clusterService,
            settings,
            mlFeatureEnabledSetting
        );
        RestMLRegisterAgentAction restMLRegisterAgentAction = new RestMLRegisterAgentAction();
        RestMLDeployModelAction restMLDeployModelAction = new RestMLDeployModelAction();
        RestMLUndeployModelAction restMLUndeployModelAction = new RestMLUndeployModelAction(clusterService, settings);
        RestMLRegisterModelMetaAction restMLRegisterModelMetaAction = new RestMLRegisterModelMetaAction(clusterService, settings);
        RestMLUploadModelChunkAction restMLUploadModelChunkAction = new RestMLUploadModelChunkAction(clusterService, settings);
        RestMLRegisterModelGroupAction restMLCreateModelGroupAction = new RestMLRegisterModelGroupAction();
        RestMLUpdateModelGroupAction restMLUpdateModelGroupAction = new RestMLUpdateModelGroupAction();
        RestMLSearchModelGroupAction restMLSearchModelGroupAction = new RestMLSearchModelGroupAction();
        RestMLUpdateModelAction restMLUpdateModelAction = new RestMLUpdateModelAction();
        RestMLDeleteModelGroupAction restMLDeleteModelGroupAction = new RestMLDeleteModelGroupAction();
        RestMLCreateConnectorAction restMLCreateConnectorAction = new RestMLCreateConnectorAction(mlFeatureEnabledSetting);
        RestMLGetConnectorAction restMLGetConnectorAction = new RestMLGetConnectorAction();
        RestMLDeleteConnectorAction restMLDeleteConnectorAction = new RestMLDeleteConnectorAction();
        RestMLSearchConnectorAction restMLSearchConnectorAction = new RestMLSearchConnectorAction();
        RestMemoryCreateConversationAction restCreateConversationAction = new RestMemoryCreateConversationAction();
        RestMemoryGetConversationsAction restListConversationsAction = new RestMemoryGetConversationsAction();
        RestMemoryCreateInteractionAction restCreateInteractionAction = new RestMemoryCreateInteractionAction();
        RestMemoryGetInteractionsAction restListInteractionsAction = new RestMemoryGetInteractionsAction();
        RestMemoryDeleteConversationAction restDeleteConversationAction = new RestMemoryDeleteConversationAction();
        RestMLUpdateConnectorAction restMLUpdateConnectorAction = new RestMLUpdateConnectorAction(mlFeatureEnabledSetting);
        RestMLListToolsAction restMLListToolsAction = new RestMLListToolsAction(toolFactories);
        RestMLGetToolAction restMLGetToolAction = new RestMLGetToolAction(toolFactories);
        RestMemorySearchConversationsAction restSearchConversationsAction = new RestMemorySearchConversationsAction();
        RestMemorySearchInteractionsAction restSearchInteractionsAction = new RestMemorySearchInteractionsAction();
        RestMemoryUpdateConversationAction restMemoryUpdateConversationAction = new RestMemoryUpdateConversationAction();
        RestMemoryUpdateInteractionAction restMemoryUpdateInteractionAction = new RestMemoryUpdateInteractionAction();
        RestMemoryGetTracesAction restMemoryGetTracesAction = new RestMemoryGetTracesAction();
        RestMLGetAgentAction restMLGetAgentAction = new RestMLGetAgentAction();
        RestMLDeleteAgentAction restMLDeleteAgentAction = new RestMLDeleteAgentAction();
        RestMemoryGetConversationAction restGetConversationAction = new RestMemoryGetConversationAction();
        RestMemoryGetInteractionAction restGetInteractionAction = new RestMemoryGetInteractionAction();
        return ImmutableList
            .of(
                restMLStatsAction,
                restMLTrainingAction,
                restMLPredictionAction,
                restMLExecuteAction,
                restMLTrainAndPredictAction,
                restMLGetModelAction,
                restMLDeleteModelAction,
                restMLSearchModelAction,
                restMLUpdateModelAction,
                restMLGetTaskAction,
                restMLDeleteTaskAction,
                restMLSearchTaskAction,
                restMLProfileAction,
                restMLRegisterModelAction,
                restMLRegisterAgentAction,
                restMLDeployModelAction,
                restMLUndeployModelAction,
                restMLRegisterModelMetaAction,
                restMLUploadModelChunkAction,
                restMLCreateModelGroupAction,
                restMLUpdateModelGroupAction,
                restMLSearchModelGroupAction,
                restMLDeleteModelGroupAction,
                restMLCreateConnectorAction,
                restMLGetConnectorAction,
                restMLDeleteConnectorAction,
                restMLSearchConnectorAction,
                restCreateConversationAction,
                restListConversationsAction,
                restCreateInteractionAction,
                restListInteractionsAction,
                restDeleteConversationAction,
                restMLUpdateConnectorAction,
                restMLListToolsAction,
                restMLGetToolAction,
                restSearchConversationsAction,
                restSearchInteractionsAction,
                restMemoryUpdateConversationAction,
                restMemoryUpdateInteractionAction,
                restMemoryGetTracesAction,
                restMLGetAgentAction,
                restMLDeleteAgentAction,
                restGetConversationAction,
                restGetInteractionAction
            );
    }

    @Override
    public List<ExecutorBuilder<?>> getExecutorBuilders(Settings settings) {
        FixedExecutorBuilder generalThreadPool = new FixedExecutorBuilder(
            settings,
            GENERAL_THREAD_POOL,
            Math.max(1, OpenSearchExecutors.allocatedProcessors(settings) - 1),
            100,
            ML_THREAD_POOL_PREFIX + GENERAL_THREAD_POOL,
            false
        );
        FixedExecutorBuilder registerModelThreadPool = new FixedExecutorBuilder(
            settings,
            REGISTER_THREAD_POOL,
            Math.max(4, OpenSearchExecutors.allocatedProcessors(settings) - 1),
            10,
            ML_THREAD_POOL_PREFIX + REGISTER_THREAD_POOL,
            false
        );
        FixedExecutorBuilder deployModelThreadPool = new FixedExecutorBuilder(
            settings,
            DEPLOY_THREAD_POOL,
            Math.max(4, OpenSearchExecutors.allocatedProcessors(settings) - 1),
            10,
            ML_THREAD_POOL_PREFIX + DEPLOY_THREAD_POOL,
            false
        );
        FixedExecutorBuilder executeThreadPool = new FixedExecutorBuilder(
            settings,
            EXECUTE_THREAD_POOL,
            Math.max(1, OpenSearchExecutors.allocatedProcessors(settings) - 1),
            10,
            ML_THREAD_POOL_PREFIX + EXECUTE_THREAD_POOL,
            false
        );
        FixedExecutorBuilder trainThreadPool = new FixedExecutorBuilder(
            settings,
            TRAIN_THREAD_POOL,
            Math.max(1, OpenSearchExecutors.allocatedProcessors(settings) - 1),
            10,
            ML_THREAD_POOL_PREFIX + TRAIN_THREAD_POOL,
            false
        );
        FixedExecutorBuilder predictThreadPool = new FixedExecutorBuilder(
            settings,
            PREDICT_THREAD_POOL,
            OpenSearchExecutors.allocatedProcessors(settings) * 2,
            10000,
            ML_THREAD_POOL_PREFIX + PREDICT_THREAD_POOL,
            false
        );

        return ImmutableList
            .of(generalThreadPool, registerModelThreadPool, deployModelThreadPool, executeThreadPool, trainThreadPool, predictThreadPool);
    }

    @Override
    public List<NamedXContentRegistry.Entry> getNamedXContent() {
        return ImmutableList
            .of(
                KMeansParams.XCONTENT_REGISTRY,
                LinearRegressionParams.XCONTENT_REGISTRY,
                AnomalyDetectionLibSVMParams.XCONTENT_REGISTRY,
                SampleAlgoParams.XCONTENT_REGISTRY,
                FitRCFParams.XCONTENT_REGISTRY,
                BatchRCFParams.XCONTENT_REGISTRY,
                LocalSampleCalculatorInput.XCONTENT_REGISTRY,
                MetricsCorrelationInput.XCONTENT_REGISTRY,
                AnomalyLocalizationInput.XCONTENT_REGISTRY_ENTRY,
                RCFSummarizeParams.XCONTENT_REGISTRY,
                LogisticRegressionParams.XCONTENT_REGISTRY,
                TextEmbeddingModelConfig.XCONTENT_REGISTRY
            );
    }

    @Override
    public List<Setting<?>> getSettings() {
        List<Setting<?>> settings = ImmutableList
            .of(
                MLCommonsSettings.ML_COMMONS_TASK_DISPATCH_POLICY,
                MLCommonsSettings.ML_COMMONS_MAX_MODELS_PER_NODE,
                MLCommonsSettings.ML_COMMONS_ONLY_RUN_ON_ML_NODE,
                MLCommonsSettings.ML_COMMONS_SYNC_UP_JOB_INTERVAL_IN_SECONDS,
                MLCommonsSettings.ML_COMMONS_ML_TASK_TIMEOUT_IN_SECONDS,
                MLCommonsSettings.ML_COMMONS_MONITORING_REQUEST_COUNT,
                MLCommonsSettings.ML_COMMONS_MAX_REGISTER_MODEL_TASKS_PER_NODE,
                MLCommonsSettings.ML_COMMONS_MAX_ML_TASK_PER_NODE,
                MLCommonsSettings.ML_COMMONS_MAX_DEPLOY_MODEL_TASKS_PER_NODE,
                MLCommonsSettings.ML_COMMONS_TRUSTED_URL_REGEX,
                MLCommonsSettings.ML_COMMONS_NATIVE_MEM_THRESHOLD,
                MLCommonsSettings.ML_COMMONS_JVM_HEAP_MEM_THRESHOLD,
                MLCommonsSettings.ML_COMMONS_EXCLUDE_NODE_NAMES,
                MLCommonsSettings.ML_COMMONS_ALLOW_CUSTOM_DEPLOYMENT_PLAN,
                MLCommonsSettings.ML_COMMONS_ENABLE_INHOUSE_PYTHON_MODEL,
                MLCommonsSettings.ML_COMMONS_MODEL_AUTO_REDEPLOY_ENABLE,
                MLCommonsSettings.ML_COMMONS_MODEL_AUTO_REDEPLOY_LIFETIME_RETRY_TIMES,
                MLCommonsSettings.ML_COMMONS_ALLOW_MODEL_URL,
                MLCommonsSettings.ML_COMMONS_ALLOW_LOCAL_FILE_UPLOAD,
                MLCommonsSettings.ML_COMMONS_MODEL_ACCESS_CONTROL_ENABLED,
                MLCommonsSettings.ML_COMMONS_CONNECTOR_ACCESS_CONTROL_ENABLED,
                MLCommonsSettings.ML_COMMONS_TRUSTED_CONNECTOR_ENDPOINTS_REGEX,
                MLCommonsSettings.ML_COMMONS_REMOTE_MODEL_ELIGIBLE_NODE_ROLES,
                MLCommonsSettings.ML_COMMONS_LOCAL_MODEL_ELIGIBLE_NODE_ROLES,
                MLCommonsSettings.ML_COMMONS_REMOTE_INFERENCE_ENABLED,
                MLCommonsSettings.ML_COMMONS_MEMORY_FEATURE_ENABLED,
                MLCommonsSettings.ML_COMMONS_RAG_PIPELINE_FEATURE_ENABLED
            );
        return settings;
    }

    /**
     *
     * Search processors for Retrieval Augmented Generation
     *
     */

    @Override
    public List<SearchPlugin.SearchExtSpec<?>> getSearchExts() {
        List<SearchPlugin.SearchExtSpec<?>> searchExts = new ArrayList<>();

        searchExts
            .add(
                new SearchPlugin.SearchExtSpec<>(
                    GenerativeQAParamExtBuilder.PARAMETER_NAME,
                    input -> new GenerativeQAParamExtBuilder(input),
                    parser -> GenerativeQAParamExtBuilder.parse(parser)
                )
            );

        return searchExts;
    }

    @Override
    public Map<String, Processor.Factory<SearchRequestProcessor>> getRequestProcessors(Parameters parameters) {
        Map<String, Processor.Factory<SearchRequestProcessor>> requestProcessors = new HashMap<>();

        requestProcessors
            .put(
                GenerativeQAProcessorConstants.REQUEST_PROCESSOR_TYPE,
                new GenerativeQARequestProcessor.Factory(() -> this.ragSearchPipelineEnabled)
            );

        return requestProcessors;
    }

    @Override
    public Map<String, Processor.Factory<SearchResponseProcessor>> getResponseProcessors(Parameters parameters) {
        Map<String, Processor.Factory<SearchResponseProcessor>> responseProcessors = new HashMap<>();

        responseProcessors
            .put(
                GenerativeQAProcessorConstants.RESPONSE_PROCESSOR_TYPE,
                new GenerativeQAResponseProcessor.Factory(this.client, () -> this.ragSearchPipelineEnabled)
            );

        return responseProcessors;
    }

    @Override
    public void loadExtensions(ExtensionLoader loader) {
        externalToolFactories = new HashMap<>();
        for (MLCommonsExtension extension : loader.loadExtensions(MLCommonsExtension.class)) {
            List<Tool.Factory<? extends Tool>> toolFactories = extension.getToolFactories();
            for (Tool.Factory<? extends Tool> toolFactory : toolFactories) {
                ToolAnnotation toolAnnotation = toolFactory.getClass().getDeclaringClass().getAnnotation(ToolAnnotation.class);
                if (toolAnnotation == null) {
                    throw new IllegalArgumentException(
                        "Missing ToolAnnotation for Tool " + toolFactory.getClass().getDeclaringClass().getSimpleName()
                    );
                }
                String annotationValue = toolAnnotation.value();
                externalToolFactories.put(annotationValue, toolFactory);
            }
        }
    }
}<|MERGE_RESOLUTION|>--- conflicted
+++ resolved
@@ -530,11 +530,8 @@
         toolFactories.put(PainlessScriptTool.TYPE, PainlessScriptTool.Factory.getInstance());
         toolFactories.put(VisualizationsTool.TYPE, VisualizationsTool.Factory.getInstance());
         toolFactories.put(SearchAlertsTool.TYPE, SearchAlertsTool.Factory.getInstance());
-<<<<<<< HEAD
         toolFactories.put(IndexMappingTool.NAME, IndexMappingTool.Factory.getInstance());
         toolFactories.put(SearchIndexTool.TYPE, SearchIndexTool.Factory.getInstance());
-=======
->>>>>>> 48c56b86
         toolFactories.put(RAGTool.TYPE, RAGTool.Factory.getInstance());
         toolFactories.put(IndexMappingTool.TYPE, IndexMappingTool.Factory.getInstance());
 
