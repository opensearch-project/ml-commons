/*
 * Copyright OpenSearch Contributors
 * SPDX-License-Identifier: Apache-2.0
 */

package org.opensearch.ml.plugin;

import static org.opensearch.ml.common.CommonValue.MCP_SESSION_MANAGEMENT_INDEX;
import static org.opensearch.ml.common.CommonValue.MCP_TOOLS_INDEX;
import static org.opensearch.ml.common.CommonValue.ML_AGENTIC_MEMORY_INDEX_PATTERN;
import static org.opensearch.ml.common.CommonValue.ML_AGENT_INDEX;
import static org.opensearch.ml.common.CommonValue.ML_CONFIG_INDEX;
import static org.opensearch.ml.common.CommonValue.ML_CONNECTOR_INDEX;
import static org.opensearch.ml.common.CommonValue.ML_CONTROLLER_INDEX;
import static org.opensearch.ml.common.CommonValue.ML_JOBS_INDEX;
import static org.opensearch.ml.common.CommonValue.ML_MEMORY_MESSAGE_INDEX;
import static org.opensearch.ml.common.CommonValue.ML_MEMORY_META_INDEX;
import static org.opensearch.ml.common.CommonValue.ML_MODEL_GROUP_INDEX;
import static org.opensearch.ml.common.CommonValue.ML_MODEL_INDEX;
import static org.opensearch.ml.common.CommonValue.ML_STOP_WORDS_INDEX;
import static org.opensearch.ml.common.CommonValue.ML_TASK_INDEX;
import static org.opensearch.ml.common.CommonValue.TENANT_ID_FIELD;
import static org.opensearch.ml.common.settings.MLCommonsSettings.ML_COMMONS_MULTI_TENANCY_ENABLED;
import static org.opensearch.ml.common.settings.MLCommonsSettings.REMOTE_METADATA_ENDPOINT;
import static org.opensearch.ml.common.settings.MLCommonsSettings.REMOTE_METADATA_GLOBAL_RESOURCE_CACHE_TTL;
import static org.opensearch.ml.common.settings.MLCommonsSettings.REMOTE_METADATA_GLOBAL_TENANT_ID;
import static org.opensearch.ml.common.settings.MLCommonsSettings.REMOTE_METADATA_REGION;
import static org.opensearch.ml.common.settings.MLCommonsSettings.REMOTE_METADATA_SERVICE_NAME;
import static org.opensearch.ml.common.settings.MLCommonsSettings.REMOTE_METADATA_TYPE;
import static org.opensearch.remote.metadata.common.CommonValue.REMOTE_METADATA_ENDPOINT_KEY;
import static org.opensearch.remote.metadata.common.CommonValue.REMOTE_METADATA_GLOBAL_RESOURCE_CACHE_TTL_KEY;
import static org.opensearch.remote.metadata.common.CommonValue.REMOTE_METADATA_GLOBAL_TENANT_ID_KEY;
import static org.opensearch.remote.metadata.common.CommonValue.REMOTE_METADATA_REGION_KEY;
import static org.opensearch.remote.metadata.common.CommonValue.REMOTE_METADATA_SERVICE_NAME_KEY;
import static org.opensearch.remote.metadata.common.CommonValue.REMOTE_METADATA_TYPE_KEY;
import static org.opensearch.remote.metadata.common.CommonValue.TENANT_AWARE_KEY;
import static org.opensearch.remote.metadata.common.CommonValue.TENANT_ID_FIELD_KEY;

import java.nio.file.Path;
import java.util.ArrayList;
import java.util.Collection;
import java.util.Collections;
import java.util.HashMap;
import java.util.List;
import java.util.Map;
import java.util.Set;
import java.util.concurrent.ConcurrentHashMap;
import java.util.function.Supplier;

import org.apache.lucene.analysis.Analyzer;
import org.opensearch.action.ActionRequest;
import org.opensearch.cluster.metadata.IndexNameExpressionResolver;
import org.opensearch.cluster.node.DiscoveryNodes;
import org.opensearch.cluster.service.ClusterService;
import org.opensearch.common.settings.ClusterSettings;
import org.opensearch.common.settings.IndexScopedSettings;
import org.opensearch.common.settings.Setting;
import org.opensearch.common.settings.Settings;
import org.opensearch.common.settings.SettingsFilter;
import org.opensearch.common.util.concurrent.OpenSearchExecutors;
import org.opensearch.core.action.ActionResponse;
import org.opensearch.core.common.io.stream.NamedWriteableRegistry;
import org.opensearch.core.xcontent.NamedXContentRegistry;
import org.opensearch.env.Environment;
import org.opensearch.env.NodeEnvironment;
import org.opensearch.index.analysis.AnalyzerProvider;
import org.opensearch.index.analysis.PreBuiltAnalyzerProviderFactory;
import org.opensearch.index.analysis.PreConfiguredTokenizer;
import org.opensearch.index.analysis.TokenizerFactory;
import org.opensearch.indices.SystemIndexDescriptor;
import org.opensearch.indices.analysis.AnalysisModule;
import org.opensearch.indices.analysis.PreBuiltCacheFactory;
import org.opensearch.jobscheduler.spi.JobSchedulerExtension;
import org.opensearch.jobscheduler.spi.ScheduledJobParser;
import org.opensearch.jobscheduler.spi.ScheduledJobRunner;
import org.opensearch.ml.action.IndexInsight.GetIndexInsightConfigTransportAction;
import org.opensearch.ml.action.IndexInsight.GetIndexInsightTransportAction;
import org.opensearch.ml.action.IndexInsight.PutIndexInsightConfigTransportAction;
import org.opensearch.ml.action.agents.DeleteAgentTransportAction;
import org.opensearch.ml.action.agents.GetAgentTransportAction;
import org.opensearch.ml.action.agents.TransportRegisterAgentAction;
import org.opensearch.ml.action.agents.TransportSearchAgentAction;
import org.opensearch.ml.action.agents.UpdateAgentTransportAction;
import org.opensearch.ml.action.batch.TransportBatchIngestionAction;
import org.opensearch.ml.action.config.GetConfigTransportAction;
import org.opensearch.ml.action.connector.DeleteConnectorTransportAction;
import org.opensearch.ml.action.connector.ExecuteConnectorTransportAction;
import org.opensearch.ml.action.connector.GetConnectorTransportAction;
import org.opensearch.ml.action.connector.SearchConnectorTransportAction;
import org.opensearch.ml.action.connector.TransportCreateConnectorAction;
import org.opensearch.ml.action.connector.UpdateConnectorTransportAction;
import org.opensearch.ml.action.controller.CreateControllerTransportAction;
import org.opensearch.ml.action.controller.DeleteControllerTransportAction;
import org.opensearch.ml.action.controller.DeployControllerTransportAction;
import org.opensearch.ml.action.controller.GetControllerTransportAction;
import org.opensearch.ml.action.controller.UndeployControllerTransportAction;
import org.opensearch.ml.action.controller.UpdateControllerTransportAction;
import org.opensearch.ml.action.deploy.TransportDeployModelAction;
import org.opensearch.ml.action.deploy.TransportDeployModelOnNodeAction;
import org.opensearch.ml.action.execute.TransportExecuteTaskAction;
import org.opensearch.ml.action.forward.TransportForwardAction;
import org.opensearch.ml.action.handler.MLSearchHandler;
import org.opensearch.ml.action.mcpserver.McpStatelessServerHolder;
import org.opensearch.ml.action.mcpserver.McpToolsHelper;
import org.opensearch.ml.action.mcpserver.TransportMcpServerAction;
import org.opensearch.ml.action.mcpserver.TransportMcpToolsListAction;
import org.opensearch.ml.action.mcpserver.TransportMcpToolsRegisterAction;
import org.opensearch.ml.action.mcpserver.TransportMcpToolsRegisterOnNodesAction;
import org.opensearch.ml.action.mcpserver.TransportMcpToolsRemoveAction;
import org.opensearch.ml.action.mcpserver.TransportMcpToolsRemoveOnNodesAction;
import org.opensearch.ml.action.mcpserver.TransportMcpToolsUpdateAction;
import org.opensearch.ml.action.mcpserver.TransportMcpToolsUpdateOnNodesAction;
import org.opensearch.ml.action.memorycontainer.TransportCreateMemoryContainerAction;
import org.opensearch.ml.action.memorycontainer.TransportDeleteMemoryContainerAction;
import org.opensearch.ml.action.memorycontainer.TransportGetMemoryContainerAction;
import org.opensearch.ml.action.memorycontainer.TransportSearchMemoryContainerAction;
import org.opensearch.ml.action.memorycontainer.TransportUpdateMemoryContainerAction;
import org.opensearch.ml.action.memorycontainer.memory.TransportAddMemoriesAction;
import org.opensearch.ml.action.memorycontainer.memory.TransportDeleteMemoriesByQueryAction;
import org.opensearch.ml.action.memorycontainer.memory.TransportDeleteMemoryAction;
import org.opensearch.ml.action.memorycontainer.memory.TransportDeleteWorkingMemoryAction;
import org.opensearch.ml.action.memorycontainer.memory.TransportGetMemoryAction;
import org.opensearch.ml.action.memorycontainer.memory.TransportGetWorkingMemoryAction;
import org.opensearch.ml.action.memorycontainer.memory.TransportSearchMemoriesAction;
import org.opensearch.ml.action.memorycontainer.memory.TransportUpdateMemoryAction;
import org.opensearch.ml.action.model_group.DeleteModelGroupTransportAction;
import org.opensearch.ml.action.model_group.GetModelGroupTransportAction;
import org.opensearch.ml.action.model_group.SearchModelGroupTransportAction;
import org.opensearch.ml.action.model_group.TransportRegisterModelGroupAction;
import org.opensearch.ml.action.model_group.TransportUpdateModelGroupAction;
import org.opensearch.ml.action.models.DeleteModelTransportAction;
import org.opensearch.ml.action.models.GetModelTransportAction;
import org.opensearch.ml.action.models.SearchModelTransportAction;
import org.opensearch.ml.action.models.UpdateModelTransportAction;
import org.opensearch.ml.action.prediction.TransportPredictionStreamTaskAction;
import org.opensearch.ml.action.prediction.TransportPredictionTaskAction;
import org.opensearch.ml.action.profile.MLProfileAction;
import org.opensearch.ml.action.profile.MLProfileTransportAction;
import org.opensearch.ml.action.register.TransportRegisterModelAction;
import org.opensearch.ml.action.stats.MLStatsNodesAction;
import org.opensearch.ml.action.stats.MLStatsNodesTransportAction;
import org.opensearch.ml.action.syncup.TransportSyncUpOnNodeAction;
import org.opensearch.ml.action.tasks.CancelBatchJobTransportAction;
import org.opensearch.ml.action.tasks.DeleteTaskTransportAction;
import org.opensearch.ml.action.tasks.GetTaskTransportAction;
import org.opensearch.ml.action.tasks.SearchTaskTransportAction;
import org.opensearch.ml.action.training.TransportTrainingTaskAction;
import org.opensearch.ml.action.trainpredict.TransportTrainAndPredictionTaskAction;
import org.opensearch.ml.action.undeploy.TransportUndeployModelAction;
import org.opensearch.ml.action.undeploy.TransportUndeployModelsAction;
import org.opensearch.ml.action.update_cache.UpdateModelCacheTransportAction;
import org.opensearch.ml.action.upload_chunk.MLModelChunkUploader;
import org.opensearch.ml.action.upload_chunk.TransportRegisterModelMetaAction;
import org.opensearch.ml.action.upload_chunk.TransportUploadModelChunkAction;
import org.opensearch.ml.autoredeploy.MLModelAutoReDeployer;
import org.opensearch.ml.breaker.MLCircuitBreakerService;
import org.opensearch.ml.cluster.DiscoveryNodeHelper;
import org.opensearch.ml.cluster.MLCommonsClusterEventListener;
import org.opensearch.ml.cluster.MLCommonsClusterManagerEventListener;
import org.opensearch.ml.common.CommonValue;
import org.opensearch.ml.common.FunctionName;
import org.opensearch.ml.common.input.execute.anomalylocalization.AnomalyLocalizationInput;
import org.opensearch.ml.common.input.execute.metricscorrelation.MetricsCorrelationInput;
import org.opensearch.ml.common.input.execute.samplecalculator.LocalSampleCalculatorInput;
import org.opensearch.ml.common.input.parameter.ad.AnomalyDetectionLibSVMParams;
import org.opensearch.ml.common.input.parameter.clustering.KMeansParams;
import org.opensearch.ml.common.input.parameter.clustering.RCFSummarizeParams;
import org.opensearch.ml.common.input.parameter.rcf.BatchRCFParams;
import org.opensearch.ml.common.input.parameter.rcf.FitRCFParams;
import org.opensearch.ml.common.input.parameter.regression.LinearRegressionParams;
import org.opensearch.ml.common.input.parameter.regression.LogisticRegressionParams;
import org.opensearch.ml.common.input.parameter.sample.SampleAlgoParams;
import org.opensearch.ml.common.input.parameter.textembedding.AsymmetricTextEmbeddingParameters;
import org.opensearch.ml.common.model.TextEmbeddingModelConfig;
import org.opensearch.ml.common.settings.MLCommonsSettings;
import org.opensearch.ml.common.settings.MLFeatureEnabledSetting;
import org.opensearch.ml.common.spi.MLCommonsExtension;
import org.opensearch.ml.common.spi.memory.Memory;
import org.opensearch.ml.common.spi.tools.Tool;
import org.opensearch.ml.common.spi.tools.ToolAnnotation;
import org.opensearch.ml.common.transport.agent.MLAgentDeleteAction;
import org.opensearch.ml.common.transport.agent.MLAgentGetAction;
import org.opensearch.ml.common.transport.agent.MLAgentUpdateAction;
import org.opensearch.ml.common.transport.agent.MLRegisterAgentAction;
import org.opensearch.ml.common.transport.agent.MLSearchAgentAction;
import org.opensearch.ml.common.transport.batch.MLBatchIngestionAction;
import org.opensearch.ml.common.transport.config.MLConfigGetAction;
import org.opensearch.ml.common.transport.connector.MLConnectorDeleteAction;
import org.opensearch.ml.common.transport.connector.MLConnectorGetAction;
import org.opensearch.ml.common.transport.connector.MLConnectorSearchAction;
import org.opensearch.ml.common.transport.connector.MLCreateConnectorAction;
import org.opensearch.ml.common.transport.connector.MLExecuteConnectorAction;
import org.opensearch.ml.common.transport.connector.MLUpdateConnectorAction;
import org.opensearch.ml.common.transport.controller.MLControllerDeleteAction;
import org.opensearch.ml.common.transport.controller.MLControllerGetAction;
import org.opensearch.ml.common.transport.controller.MLCreateControllerAction;
import org.opensearch.ml.common.transport.controller.MLDeployControllerAction;
import org.opensearch.ml.common.transport.controller.MLUndeployControllerAction;
import org.opensearch.ml.common.transport.controller.MLUpdateControllerAction;
import org.opensearch.ml.common.transport.deploy.MLDeployModelAction;
import org.opensearch.ml.common.transport.deploy.MLDeployModelOnNodeAction;
import org.opensearch.ml.common.transport.execute.MLExecuteTaskAction;
import org.opensearch.ml.common.transport.forward.MLForwardAction;
import org.opensearch.ml.common.transport.indexInsight.MLIndexInsightConfigGetAction;
import org.opensearch.ml.common.transport.indexInsight.MLIndexInsightConfigPutAction;
import org.opensearch.ml.common.transport.indexInsight.MLIndexInsightGetAction;
import org.opensearch.ml.common.transport.mcpserver.action.MLMcpServerAction;
import org.opensearch.ml.common.transport.mcpserver.action.MLMcpToolsListAction;
import org.opensearch.ml.common.transport.mcpserver.action.MLMcpToolsRegisterAction;
import org.opensearch.ml.common.transport.mcpserver.action.MLMcpToolsRegisterOnNodesAction;
import org.opensearch.ml.common.transport.mcpserver.action.MLMcpToolsRemoveAction;
import org.opensearch.ml.common.transport.mcpserver.action.MLMcpToolsRemoveOnNodesAction;
import org.opensearch.ml.common.transport.mcpserver.action.MLMcpToolsUpdateAction;
import org.opensearch.ml.common.transport.mcpserver.action.MLMcpToolsUpdateOnNodesAction;
import org.opensearch.ml.common.transport.memorycontainer.MLCreateMemoryContainerAction;
import org.opensearch.ml.common.transport.memorycontainer.MLMemoryContainerDeleteAction;
import org.opensearch.ml.common.transport.memorycontainer.MLMemoryContainerGetAction;
import org.opensearch.ml.common.transport.memorycontainer.MLMemoryContainerSearchAction;
import org.opensearch.ml.common.transport.memorycontainer.memory.MLAddMemoriesAction;
import org.opensearch.ml.common.transport.memorycontainer.memory.MLDeleteMemoriesByQueryAction;
import org.opensearch.ml.common.transport.memorycontainer.memory.MLDeleteMemoryAction;
import org.opensearch.ml.common.transport.memorycontainer.memory.MLDeleteWorkingMemoryAction;
import org.opensearch.ml.common.transport.memorycontainer.memory.MLGetMemoryAction;
import org.opensearch.ml.common.transport.memorycontainer.memory.MLGetWorkingMemoryAction;
import org.opensearch.ml.common.transport.memorycontainer.memory.MLSearchMemoriesAction;
import org.opensearch.ml.common.transport.memorycontainer.memory.MLUpdateMemoryAction;
import org.opensearch.ml.common.transport.memorycontainer.memory.MLUpdateMemoryContainerAction;
import org.opensearch.ml.common.transport.model.MLModelDeleteAction;
import org.opensearch.ml.common.transport.model.MLModelGetAction;
import org.opensearch.ml.common.transport.model.MLModelSearchAction;
import org.opensearch.ml.common.transport.model.MLUpdateModelAction;
import org.opensearch.ml.common.transport.model_group.MLModelGroupDeleteAction;
import org.opensearch.ml.common.transport.model_group.MLModelGroupGetAction;
import org.opensearch.ml.common.transport.model_group.MLModelGroupSearchAction;
import org.opensearch.ml.common.transport.model_group.MLRegisterModelGroupAction;
import org.opensearch.ml.common.transport.model_group.MLUpdateModelGroupAction;
import org.opensearch.ml.common.transport.prediction.MLPredictionStreamTaskAction;
import org.opensearch.ml.common.transport.prediction.MLPredictionTaskAction;
import org.opensearch.ml.common.transport.register.MLRegisterModelAction;
import org.opensearch.ml.common.transport.sync.MLSyncUpAction;
import org.opensearch.ml.common.transport.task.MLCancelBatchJobAction;
import org.opensearch.ml.common.transport.task.MLTaskDeleteAction;
import org.opensearch.ml.common.transport.task.MLTaskGetAction;
import org.opensearch.ml.common.transport.task.MLTaskSearchAction;
import org.opensearch.ml.common.transport.tools.MLGetToolAction;
import org.opensearch.ml.common.transport.tools.MLListToolsAction;
import org.opensearch.ml.common.transport.training.MLTrainingTaskAction;
import org.opensearch.ml.common.transport.trainpredict.MLTrainAndPredictionTaskAction;
import org.opensearch.ml.common.transport.undeploy.MLUndeployModelAction;
import org.opensearch.ml.common.transport.undeploy.MLUndeployModelsAction;
import org.opensearch.ml.common.transport.update_cache.MLUpdateModelCacheAction;
import org.opensearch.ml.common.transport.upload_chunk.MLRegisterModelMetaAction;
import org.opensearch.ml.common.transport.upload_chunk.MLUploadModelChunkAction;
import org.opensearch.ml.engine.MLEngine;
import org.opensearch.ml.engine.MLEngineClassLoader;
import org.opensearch.ml.engine.ModelHelper;
import org.opensearch.ml.engine.algorithms.agent.MLAgentExecutor;
import org.opensearch.ml.engine.algorithms.anomalylocalization.AnomalyLocalizerImpl;
import org.opensearch.ml.engine.algorithms.metrics_correlation.MetricsCorrelation;
import org.opensearch.ml.engine.algorithms.sample.LocalSampleCalculator;
import org.opensearch.ml.engine.algorithms.tool.MLToolExecutor;
import org.opensearch.ml.engine.analysis.DJLUtils;
import org.opensearch.ml.engine.analysis.HFModelAnalyzer;
import org.opensearch.ml.engine.analysis.HFModelAnalyzerProvider;
import org.opensearch.ml.engine.analysis.HFModelTokenizer;
import org.opensearch.ml.engine.analysis.HFModelTokenizerFactory;
import org.opensearch.ml.engine.encryptor.Encryptor;
import org.opensearch.ml.engine.encryptor.EncryptorImpl;
import org.opensearch.ml.engine.indices.MLIndicesHandler;
import org.opensearch.ml.engine.indices.MLInputDatasetHandler;
import org.opensearch.ml.engine.memory.ConversationIndexMemory;
import org.opensearch.ml.engine.memory.MLMemoryManager;
import org.opensearch.ml.engine.tools.AgentTool;
import org.opensearch.ml.engine.tools.ConnectorTool;
import org.opensearch.ml.engine.tools.IndexInsightTool;
import org.opensearch.ml.engine.tools.IndexMappingTool;
import org.opensearch.ml.engine.tools.ListIndexTool;
import org.opensearch.ml.engine.tools.MLModelTool;
import org.opensearch.ml.engine.tools.McpSseTool;
import org.opensearch.ml.engine.tools.McpStreamableHttpTool;
import org.opensearch.ml.engine.tools.QueryPlanningTool;
import org.opensearch.ml.engine.tools.ReadFromScratchPadTool;
import org.opensearch.ml.engine.tools.SearchIndexTool;
import org.opensearch.ml.engine.tools.VisualizationsTool;
import org.opensearch.ml.engine.tools.WriteToScratchPadTool;
import org.opensearch.ml.engine.utils.AgentModelsSearcher;
import org.opensearch.ml.helper.ConnectorAccessControlHelper;
import org.opensearch.ml.helper.ModelAccessControlHelper;
import org.opensearch.ml.jobs.MLJobParameter;
import org.opensearch.ml.jobs.MLJobRunner;
import org.opensearch.ml.memory.ConversationalMemoryHandler;
import org.opensearch.ml.memory.action.conversation.CreateConversationAction;
import org.opensearch.ml.memory.action.conversation.CreateConversationTransportAction;
import org.opensearch.ml.memory.action.conversation.CreateInteractionAction;
import org.opensearch.ml.memory.action.conversation.CreateInteractionTransportAction;
import org.opensearch.ml.memory.action.conversation.DeleteConversationAction;
import org.opensearch.ml.memory.action.conversation.DeleteConversationTransportAction;
import org.opensearch.ml.memory.action.conversation.GetConversationAction;
import org.opensearch.ml.memory.action.conversation.GetConversationTransportAction;
import org.opensearch.ml.memory.action.conversation.GetConversationsAction;
import org.opensearch.ml.memory.action.conversation.GetConversationsTransportAction;
import org.opensearch.ml.memory.action.conversation.GetInteractionAction;
import org.opensearch.ml.memory.action.conversation.GetInteractionTransportAction;
import org.opensearch.ml.memory.action.conversation.GetInteractionsAction;
import org.opensearch.ml.memory.action.conversation.GetInteractionsTransportAction;
import org.opensearch.ml.memory.action.conversation.GetTracesAction;
import org.opensearch.ml.memory.action.conversation.GetTracesTransportAction;
import org.opensearch.ml.memory.action.conversation.SearchConversationsAction;
import org.opensearch.ml.memory.action.conversation.SearchConversationsTransportAction;
import org.opensearch.ml.memory.action.conversation.SearchInteractionsAction;
import org.opensearch.ml.memory.action.conversation.SearchInteractionsTransportAction;
import org.opensearch.ml.memory.action.conversation.UpdateConversationAction;
import org.opensearch.ml.memory.action.conversation.UpdateConversationTransportAction;
import org.opensearch.ml.memory.action.conversation.UpdateInteractionAction;
import org.opensearch.ml.memory.action.conversation.UpdateInteractionTransportAction;
import org.opensearch.ml.memory.index.ConversationMetaIndex;
import org.opensearch.ml.memory.index.OpenSearchConversationalMemoryHandler;
import org.opensearch.ml.model.MLModelCacheHelper;
import org.opensearch.ml.model.MLModelManager;
import org.opensearch.ml.processor.MLInferenceIngestProcessor;
import org.opensearch.ml.processor.MLInferenceSearchRequestProcessor;
import org.opensearch.ml.processor.MLInferenceSearchResponseProcessor;
import org.opensearch.ml.repackage.com.google.common.collect.ImmutableList;
import org.opensearch.ml.rest.RestMLAddMemoriesAction;
import org.opensearch.ml.rest.RestMLCancelBatchJobAction;
import org.opensearch.ml.rest.RestMLCreateConnectorAction;
import org.opensearch.ml.rest.RestMLCreateControllerAction;
import org.opensearch.ml.rest.RestMLCreateMemoryContainerAction;
import org.opensearch.ml.rest.RestMLDeleteAgentAction;
import org.opensearch.ml.rest.RestMLDeleteConnectorAction;
import org.opensearch.ml.rest.RestMLDeleteControllerAction;
import org.opensearch.ml.rest.RestMLDeleteMemoriesByQueryAction;
import org.opensearch.ml.rest.RestMLDeleteMemoryAction;
import org.opensearch.ml.rest.RestMLDeleteMemoryContainerAction;
import org.opensearch.ml.rest.RestMLDeleteModelAction;
import org.opensearch.ml.rest.RestMLDeleteModelGroupAction;
import org.opensearch.ml.rest.RestMLDeleteTaskAction;
import org.opensearch.ml.rest.RestMLDeployModelAction;
import org.opensearch.ml.rest.RestMLExecuteAction;
import org.opensearch.ml.rest.RestMLGetAgentAction;
import org.opensearch.ml.rest.RestMLGetConfigAction;
import org.opensearch.ml.rest.RestMLGetConnectorAction;
import org.opensearch.ml.rest.RestMLGetControllerAction;
import org.opensearch.ml.rest.RestMLGetIndexInsightAction;
import org.opensearch.ml.rest.RestMLGetIndexInsightConfigAction;
import org.opensearch.ml.rest.RestMLGetMemoryAction;
import org.opensearch.ml.rest.RestMLGetMemoryContainerAction;
import org.opensearch.ml.rest.RestMLGetModelAction;
import org.opensearch.ml.rest.RestMLGetModelGroupAction;
import org.opensearch.ml.rest.RestMLGetTaskAction;
import org.opensearch.ml.rest.RestMLGetToolAction;
import org.opensearch.ml.rest.RestMLListToolsAction;
import org.opensearch.ml.rest.RestMLPredictionAction;
import org.opensearch.ml.rest.RestMLPredictionStreamAction;
import org.opensearch.ml.rest.RestMLProfileAction;
import org.opensearch.ml.rest.RestMLPutIndexInsightConfigAction;
import org.opensearch.ml.rest.RestMLRegisterAgentAction;
import org.opensearch.ml.rest.RestMLRegisterModelAction;
import org.opensearch.ml.rest.RestMLRegisterModelGroupAction;
import org.opensearch.ml.rest.RestMLRegisterModelMetaAction;
import org.opensearch.ml.rest.RestMLSearchAgentAction;
import org.opensearch.ml.rest.RestMLSearchConnectorAction;
import org.opensearch.ml.rest.RestMLSearchMemoriesAction;
import org.opensearch.ml.rest.RestMLSearchMemoryContainerAction;
import org.opensearch.ml.rest.RestMLSearchModelAction;
import org.opensearch.ml.rest.RestMLSearchModelGroupAction;
import org.opensearch.ml.rest.RestMLSearchTaskAction;
import org.opensearch.ml.rest.RestMLStatsAction;
import org.opensearch.ml.rest.RestMLTrainAndPredictAction;
import org.opensearch.ml.rest.RestMLTrainingAction;
import org.opensearch.ml.rest.RestMLUndeployModelAction;
import org.opensearch.ml.rest.RestMLUpdateAgentAction;
import org.opensearch.ml.rest.RestMLUpdateConnectorAction;
import org.opensearch.ml.rest.RestMLUpdateControllerAction;
import org.opensearch.ml.rest.RestMLUpdateMemoryAction;
import org.opensearch.ml.rest.RestMLUpdateMemoryContainerAction;
import org.opensearch.ml.rest.RestMLUpdateModelAction;
import org.opensearch.ml.rest.RestMLUpdateModelGroupAction;
import org.opensearch.ml.rest.RestMLUploadModelChunkAction;
import org.opensearch.ml.rest.RestMemoryCreateConversationAction;
import org.opensearch.ml.rest.RestMemoryCreateInteractionAction;
import org.opensearch.ml.rest.RestMemoryDeleteConversationAction;
import org.opensearch.ml.rest.RestMemoryGetConversationAction;
import org.opensearch.ml.rest.RestMemoryGetConversationsAction;
import org.opensearch.ml.rest.RestMemoryGetInteractionAction;
import org.opensearch.ml.rest.RestMemoryGetInteractionsAction;
import org.opensearch.ml.rest.RestMemoryGetTracesAction;
import org.opensearch.ml.rest.RestMemorySearchConversationsAction;
import org.opensearch.ml.rest.RestMemorySearchInteractionsAction;
import org.opensearch.ml.rest.RestMemoryUpdateConversationAction;
import org.opensearch.ml.rest.RestMemoryUpdateInteractionAction;
import org.opensearch.ml.rest.mcpserver.RestMLMcpToolsListAction;
import org.opensearch.ml.rest.mcpserver.RestMLMcpToolsRegisterAction;
import org.opensearch.ml.rest.mcpserver.RestMLMcpToolsRemoveAction;
import org.opensearch.ml.rest.mcpserver.RestMLMcpToolsUpdateAction;
import org.opensearch.ml.rest.mcpserver.RestMcpServerAction;
import org.opensearch.ml.rest.mcpserver.ToolFactoryWrapper;
import org.opensearch.ml.searchext.MLInferenceRequestParametersExtBuilder;
import org.opensearch.ml.stats.MLClusterLevelStat;
import org.opensearch.ml.stats.MLNodeLevelStat;
import org.opensearch.ml.stats.MLStat;
import org.opensearch.ml.stats.MLStats;
import org.opensearch.ml.stats.otel.counters.MLAdoptionMetricsCounter;
import org.opensearch.ml.stats.otel.counters.MLOperationalMetricsCounter;
import org.opensearch.ml.stats.suppliers.CounterSupplier;
import org.opensearch.ml.stats.suppliers.IndexStatusSupplier;
import org.opensearch.ml.task.MLExecuteTaskRunner;
import org.opensearch.ml.task.MLPredictTaskRunner;
import org.opensearch.ml.task.MLTaskDispatcher;
import org.opensearch.ml.task.MLTaskManager;
import org.opensearch.ml.task.MLTrainAndPredictTaskRunner;
import org.opensearch.ml.task.MLTrainingTaskRunner;
import org.opensearch.ml.tools.GetToolTransportAction;
import org.opensearch.ml.tools.ListToolsTransportAction;
import org.opensearch.ml.utils.IndexUtils;
import org.opensearch.monitor.jvm.JvmService;
import org.opensearch.monitor.os.OsService;
import org.opensearch.plugins.ActionPlugin;
import org.opensearch.plugins.AnalysisPlugin;
import org.opensearch.plugins.ExtensiblePlugin;
import org.opensearch.plugins.IngestPlugin;
import org.opensearch.plugins.Plugin;
import org.opensearch.plugins.SearchPipelinePlugin;
import org.opensearch.plugins.SearchPlugin;
import org.opensearch.plugins.SystemIndexPlugin;
import org.opensearch.plugins.TelemetryAwarePlugin;
import org.opensearch.remote.metadata.client.SdkClient;
import org.opensearch.remote.metadata.client.impl.SdkClientFactory;
import org.opensearch.repositories.RepositoriesService;
import org.opensearch.rest.RestController;
import org.opensearch.rest.RestHandler;
import org.opensearch.script.ScriptService;
import org.opensearch.search.pipeline.Processor;
import org.opensearch.search.pipeline.SearchRequestProcessor;
import org.opensearch.search.pipeline.SearchResponseProcessor;
import org.opensearch.searchpipelines.questionanswering.generative.GenerativeQAProcessorConstants;
import org.opensearch.searchpipelines.questionanswering.generative.GenerativeQARequestProcessor;
import org.opensearch.searchpipelines.questionanswering.generative.GenerativeQAResponseProcessor;
import org.opensearch.searchpipelines.questionanswering.generative.ext.GenerativeQAParamExtBuilder;
import org.opensearch.telemetry.metrics.MetricsRegistry;
import org.opensearch.telemetry.tracing.Tracer;
import org.opensearch.threadpool.ExecutorBuilder;
import org.opensearch.threadpool.FixedExecutorBuilder;
import org.opensearch.threadpool.ThreadPool;
import org.opensearch.transport.client.Client;
import org.opensearch.watcher.ResourceWatcherService;

import com.google.common.annotations.VisibleForTesting;

import lombok.SneakyThrows;

public class MachineLearningPlugin extends Plugin
    implements
        ActionPlugin,
        AnalysisPlugin,
        SearchPlugin,
        SearchPipelinePlugin,
        ExtensiblePlugin,
        IngestPlugin,
        SystemIndexPlugin,
        TelemetryAwarePlugin,
        JobSchedulerExtension {
    public static final String ML_THREAD_POOL_PREFIX = "thread_pool.ml_commons.";
    public static final String GENERAL_THREAD_POOL = "opensearch_ml_general";
    public static final String SDK_CLIENT_THREAD_POOL = "opensearch_ml_sdkclient";
    public static final String EXECUTE_THREAD_POOL = "opensearch_ml_execute";
    public static final String TRAIN_THREAD_POOL = "opensearch_ml_train";
    public static final String PREDICT_THREAD_POOL = "opensearch_ml_predict";
    public static final String STREAM_PREDICT_THREAD_POOL = "opensearch_ml_predict_stream";
    public static final String REMOTE_PREDICT_THREAD_POOL = "opensearch_ml_predict_remote";
    public static final String INGEST_THREAD_POOL = "opensearch_ml_ingest";
    public static final String REGISTER_THREAD_POOL = "opensearch_ml_register";
    public static final String DEPLOY_THREAD_POOL = "opensearch_ml_deploy";
    public static final String AGENTIC_MEMORY_THREAD_POOL = "opensearch_ml_agentic_memory";
    public static final String MCP_TOOLS_SYNC_THREAD_POOL = "opensearch_mcp_tools_sync";
    public static final String AGENTIC_MEMORY_THREAD_POOL = "opensearch_ml_agentic_memory";
    public static final String ML_BASE_URI = "/_plugins/_ml";

    public static final String ML_COMMONS_JOBS_TYPE = "opensearch_ml_commons_jobs";

    private MLStats mlStats;
    private MLModelCacheHelper modelCacheHelper;
    private MLTaskManager mlTaskManager;
    private MLModelManager mlModelManager;
    private MLIndicesHandler mlIndicesHandler;
    private MLInputDatasetHandler mlInputDatasetHandler;
    private MLTrainingTaskRunner mlTrainingTaskRunner;
    private MLPredictTaskRunner mlPredictTaskRunner;
    private MLTrainAndPredictTaskRunner mlTrainAndPredictTaskRunner;
    private MLExecuteTaskRunner mlExecuteTaskRunner;
    private IndexUtils indexUtils;
    private ModelHelper modelHelper;
    private DiscoveryNodeHelper nodeHelper;
    private AgentModelsSearcher agentModelsSearcher;

    private MLModelChunkUploader mlModelChunkUploader;
    private MLEngine mlEngine;

    private Client client;
    private ClusterService clusterService;
    private ThreadPool threadPool;
    private Set<String> indicesToListen;

    public static final String ML_ROLE_NAME = "ml";
    private NamedXContentRegistry xContentRegistry;

    private ModelAccessControlHelper modelAccessControlHelper;

    private ConnectorAccessControlHelper connectorAccessControlHelper;

    private MLFeatureEnabledSetting mlFeatureEnabledSetting;

    private ConversationalMemoryHandler cmHandler;

    private volatile boolean ragSearchPipelineEnabled;

    @VisibleForTesting
    Map<String, Tool.Factory> externalToolFactories;
    private Map<String, Tool.Factory> toolFactories;
    private ScriptService scriptService;
    private Encryptor encryptor;
    private McpToolsHelper mcpToolsHelper;
    private McpStatelessServerHolder statelessServerHolder;

    public MachineLearningPlugin() {}

    @Override
    public List<ActionHandler<? extends ActionRequest, ? extends ActionResponse>> getActions() {
        return ImmutableList
            .of(
                new ActionHandler<>(MLStatsNodesAction.INSTANCE, MLStatsNodesTransportAction.class),
                new ActionHandler<>(MLExecuteTaskAction.INSTANCE, TransportExecuteTaskAction.class),
                new ActionHandler<>(MLPredictionTaskAction.INSTANCE, TransportPredictionTaskAction.class),
                new ActionHandler<>(MLPredictionStreamTaskAction.INSTANCE, TransportPredictionStreamTaskAction.class),
                new ActionHandler<>(MLTrainingTaskAction.INSTANCE, TransportTrainingTaskAction.class),
                new ActionHandler<>(MLTrainAndPredictionTaskAction.INSTANCE, TransportTrainAndPredictionTaskAction.class),
                new ActionHandler<>(MLModelGetAction.INSTANCE, GetModelTransportAction.class),
                new ActionHandler<>(MLModelDeleteAction.INSTANCE, DeleteModelTransportAction.class),
                new ActionHandler<>(MLModelSearchAction.INSTANCE, SearchModelTransportAction.class),
                new ActionHandler<>(MLTaskGetAction.INSTANCE, GetTaskTransportAction.class),
                new ActionHandler<>(MLTaskDeleteAction.INSTANCE, DeleteTaskTransportAction.class),
                new ActionHandler<>(MLTaskSearchAction.INSTANCE, SearchTaskTransportAction.class),
                new ActionHandler<>(MLProfileAction.INSTANCE, MLProfileTransportAction.class),
                new ActionHandler<>(MLRegisterModelAction.INSTANCE, TransportRegisterModelAction.class),
                new ActionHandler<>(MLDeployModelAction.INSTANCE, TransportDeployModelAction.class),
                new ActionHandler<>(MLDeployModelOnNodeAction.INSTANCE, TransportDeployModelOnNodeAction.class),
                new ActionHandler<>(MLUndeployModelAction.INSTANCE, TransportUndeployModelAction.class),
                new ActionHandler<>(MLUndeployModelsAction.INSTANCE, TransportUndeployModelsAction.class),
                new ActionHandler<>(MLRegisterModelMetaAction.INSTANCE, TransportRegisterModelMetaAction.class),
                new ActionHandler<>(MLUploadModelChunkAction.INSTANCE, TransportUploadModelChunkAction.class),
                new ActionHandler<>(MLUpdateModelAction.INSTANCE, UpdateModelTransportAction.class),
                new ActionHandler<>(MLUpdateModelCacheAction.INSTANCE, UpdateModelCacheTransportAction.class),
                new ActionHandler<>(MLForwardAction.INSTANCE, TransportForwardAction.class),
                new ActionHandler<>(MLSyncUpAction.INSTANCE, TransportSyncUpOnNodeAction.class),
                new ActionHandler<>(MLRegisterModelGroupAction.INSTANCE, TransportRegisterModelGroupAction.class),
                new ActionHandler<>(MLUpdateModelGroupAction.INSTANCE, TransportUpdateModelGroupAction.class),
                new ActionHandler<>(MLModelGroupGetAction.INSTANCE, GetModelGroupTransportAction.class),
                new ActionHandler<>(MLModelGroupSearchAction.INSTANCE, SearchModelGroupTransportAction.class),
                new ActionHandler<>(MLModelGroupDeleteAction.INSTANCE, DeleteModelGroupTransportAction.class),
                new ActionHandler<>(MLCreateConnectorAction.INSTANCE, TransportCreateConnectorAction.class),
                new ActionHandler<>(MLExecuteConnectorAction.INSTANCE, ExecuteConnectorTransportAction.class),
                new ActionHandler<>(MLConnectorGetAction.INSTANCE, GetConnectorTransportAction.class),
                new ActionHandler<>(MLIndexInsightGetAction.INSTANCE, GetIndexInsightTransportAction.class),
                new ActionHandler<>(MLIndexInsightConfigGetAction.INSTANCE, GetIndexInsightConfigTransportAction.class),
                new ActionHandler<>(MLIndexInsightConfigPutAction.INSTANCE, PutIndexInsightConfigTransportAction.class),
                new ActionHandler<>(MLConnectorDeleteAction.INSTANCE, DeleteConnectorTransportAction.class),
                new ActionHandler<>(MLConnectorSearchAction.INSTANCE, SearchConnectorTransportAction.class),
                new ActionHandler<>(CreateConversationAction.INSTANCE, CreateConversationTransportAction.class),
                new ActionHandler<>(GetConversationsAction.INSTANCE, GetConversationsTransportAction.class),
                new ActionHandler<>(CreateInteractionAction.INSTANCE, CreateInteractionTransportAction.class),
                new ActionHandler<>(GetInteractionsAction.INSTANCE, GetInteractionsTransportAction.class),
                new ActionHandler<>(DeleteConversationAction.INSTANCE, DeleteConversationTransportAction.class),
                new ActionHandler<>(MLUpdateConnectorAction.INSTANCE, UpdateConnectorTransportAction.class),
                new ActionHandler<>(MLCreateMemoryContainerAction.INSTANCE, TransportCreateMemoryContainerAction.class),
                new ActionHandler<>(MLUpdateMemoryContainerAction.INSTANCE, TransportUpdateMemoryContainerAction.class),
                new ActionHandler<>(MLMemoryContainerGetAction.INSTANCE, TransportGetMemoryContainerAction.class),
                new ActionHandler<>(MLMemoryContainerSearchAction.INSTANCE, TransportSearchMemoryContainerAction.class),
                new ActionHandler<>(MLMemoryContainerDeleteAction.INSTANCE, TransportDeleteMemoryContainerAction.class),
                new ActionHandler<>(MLAddMemoriesAction.INSTANCE, TransportAddMemoriesAction.class),
                new ActionHandler<>(MLSearchMemoriesAction.INSTANCE, TransportSearchMemoriesAction.class),
                new ActionHandler<>(MLDeleteMemoryAction.INSTANCE, TransportDeleteMemoryAction.class),
                new ActionHandler<>(MLDeleteMemoriesByQueryAction.INSTANCE, TransportDeleteMemoriesByQueryAction.class),
                new ActionHandler<>(MLUpdateMemoryAction.INSTANCE, TransportUpdateMemoryAction.class),
                new ActionHandler<>(MLGetMemoryAction.INSTANCE, TransportGetMemoryAction.class),
                new ActionHandler<>(MLGetWorkingMemoryAction.INSTANCE, TransportGetWorkingMemoryAction.class),
                new ActionHandler<>(MLDeleteWorkingMemoryAction.INSTANCE, TransportDeleteWorkingMemoryAction.class),
                new ActionHandler<>(MLRegisterAgentAction.INSTANCE, TransportRegisterAgentAction.class),
                new ActionHandler<>(MLSearchAgentAction.INSTANCE, TransportSearchAgentAction.class),
                new ActionHandler<>(SearchInteractionsAction.INSTANCE, SearchInteractionsTransportAction.class),
                new ActionHandler<>(SearchConversationsAction.INSTANCE, SearchConversationsTransportAction.class),
                new ActionHandler<>(GetConversationAction.INSTANCE, GetConversationTransportAction.class),
                new ActionHandler<>(GetInteractionAction.INSTANCE, GetInteractionTransportAction.class),
                new ActionHandler<>(MLCreateControllerAction.INSTANCE, CreateControllerTransportAction.class),
                new ActionHandler<>(MLControllerGetAction.INSTANCE, GetControllerTransportAction.class),
                new ActionHandler<>(MLDeployControllerAction.INSTANCE, DeployControllerTransportAction.class),
                new ActionHandler<>(MLUpdateControllerAction.INSTANCE, UpdateControllerTransportAction.class),
                new ActionHandler<>(MLControllerDeleteAction.INSTANCE, DeleteControllerTransportAction.class),
                new ActionHandler<>(MLUndeployControllerAction.INSTANCE, UndeployControllerTransportAction.class),
                new ActionHandler<>(MLAgentGetAction.INSTANCE, GetAgentTransportAction.class),
                new ActionHandler<>(MLAgentDeleteAction.INSTANCE, DeleteAgentTransportAction.class),
                new ActionHandler<>(MLAgentUpdateAction.INSTANCE, UpdateAgentTransportAction.class),
                new ActionHandler<>(UpdateConversationAction.INSTANCE, UpdateConversationTransportAction.class),
                new ActionHandler<>(UpdateInteractionAction.INSTANCE, UpdateInteractionTransportAction.class),
                new ActionHandler<>(GetTracesAction.INSTANCE, GetTracesTransportAction.class),
                new ActionHandler<>(MLListToolsAction.INSTANCE, ListToolsTransportAction.class),
                new ActionHandler<>(MLGetToolAction.INSTANCE, GetToolTransportAction.class),
                new ActionHandler<>(MLConfigGetAction.INSTANCE, GetConfigTransportAction.class),
                new ActionHandler<>(MLBatchIngestionAction.INSTANCE, TransportBatchIngestionAction.class),
                new ActionHandler<>(MLCancelBatchJobAction.INSTANCE, CancelBatchJobTransportAction.class),
                new ActionHandler<>(MLMcpToolsRegisterAction.INSTANCE, TransportMcpToolsRegisterAction.class),
                new ActionHandler<>(MLMcpToolsRegisterOnNodesAction.INSTANCE, TransportMcpToolsRegisterOnNodesAction.class),
                new ActionHandler<>(MLMcpToolsRemoveAction.INSTANCE, TransportMcpToolsRemoveAction.class),
                new ActionHandler<>(MLMcpToolsRemoveOnNodesAction.INSTANCE, TransportMcpToolsRemoveOnNodesAction.class),
                new ActionHandler<>(MLMcpToolsListAction.INSTANCE, TransportMcpToolsListAction.class),
                new ActionHandler<>(MLMcpToolsUpdateAction.INSTANCE, TransportMcpToolsUpdateAction.class),
                new ActionHandler<>(MLMcpToolsUpdateOnNodesAction.INSTANCE, TransportMcpToolsUpdateOnNodesAction.class),
                new ActionHandler<>(MLMcpServerAction.INSTANCE, TransportMcpServerAction.class)
            );
    }

    @SneakyThrows
    @Override
    public Collection<Object> createComponents(
        Client client,
        ClusterService clusterService,
        ThreadPool threadPool,
        ResourceWatcherService resourceWatcherService,
        ScriptService scriptService,
        NamedXContentRegistry xContentRegistry,
        Environment environment,
        NodeEnvironment nodeEnvironment,
        NamedWriteableRegistry namedWriteableRegistry,
        IndexNameExpressionResolver indexNameExpressionResolver,
        Supplier<RepositoriesService> repositoriesServiceSupplier,
        Tracer tracer,
        MetricsRegistry metricsRegistry
    ) {
        this.indexUtils = new IndexUtils(client, clusterService);
        this.client = client;
        this.threadPool = threadPool;
        this.clusterService = clusterService;
        this.xContentRegistry = xContentRegistry;
        this.scriptService = scriptService;
        Settings settings = environment.settings();
        Path dataPath = environment.dataFiles()[0];

        mlFeatureEnabledSetting = new MLFeatureEnabledSetting(clusterService, settings);
        mlFeatureEnabledSetting.addListener(mlTaskManager);

        mlIndicesHandler = new MLIndicesHandler(clusterService, client, mlFeatureEnabledSetting);

        SdkClient sdkClient = SdkClientFactory
            .createSdkClient(
                client,
                xContentRegistry,
                // Here we assume remote metadata client is only used with tenant awareness.
                // This may change in the future allowing more options for this map
                ML_COMMONS_MULTI_TENANCY_ENABLED.get(settings)
                    ? Map
                        .ofEntries(
                            Map.entry(REMOTE_METADATA_TYPE_KEY, REMOTE_METADATA_TYPE.get(settings)),
                            Map.entry(REMOTE_METADATA_ENDPOINT_KEY, REMOTE_METADATA_ENDPOINT.get(settings)),
                            Map.entry(REMOTE_METADATA_REGION_KEY, REMOTE_METADATA_REGION.get(settings)),
                            Map.entry(REMOTE_METADATA_SERVICE_NAME_KEY, REMOTE_METADATA_SERVICE_NAME.get(settings)),
                            Map.entry(TENANT_AWARE_KEY, "true"),
                            Map.entry(TENANT_ID_FIELD_KEY, TENANT_ID_FIELD),
                            Map.entry(REMOTE_METADATA_GLOBAL_TENANT_ID_KEY, REMOTE_METADATA_GLOBAL_TENANT_ID.get(settings)),
                            Map
                                .entry(
                                    REMOTE_METADATA_GLOBAL_RESOURCE_CACHE_TTL_KEY,
                                    REMOTE_METADATA_GLOBAL_RESOURCE_CACHE_TTL.get(settings)
                                )
                        )
                    : Collections.emptyMap(),
                // For node client / local cluster it won't use this thread pool
                // but we haven't update the ddbclient to async for which we are keeping it like this
                // todo: need to update this when ddbclient async is going to be implemented.
                client.threadPool().executor(ThreadPool.Names.GENERIC)
            );

        encryptor = new EncryptorImpl(clusterService, client, sdkClient, mlIndicesHandler);

        mlEngine = new MLEngine(dataPath, encryptor);
        nodeHelper = new DiscoveryNodeHelper(clusterService, settings);
        modelCacheHelper = new MLModelCacheHelper(clusterService, settings);
        cmHandler = new OpenSearchConversationalMemoryHandler(client, clusterService);
        DJLUtils.setMlEngine(mlEngine);

        JvmService jvmService = new JvmService(environment.settings());
        OsService osService = new OsService(environment.settings());
        MLCircuitBreakerService mlCircuitBreakerService = new MLCircuitBreakerService(jvmService, osService, settings, clusterService)
            .init(dataPath);

        Map<Enum, MLStat<?>> stats = new ConcurrentHashMap<>();
        // cluster level stats
        stats.put(MLClusterLevelStat.ML_MODEL_INDEX_STATUS, new MLStat<>(true, new IndexStatusSupplier(indexUtils, ML_MODEL_INDEX)));
        stats
            .put(MLClusterLevelStat.ML_CONNECTOR_INDEX_STATUS, new MLStat<>(true, new IndexStatusSupplier(indexUtils, ML_CONNECTOR_INDEX)));
        stats.put(MLClusterLevelStat.ML_CONFIG_INDEX_STATUS, new MLStat<>(true, new IndexStatusSupplier(indexUtils, ML_CONFIG_INDEX)));
        stats.put(MLClusterLevelStat.ML_TASK_INDEX_STATUS, new MLStat<>(true, new IndexStatusSupplier(indexUtils, ML_TASK_INDEX)));
        stats
            .put(
                MLClusterLevelStat.ML_CONTROLLER_INDEX_STATUS,
                new MLStat<>(true, new IndexStatusSupplier(indexUtils, ML_CONTROLLER_INDEX))
            );
        stats.put(MLClusterLevelStat.ML_MODEL_COUNT, new MLStat<>(true, new CounterSupplier()));
        stats.put(MLClusterLevelStat.ML_CONNECTOR_COUNT, new MLStat<>(true, new CounterSupplier()));
        // node level stats
        stats.put(MLNodeLevelStat.ML_EXECUTING_TASK_COUNT, new MLStat<>(false, new CounterSupplier()));
        stats.put(MLNodeLevelStat.ML_REQUEST_COUNT, new MLStat<>(false, new CounterSupplier()));
        stats.put(MLNodeLevelStat.ML_FAILURE_COUNT, new MLStat<>(false, new CounterSupplier()));
        stats.put(MLNodeLevelStat.ML_DEPLOYED_MODEL_COUNT, new MLStat<>(false, new CounterSupplier()));
        stats.put(MLNodeLevelStat.ML_CIRCUIT_BREAKER_TRIGGER_COUNT, new MLStat<>(false, new CounterSupplier()));
        this.mlStats = new MLStats(stats);

        mlTaskManager = new MLTaskManager(client, sdkClient, threadPool, mlIndicesHandler);
        modelHelper = new ModelHelper(mlEngine);

        mlInputDatasetHandler = new MLInputDatasetHandler(client);
        modelAccessControlHelper = new ModelAccessControlHelper(clusterService, settings);
        connectorAccessControlHelper = new ConnectorAccessControlHelper(clusterService, settings);

        mlModelManager = new MLModelManager(
            clusterService,
            scriptService,
            client,
            sdkClient,
            threadPool,
            xContentRegistry,
            modelHelper,
            settings,
            mlStats,
            mlCircuitBreakerService,
            mlIndicesHandler,
            mlTaskManager,
            modelCacheHelper,
            mlEngine,
            nodeHelper,
            mlFeatureEnabledSetting
        );

        mlModelChunkUploader = new MLModelChunkUploader(mlIndicesHandler, client, xContentRegistry, modelAccessControlHelper);

        MLTaskDispatcher mlTaskDispatcher = new MLTaskDispatcher(clusterService, client, settings, nodeHelper);
        mlTrainingTaskRunner = new MLTrainingTaskRunner(
            threadPool,
            clusterService,
            client,
            mlTaskManager,
            mlStats,
            mlIndicesHandler,
            mlInputDatasetHandler,
            mlTaskDispatcher,
            mlCircuitBreakerService,
            nodeHelper,
            mlEngine
        );
        mlPredictTaskRunner = new MLPredictTaskRunner(
            threadPool,
            clusterService,
            client,
            mlTaskManager,
            mlStats,
            mlInputDatasetHandler,
            mlTaskDispatcher,
            mlCircuitBreakerService,
            xContentRegistry,
            mlModelManager,
            nodeHelper,
            mlEngine,
            settings
        );
        mlTrainAndPredictTaskRunner = new MLTrainAndPredictTaskRunner(
            threadPool,
            clusterService,
            client,
            mlTaskManager,
            mlStats,
            mlInputDatasetHandler,
            mlTaskDispatcher,
            mlCircuitBreakerService,
            nodeHelper,
            mlEngine
        );
        mlExecuteTaskRunner = new MLExecuteTaskRunner(
            threadPool,
            clusterService,
            client,
            mlTaskManager,
            mlStats,
            mlInputDatasetHandler,
            mlTaskDispatcher,
            mlCircuitBreakerService,
            nodeHelper,
            mlEngine
        );

        // Register thread-safe ML objects here.
        LocalSampleCalculator localSampleCalculator = new LocalSampleCalculator(client, settings);

        toolFactories = new HashMap<>();

        MLModelTool.Factory.getInstance().init(client);
        IndexInsightTool.Factory.getInstance().init(client);
        McpSseTool.Factory.getInstance().init();
        McpStreamableHttpTool.Factory.getInstance().init();
        AgentTool.Factory.getInstance().init(client);
        ListIndexTool.Factory.getInstance().init(client, clusterService);
        IndexMappingTool.Factory.getInstance().init(client);
        SearchIndexTool.Factory.getInstance().init(client, xContentRegistry);
        VisualizationsTool.Factory.getInstance().init(client);
        ConnectorTool.Factory.getInstance().init(client);
        QueryPlanningTool.Factory.getInstance().init(client, mlFeatureEnabledSetting);
        WriteToScratchPadTool.Factory.getInstance().init();
        ReadFromScratchPadTool.Factory.getInstance().init();

        toolFactories.put(MLModelTool.TYPE, MLModelTool.Factory.getInstance());
        toolFactories.put(IndexInsightTool.TYPE, IndexInsightTool.Factory.getInstance());
        toolFactories.put(McpSseTool.TYPE, McpSseTool.Factory.getInstance());
        toolFactories.put(McpStreamableHttpTool.TYPE, McpStreamableHttpTool.Factory.getInstance());
        toolFactories.put(AgentTool.TYPE, AgentTool.Factory.getInstance());
        toolFactories.put(ListIndexTool.TYPE, ListIndexTool.Factory.getInstance());
        toolFactories.put(IndexMappingTool.TYPE, IndexMappingTool.Factory.getInstance());
        toolFactories.put(SearchIndexTool.TYPE, SearchIndexTool.Factory.getInstance());
        toolFactories.put(VisualizationsTool.TYPE, VisualizationsTool.Factory.getInstance());
        toolFactories.put(ConnectorTool.TYPE, ConnectorTool.Factory.getInstance());
        toolFactories.put(QueryPlanningTool.TYPE, QueryPlanningTool.Factory.getInstance());
        toolFactories.put(WriteToScratchPadTool.TYPE, WriteToScratchPadTool.Factory.getInstance());
        toolFactories.put(ReadFromScratchPadTool.TYPE, ReadFromScratchPadTool.Factory.getInstance());
        if (externalToolFactories != null) {
            toolFactories.putAll(externalToolFactories);
        }

        ToolFactoryWrapper toolFactoryWrapper = new ToolFactoryWrapper(toolFactories);

        agentModelsSearcher = new AgentModelsSearcher(toolFactories);

        MLMemoryManager memoryManager = new MLMemoryManager(client, clusterService, new ConversationMetaIndex(client, clusterService));
        Map<String, Memory.Factory> memoryFactoryMap = new HashMap<>();
        ConversationIndexMemory.Factory conversationIndexMemoryFactory = new ConversationIndexMemory.Factory();
        conversationIndexMemoryFactory.init(client, mlIndicesHandler, memoryManager);
        memoryFactoryMap.put(ConversationIndexMemory.TYPE, conversationIndexMemoryFactory);

        MLAgentExecutor agentExecutor = new MLAgentExecutor(
            client,
            sdkClient,
            settings,
            clusterService,
            xContentRegistry,
            toolFactories,
            memoryFactoryMap,
            mlFeatureEnabledSetting,
            encryptor
        );
        MLEngineClassLoader.register(FunctionName.LOCAL_SAMPLE_CALCULATOR, localSampleCalculator);
        MLEngineClassLoader.register(FunctionName.AGENT, agentExecutor);

        AnomalyLocalizerImpl anomalyLocalizer = new AnomalyLocalizerImpl(client, settings, clusterService, indexNameExpressionResolver);
        MLEngineClassLoader.register(FunctionName.ANOMALY_LOCALIZATION, anomalyLocalizer);

        MetricsCorrelation metricsCorrelation = new MetricsCorrelation(client, settings, clusterService);
        MLEngineClassLoader.register(FunctionName.METRICS_CORRELATION, metricsCorrelation);

        MLToolExecutor toolExecutor = new MLToolExecutor(client, sdkClient, settings, clusterService, xContentRegistry, toolFactories);
        MLEngineClassLoader.register(FunctionName.TOOL, toolExecutor);

        MLSearchHandler mlSearchHandler = new MLSearchHandler(
            client,
            xContentRegistry,
            modelAccessControlHelper,
            clusterService,
            mlFeatureEnabledSetting
        );
        MLModelAutoReDeployer mlModelAutoRedeployer = new MLModelAutoReDeployer(
            clusterService,
            client,
            settings,
            mlModelManager,
            new MLModelAutoReDeployer.SearchRequestBuilderFactory()
        );
        MLCommonsClusterEventListener mlCommonsClusterEventListener = new MLCommonsClusterEventListener(
            clusterService,
            mlModelManager,
            mlTaskManager,
            modelCacheHelper,
            mlModelAutoRedeployer,
            client,
            mlFeatureEnabledSetting
        );
        MLCommonsClusterManagerEventListener clusterManagerEventListener = new MLCommonsClusterManagerEventListener(
            clusterService,
            client,
            sdkClient,
            settings,
            threadPool,
            nodeHelper,
            mlIndicesHandler,
            encryptor,
            mlModelAutoRedeployer,
            mlFeatureEnabledSetting
        );

        MLJobRunner
            .getInstance()
            .initialize(clusterService, threadPool, client, sdkClient, connectorAccessControlHelper, mlFeatureEnabledSetting);

        if (mlFeatureEnabledSetting.isMetricCollectionEnabled()) {
            MLOperationalMetricsCounter.initialize(clusterService.getClusterName().toString(), metricsRegistry, mlFeatureEnabledSetting);
            MLAdoptionMetricsCounter.initialize(clusterService.getClusterName().toString(), metricsRegistry, mlFeatureEnabledSetting);
        }

        mcpToolsHelper = new McpToolsHelper(client, toolFactoryWrapper);
        statelessServerHolder = new McpStatelessServerHolder(mcpToolsHelper, client, threadPool);

        return ImmutableList
            .of(
                encryptor,
                mlEngine,
                nodeHelper,
                modelCacheHelper,
                mlStats,
                mlTaskManager,
                mlModelManager,
                agentModelsSearcher,
                mlIndicesHandler,
                mlInputDatasetHandler,
                mlTrainingTaskRunner,
                mlPredictTaskRunner,
                mlTrainAndPredictTaskRunner,
                mlExecuteTaskRunner,
                modelAccessControlHelper,
                connectorAccessControlHelper,
                mlFeatureEnabledSetting,
                mlSearchHandler,
                mlTaskDispatcher,
                mlModelChunkUploader,
                modelHelper,
                mlCommonsClusterEventListener,
                clusterManagerEventListener,
                mlCircuitBreakerService,
                mlModelAutoRedeployer,
                cmHandler,
                sdkClient,
                toolFactoryWrapper,
                mcpToolsHelper,
                statelessServerHolder
            );
    }

    @Override
    public List<RestHandler> getRestHandlers(
        Settings settings,
        RestController restController,
        ClusterSettings clusterSettings,
        IndexScopedSettings indexScopedSettings,
        SettingsFilter settingsFilter,
        IndexNameExpressionResolver indexNameExpressionResolver,
        Supplier<DiscoveryNodes> nodesInCluster
    ) {
        RestMLStatsAction restMLStatsAction = new RestMLStatsAction(mlStats, clusterService, indexUtils, xContentRegistry);
        RestMLTrainingAction restMLTrainingAction = new RestMLTrainingAction();
        RestMLTrainAndPredictAction restMLTrainAndPredictAction = new RestMLTrainAndPredictAction();
        RestMLPredictionAction restMLPredictionAction = new RestMLPredictionAction(mlModelManager, mlFeatureEnabledSetting);
        RestMLPredictionStreamAction restMLPredictionStreamAction = new RestMLPredictionStreamAction(
            mlModelManager,
            mlFeatureEnabledSetting,
            clusterService
        );
        RestMLExecuteAction restMLExecuteAction = new RestMLExecuteAction(mlFeatureEnabledSetting);
        RestMLGetModelAction restMLGetModelAction = new RestMLGetModelAction(mlFeatureEnabledSetting);
        RestMLDeleteModelAction restMLDeleteModelAction = new RestMLDeleteModelAction(mlFeatureEnabledSetting);
        RestMLSearchModelAction restMLSearchModelAction = new RestMLSearchModelAction(mlFeatureEnabledSetting);
        RestMLGetTaskAction restMLGetTaskAction = new RestMLGetTaskAction(mlFeatureEnabledSetting);
        RestMLDeleteTaskAction restMLDeleteTaskAction = new RestMLDeleteTaskAction(mlFeatureEnabledSetting);
        RestMLSearchTaskAction restMLSearchTaskAction = new RestMLSearchTaskAction(mlFeatureEnabledSetting);
        RestMLProfileAction restMLProfileAction = new RestMLProfileAction(clusterService);
        RestMLRegisterModelAction restMLRegisterModelAction = new RestMLRegisterModelAction(
            clusterService,
            settings,
            mlFeatureEnabledSetting
        );
        RestMLRegisterAgentAction restMLRegisterAgentAction = new RestMLRegisterAgentAction(mlFeatureEnabledSetting);
        RestMLDeployModelAction restMLDeployModelAction = new RestMLDeployModelAction(mlFeatureEnabledSetting);
        RestMLUndeployModelAction restMLUndeployModelAction = new RestMLUndeployModelAction(
            clusterService,
            settings,
            mlFeatureEnabledSetting
        );
        RestMLRegisterModelMetaAction restMLRegisterModelMetaAction = new RestMLRegisterModelMetaAction(clusterService, settings);
        RestMLUploadModelChunkAction restMLUploadModelChunkAction = new RestMLUploadModelChunkAction(clusterService, settings);
        RestMLRegisterModelGroupAction restMLCreateModelGroupAction = new RestMLRegisterModelGroupAction(mlFeatureEnabledSetting);
        RestMLUpdateModelGroupAction restMLUpdateModelGroupAction = new RestMLUpdateModelGroupAction(mlFeatureEnabledSetting);
        RestMLGetModelGroupAction restMLGetModelGroupAction = new RestMLGetModelGroupAction(mlFeatureEnabledSetting);
        RestMLSearchModelGroupAction restMLSearchModelGroupAction = new RestMLSearchModelGroupAction(mlFeatureEnabledSetting);
        RestMLUpdateModelAction restMLUpdateModelAction = new RestMLUpdateModelAction(mlFeatureEnabledSetting);
        RestMLDeleteModelGroupAction restMLDeleteModelGroupAction = new RestMLDeleteModelGroupAction(mlFeatureEnabledSetting);
        RestMLCreateConnectorAction restMLCreateConnectorAction = new RestMLCreateConnectorAction(mlFeatureEnabledSetting);
        RestMLGetConnectorAction restMLGetConnectorAction = new RestMLGetConnectorAction(clusterService, settings, mlFeatureEnabledSetting);
        RestMLGetIndexInsightAction restMLGetIndexInsightAction = new RestMLGetIndexInsightAction(mlFeatureEnabledSetting);
        RestMLPutIndexInsightConfigAction restMLPutIndexInsightConfigAction = new RestMLPutIndexInsightConfigAction(
            mlFeatureEnabledSetting
        );
        RestMLGetIndexInsightConfigAction restMLGetIndexInsightConfigAction = new RestMLGetIndexInsightConfigAction(
            mlFeatureEnabledSetting
        );
        RestMLDeleteConnectorAction restMLDeleteConnectorAction = new RestMLDeleteConnectorAction(mlFeatureEnabledSetting);
        RestMLSearchConnectorAction restMLSearchConnectorAction = new RestMLSearchConnectorAction(mlFeatureEnabledSetting);
        RestMemoryCreateConversationAction restCreateConversationAction = new RestMemoryCreateConversationAction();
        RestMemoryGetConversationsAction restListConversationsAction = new RestMemoryGetConversationsAction();
        RestMemoryCreateInteractionAction restCreateInteractionAction = new RestMemoryCreateInteractionAction();
        RestMemoryGetInteractionsAction restListInteractionsAction = new RestMemoryGetInteractionsAction();
        RestMemoryDeleteConversationAction restDeleteConversationAction = new RestMemoryDeleteConversationAction();
        RestMLUpdateConnectorAction restMLUpdateConnectorAction = new RestMLUpdateConnectorAction(mlFeatureEnabledSetting);
        RestMLCreateMemoryContainerAction restMLCreateMemoryContainerAction = new RestMLCreateMemoryContainerAction(
            mlFeatureEnabledSetting
        );
        RestMLUpdateMemoryContainerAction restMLUpdateMemoryContainerAction = new RestMLUpdateMemoryContainerAction(
            mlFeatureEnabledSetting
        );
        RestMLGetMemoryContainerAction restMLGetMemoryContainerAction = new RestMLGetMemoryContainerAction(mlFeatureEnabledSetting);
        RestMLSearchMemoryContainerAction restMLSearchMemoryContainerAction = new RestMLSearchMemoryContainerAction(
            mlFeatureEnabledSetting
        );
        RestMLAddMemoriesAction restMLAddMemoriesAction = new RestMLAddMemoriesAction(mlFeatureEnabledSetting);
        RestMLSearchMemoriesAction restMLSearchMemoriesAction = new RestMLSearchMemoriesAction(mlFeatureEnabledSetting);
        RestMLDeleteMemoryAction restMLDeleteMemoryAction = new RestMLDeleteMemoryAction(mlFeatureEnabledSetting);
        RestMLDeleteMemoriesByQueryAction restMLDeleteMemoriesByQueryAction = new RestMLDeleteMemoriesByQueryAction(
            mlFeatureEnabledSetting
        );
        RestMLUpdateMemoryAction restMLUpdateMemoryAction = new RestMLUpdateMemoryAction(mlFeatureEnabledSetting);
        RestMLDeleteMemoryContainerAction restMLDeleteMemoryContainerAction = new RestMLDeleteMemoryContainerAction(
            mlFeatureEnabledSetting
        );
        RestMemorySearchConversationsAction restSearchConversationsAction = new RestMemorySearchConversationsAction(
            mlFeatureEnabledSetting
        );
        RestMLGetMemoryAction restMLGetMemoryAction = new RestMLGetMemoryAction(mlFeatureEnabledSetting);
        RestMemorySearchInteractionsAction restSearchInteractionsAction = new RestMemorySearchInteractionsAction();
        RestMemoryGetConversationAction restGetConversationAction = new RestMemoryGetConversationAction();
        RestMemoryGetInteractionAction restGetInteractionAction = new RestMemoryGetInteractionAction();
        RestMLCreateControllerAction restMLCreateControllerAction = new RestMLCreateControllerAction(mlFeatureEnabledSetting);
        RestMLGetControllerAction restMLGetControllerAction = new RestMLGetControllerAction(mlFeatureEnabledSetting);
        RestMLUpdateControllerAction restMLUpdateControllerAction = new RestMLUpdateControllerAction(mlFeatureEnabledSetting);
        RestMLDeleteControllerAction restMLDeleteControllerAction = new RestMLDeleteControllerAction(mlFeatureEnabledSetting);
        RestMLGetAgentAction restMLGetAgentAction = new RestMLGetAgentAction(mlFeatureEnabledSetting);
        RestMLDeleteAgentAction restMLDeleteAgentAction = new RestMLDeleteAgentAction(mlFeatureEnabledSetting);
        RestMLUpdateAgentAction restMLUpdateAgentAction = new RestMLUpdateAgentAction(mlFeatureEnabledSetting);
        RestMemoryUpdateConversationAction restMemoryUpdateConversationAction = new RestMemoryUpdateConversationAction();
        RestMemoryUpdateInteractionAction restMemoryUpdateInteractionAction = new RestMemoryUpdateInteractionAction();
        RestMemoryGetTracesAction restMemoryGetTracesAction = new RestMemoryGetTracesAction();
        RestMLSearchAgentAction restMLSearchAgentAction = new RestMLSearchAgentAction(mlFeatureEnabledSetting);
        RestMLListToolsAction restMLListToolsAction = new RestMLListToolsAction(toolFactories);
        RestMLGetToolAction restMLGetToolAction = new RestMLGetToolAction(toolFactories);
        RestMLGetConfigAction restMLGetConfigAction = new RestMLGetConfigAction(mlFeatureEnabledSetting);
        RestMLCancelBatchJobAction restMLCancelBatchJobAction = new RestMLCancelBatchJobAction();
        RestMcpServerAction restMcpServerAction = new RestMcpServerAction(mlFeatureEnabledSetting);
        RestMLMcpToolsRegisterAction restMLRegisterMcpToolsAction = new RestMLMcpToolsRegisterAction(
            toolFactories,
            clusterService,
            mlFeatureEnabledSetting
        );
        RestMLMcpToolsRemoveAction restMLRemoveMcpToolsAction = new RestMLMcpToolsRemoveAction(clusterService, mlFeatureEnabledSetting);
        RestMLMcpToolsListAction restMLListMcpToolsAction = new RestMLMcpToolsListAction(mlFeatureEnabledSetting);
        RestMLMcpToolsUpdateAction restMLMcpToolsUpdateAction = new RestMLMcpToolsUpdateAction(clusterService, mlFeatureEnabledSetting);
        return ImmutableList
            .of(
                restMLStatsAction,
                restMLTrainingAction,
                restMLPredictionAction,
                restMLPredictionStreamAction,
                restMLExecuteAction,
                restMLTrainAndPredictAction,
                restMLGetModelAction,
                restMLDeleteModelAction,
                restMLSearchModelAction,
                restMLUpdateModelAction,
                restMLGetTaskAction,
                restMLDeleteTaskAction,
                restMLSearchTaskAction,
                restMLProfileAction,
                restMLRegisterModelAction,
                restMLRegisterAgentAction,
                restMLDeployModelAction,
                restMLUndeployModelAction,
                restMLRegisterModelMetaAction,
                restMLUploadModelChunkAction,
                restMLCreateModelGroupAction,
                restMLUpdateModelGroupAction,
                restMLGetModelGroupAction,
                restMLSearchModelGroupAction,
                restMLDeleteModelGroupAction,
                restMLCreateConnectorAction,
                restMLGetConnectorAction,
                restMLGetIndexInsightAction,
                restMLDeleteConnectorAction,
                restMLSearchConnectorAction,
                restCreateConversationAction,
                restListConversationsAction,
                restCreateInteractionAction,
                restListInteractionsAction,
                restDeleteConversationAction,
                restMLUpdateConnectorAction,
                restMLCreateMemoryContainerAction,
                restMLUpdateMemoryContainerAction,
                restMLGetMemoryContainerAction,
                restMLSearchMemoryContainerAction,
                restMLDeleteMemoryContainerAction,
                restMLAddMemoriesAction,
                restMLSearchMemoriesAction,
                restMLDeleteMemoryAction,
                restMLDeleteMemoriesByQueryAction,
                restMLUpdateMemoryAction,
                restMLGetMemoryAction,
                restSearchConversationsAction,
                restSearchInteractionsAction,
                restGetConversationAction,
                restGetInteractionAction,
                restMLCreateControllerAction,
                restMLGetControllerAction,
                restMLUpdateControllerAction,
                restMLDeleteControllerAction,
                restMLGetAgentAction,
                restMLDeleteAgentAction,
                restMLUpdateAgentAction,
                restMemoryUpdateConversationAction,
                restMemoryUpdateInteractionAction,
                restMemoryGetTracesAction,
                restMLSearchAgentAction,
                restMLListToolsAction,
                restMLGetToolAction,
                restMLGetConfigAction,
                restMLCancelBatchJobAction,
                restMcpServerAction,
                restMLRegisterMcpToolsAction,
                restMLRemoveMcpToolsAction,
                restMLListMcpToolsAction,
                restMLMcpToolsUpdateAction,
                restMLPutIndexInsightConfigAction,
                restMLGetIndexInsightConfigAction
            );
    }

    @Override
    public List<ExecutorBuilder<?>> getExecutorBuilders(Settings settings) {
        FixedExecutorBuilder generalThreadPool = new FixedExecutorBuilder(
            settings,
            GENERAL_THREAD_POOL,
            Math.max(1, OpenSearchExecutors.allocatedProcessors(settings) - 1),
            100,
            ML_THREAD_POOL_PREFIX + GENERAL_THREAD_POOL,
            false
        );

        FixedExecutorBuilder sdkClientThreadPool = new FixedExecutorBuilder(
            settings,
            SDK_CLIENT_THREAD_POOL,
            OpenSearchExecutors.allocatedProcessors(settings) * 4,
            10000,
            ML_THREAD_POOL_PREFIX + SDK_CLIENT_THREAD_POOL,
            false
        );

        FixedExecutorBuilder registerModelThreadPool = new FixedExecutorBuilder(
            settings,
            REGISTER_THREAD_POOL,
            Math.max(4, OpenSearchExecutors.allocatedProcessors(settings) - 1),
            10,
            ML_THREAD_POOL_PREFIX + REGISTER_THREAD_POOL,
            false
        );
        FixedExecutorBuilder deployModelThreadPool = new FixedExecutorBuilder(
            settings,
            DEPLOY_THREAD_POOL,
            Math.max(4, OpenSearchExecutors.allocatedProcessors(settings) - 1),
            10,
            ML_THREAD_POOL_PREFIX + DEPLOY_THREAD_POOL,
            false
        );
        FixedExecutorBuilder executeThreadPool = new FixedExecutorBuilder(
            settings,
            EXECUTE_THREAD_POOL,
            OpenSearchExecutors.allocatedProcessors(settings) * 4,
            10000,
            ML_THREAD_POOL_PREFIX + EXECUTE_THREAD_POOL,
            false
        );
        FixedExecutorBuilder trainThreadPool = new FixedExecutorBuilder(
            settings,
            TRAIN_THREAD_POOL,
            Math.max(1, OpenSearchExecutors.allocatedProcessors(settings) - 1),
            10,
            ML_THREAD_POOL_PREFIX + TRAIN_THREAD_POOL,
            false
        );
        FixedExecutorBuilder predictThreadPool = new FixedExecutorBuilder(
            settings,
            PREDICT_THREAD_POOL,
            OpenSearchExecutors.allocatedProcessors(settings) * 2,
            10000,
            ML_THREAD_POOL_PREFIX + PREDICT_THREAD_POOL,
            false
        );
        FixedExecutorBuilder remotePredictThreadPool = new FixedExecutorBuilder(
            settings,
            REMOTE_PREDICT_THREAD_POOL,
            OpenSearchExecutors.allocatedProcessors(settings) * 4,
            10000,
            ML_THREAD_POOL_PREFIX + REMOTE_PREDICT_THREAD_POOL,
            false
        );
        FixedExecutorBuilder batchIngestThreadPool = new FixedExecutorBuilder(
            settings,
            INGEST_THREAD_POOL,
            OpenSearchExecutors.allocatedProcessors(settings) * 4,
            30,
            ML_THREAD_POOL_PREFIX + INGEST_THREAD_POOL,
            false
        );
        FixedExecutorBuilder streamPredictThreadPool = new FixedExecutorBuilder(
            settings,
            STREAM_PREDICT_THREAD_POOL,
            OpenSearchExecutors.allocatedProcessors(settings) * 4,
            10000,
            ML_THREAD_POOL_PREFIX + STREAM_PREDICT_THREAD_POOL,
            false
        );
        FixedExecutorBuilder mcpThreadPool = new FixedExecutorBuilder(
            settings,
            MCP_TOOLS_SYNC_THREAD_POOL,
            Math.max(1, OpenSearchExecutors.allocatedProcessors(settings) - 1),
            10,
            ML_THREAD_POOL_PREFIX + MCP_TOOLS_SYNC_THREAD_POOL,
            false
        );
        FixedExecutorBuilder agenticMemoryThreadPool = new FixedExecutorBuilder(
            settings,
            AGENTIC_MEMORY_THREAD_POOL,
            OpenSearchExecutors.allocatedProcessors(settings) * 4,
            10000,
            ML_THREAD_POOL_PREFIX + AGENTIC_MEMORY_THREAD_POOL,
            false
        );
<<<<<<< HEAD
=======

        FixedExecutorBuilder agenticMemoryThreadPool = new FixedExecutorBuilder(
            settings,
            AGENTIC_MEMORY_THREAD_POOL,
            OpenSearchExecutors.allocatedProcessors(settings) * 4,
            10000,
            ML_THREAD_POOL_PREFIX + AGENTIC_MEMORY_THREAD_POOL,
            false
        );
>>>>>>> 849625fd

        return ImmutableList
            .of(
                generalThreadPool,
                registerModelThreadPool,
                deployModelThreadPool,
                executeThreadPool,
                trainThreadPool,
                predictThreadPool,
                remotePredictThreadPool,
                batchIngestThreadPool,
                sdkClientThreadPool,
                agenticMemoryThreadPool
                streamPredictThreadPool,
                mcpThreadPool,
                agenticMemoryThreadPool
            );
    }

    @Override
    public List<NamedXContentRegistry.Entry> getNamedXContent() {
        return ImmutableList
            .of(
                KMeansParams.XCONTENT_REGISTRY,
                LinearRegressionParams.XCONTENT_REGISTRY,
                AnomalyDetectionLibSVMParams.XCONTENT_REGISTRY,
                SampleAlgoParams.XCONTENT_REGISTRY,
                FitRCFParams.XCONTENT_REGISTRY,
                BatchRCFParams.XCONTENT_REGISTRY,
                LocalSampleCalculatorInput.XCONTENT_REGISTRY,
                MetricsCorrelationInput.XCONTENT_REGISTRY,
                AnomalyLocalizationInput.XCONTENT_REGISTRY_ENTRY,
                RCFSummarizeParams.XCONTENT_REGISTRY,
                LogisticRegressionParams.XCONTENT_REGISTRY,
                TextEmbeddingModelConfig.XCONTENT_REGISTRY,
                AsymmetricTextEmbeddingParameters.XCONTENT_REGISTRY,
                AsymmetricTextEmbeddingParameters.XCONTENT_REGISTRY_SPARSE_ENCODING,
                AsymmetricTextEmbeddingParameters.XCONTENT_REGISTRY_SPARSE_TOKENIZE
            );
    }

    @Override
    public List<Setting<?>> getSettings() {
        List<Setting<?>> settings = ImmutableList
            .of(
                MLCommonsSettings.ML_COMMONS_TASK_DISPATCH_POLICY,
                MLCommonsSettings.ML_COMMONS_MAX_MODELS_PER_NODE,
                MLCommonsSettings.ML_COMMONS_ONLY_RUN_ON_ML_NODE,
                MLCommonsSettings.ML_COMMONS_SYNC_UP_JOB_INTERVAL_IN_SECONDS,
                MLCommonsSettings.ML_COMMONS_ML_TASK_TIMEOUT_IN_SECONDS,
                MLCommonsSettings.ML_COMMONS_MONITORING_REQUEST_COUNT,
                MLCommonsSettings.ML_COMMONS_MAX_REGISTER_MODEL_TASKS_PER_NODE,
                MLCommonsSettings.ML_COMMONS_MAX_ML_TASK_PER_NODE,
                MLCommonsSettings.ML_COMMONS_MAX_DEPLOY_MODEL_TASKS_PER_NODE,
                MLCommonsSettings.ML_COMMONS_TRUSTED_URL_REGEX,
                MLCommonsSettings.ML_COMMONS_NATIVE_MEM_THRESHOLD,
                MLCommonsSettings.ML_COMMONS_DISK_FREE_SPACE_THRESHOLD,
                MLCommonsSettings.ML_COMMONS_JVM_HEAP_MEM_THRESHOLD,
                MLCommonsSettings.ML_COMMONS_EXCLUDE_NODE_NAMES,
                MLCommonsSettings.ML_COMMONS_ALLOW_CUSTOM_DEPLOYMENT_PLAN,
                MLCommonsSettings.ML_COMMONS_ENABLE_INHOUSE_PYTHON_MODEL,
                MLCommonsSettings.ML_COMMONS_MODEL_AUTO_REDEPLOY_ENABLE,
                MLCommonsSettings.ML_COMMONS_MODEL_AUTO_REDEPLOY_LIFETIME_RETRY_TIMES,
                MLCommonsSettings.ML_COMMONS_MODEL_AUTO_REDEPLOY_SUCCESS_RATIO,
                MLCommonsSettings.ML_COMMONS_ALLOW_MODEL_URL,
                MLCommonsSettings.ML_COMMONS_ALLOW_LOCAL_FILE_UPLOAD,
                MLCommonsSettings.ML_COMMONS_MODEL_ACCESS_CONTROL_ENABLED,
                MLCommonsSettings.ML_COMMONS_CONNECTOR_ACCESS_CONTROL_ENABLED,
                MLCommonsSettings.ML_COMMONS_TRUSTED_CONNECTOR_ENDPOINTS_REGEX,
                MLCommonsSettings.ML_COMMONS_REMOTE_MODEL_ELIGIBLE_NODE_ROLES,
                MLCommonsSettings.ML_COMMONS_LOCAL_MODEL_ELIGIBLE_NODE_ROLES,
                MLCommonsSettings.ML_COMMONS_REMOTE_INFERENCE_ENABLED,
                MLCommonsSettings.ML_COMMONS_LOCAL_MODEL_ENABLED,
                MLCommonsSettings.ML_COMMONS_MEMORY_FEATURE_ENABLED,
                MLCommonsSettings.ML_COMMONS_RAG_PIPELINE_FEATURE_ENABLED,
                MLCommonsSettings.ML_COMMONS_AGENT_FRAMEWORK_ENABLED,
                MLCommonsSettings.ML_COMMONS_MODEL_AUTO_DEPLOY_ENABLE,
                MLCommonsSettings.ML_COMMONS_CONNECTOR_PRIVATE_IP_ENABLED,
                MLCommonsSettings.ML_COMMONS_REMOTE_JOB_STATUS_FIELD,
                MLCommonsSettings.ML_COMMONS_REMOTE_JOB_STATUS_COMPLETED_REGEX,
                MLCommonsSettings.ML_COMMONS_REMOTE_JOB_STATUS_CANCELLED_REGEX,
                MLCommonsSettings.ML_COMMONS_REMOTE_JOB_STATUS_CANCELLING_REGEX,
                MLCommonsSettings.ML_COMMONS_REMOTE_JOB_STATUS_EXPIRED_REGEX,
                MLCommonsSettings.ML_COMMONS_REMOTE_JOB_STATUS_FAILED_REGEX,
                MLCommonsSettings.ML_COMMONS_CONTROLLER_ENABLED,
                MLCommonsSettings.ML_COMMONS_OFFLINE_BATCH_INGESTION_ENABLED,
                MLCommonsSettings.ML_COMMONS_OFFLINE_BATCH_INFERENCE_ENABLED,
                MLCommonsSettings.ML_COMMONS_MAX_BATCH_INFERENCE_TASKS,
                MLCommonsSettings.ML_COMMONS_MAX_BATCH_INGESTION_TASKS,
                MLCommonsSettings.ML_COMMONS_BATCH_INGESTION_BULK_SIZE,
                MLCommonsSettings.ML_COMMONS_SAFE_DELETE_WITH_USAGE_CHECK,
                MLCommonsSettings.ML_COMMONS_MULTI_TENANCY_ENABLED,
                MLCommonsSettings.REMOTE_METADATA_TYPE,
                MLCommonsSettings.REMOTE_METADATA_ENDPOINT,
                MLCommonsSettings.REMOTE_METADATA_REGION,
                MLCommonsSettings.REMOTE_METADATA_SERVICE_NAME,
                MLCommonsSettings.ML_COMMONS_MCP_CONNECTOR_ENABLED,
                MLCommonsSettings.ML_COMMONS_MCP_SERVER_ENABLED,
                MLCommonsSettings.ML_COMMONS_METRIC_COLLECTION_ENABLED,
                MLCommonsSettings.ML_COMMONS_STATIC_METRIC_COLLECTION_ENABLED,
                MLCommonsSettings.ML_COMMONS_EXECUTE_TOOL_ENABLED,
                MLCommonsSettings.ML_COMMONS_AGENTIC_SEARCH_ENABLED,
                MLCommonsSettings.ML_COMMONS_AGENTIC_MEMORY_ENABLED,
                MLCommonsSettings.ML_COMMONS_INDEX_INSIGHT_FEATURE_ENABLED,
                MLCommonsSettings.REMOTE_METADATA_GLOBAL_TENANT_ID,
                MLCommonsSettings.REMOTE_METADATA_GLOBAL_RESOURCE_CACHE_TTL,
                MLCommonsSettings.ML_COMMONS_STREAM_ENABLED
            );
        return settings;
    }

    /**
     *
     * Search processors for Retrieval Augmented Generation
     *
     */

    @Override
    public List<SearchPlugin.SearchExtSpec<?>> getSearchExts() {
        List<SearchPlugin.SearchExtSpec<?>> searchExts = new ArrayList<>();

        searchExts
            .add(
                new SearchPlugin.SearchExtSpec<>(
                    GenerativeQAParamExtBuilder.PARAMETER_NAME,
                    input -> new GenerativeQAParamExtBuilder(input),
                    parser -> GenerativeQAParamExtBuilder.parse(parser)
                )
            );

        searchExts
            .add(
                new SearchPlugin.SearchExtSpec<>(
                    MLInferenceRequestParametersExtBuilder.NAME,
                    input -> new MLInferenceRequestParametersExtBuilder(input),
                    parser -> MLInferenceRequestParametersExtBuilder.parse(parser)
                )
            );

        return searchExts;
    }

    @Override
    public Map<String, Processor.Factory<SearchRequestProcessor>> getRequestProcessors(Parameters parameters) {
        Map<String, Processor.Factory<SearchRequestProcessor>> requestProcessors = new HashMap<>();

        requestProcessors
            .put(
                GenerativeQAProcessorConstants.REQUEST_PROCESSOR_TYPE,
                new GenerativeQARequestProcessor.Factory(this.mlFeatureEnabledSetting)
            );
        requestProcessors
            .put(
                MLInferenceSearchRequestProcessor.TYPE,
                new MLInferenceSearchRequestProcessor.Factory(parameters.client, parameters.namedXContentRegistry)
            );
        return requestProcessors;
    }

    @Override
    public Map<String, Processor.Factory<SearchResponseProcessor>> getResponseProcessors(Parameters parameters) {
        Map<String, Processor.Factory<SearchResponseProcessor>> responseProcessors = new HashMap<>();

        responseProcessors
            .put(
                GenerativeQAProcessorConstants.RESPONSE_PROCESSOR_TYPE,
                new GenerativeQAResponseProcessor.Factory(this.client, this.mlFeatureEnabledSetting)
            );

        responseProcessors
            .put(
                MLInferenceSearchResponseProcessor.TYPE,
                new MLInferenceSearchResponseProcessor.Factory(parameters.client, parameters.namedXContentRegistry)
            );

        return responseProcessors;
    }

    @Override
    public void loadExtensions(ExtensionLoader loader) {
        externalToolFactories = new HashMap<>();
        for (MLCommonsExtension extension : loader.loadExtensions(MLCommonsExtension.class)) {
            List<Tool.Factory<? extends Tool>> toolFactories = extension.getToolFactories();
            for (Tool.Factory<? extends Tool> toolFactory : toolFactories) {
                ToolAnnotation toolAnnotation = toolFactory.getClass().getDeclaringClass().getAnnotation(ToolAnnotation.class);
                if (toolAnnotation == null) {
                    throw new IllegalArgumentException(
                        "Missing ToolAnnotation for Tool " + toolFactory.getClass().getDeclaringClass().getSimpleName()
                    );
                }
                String annotationValue = toolAnnotation.value();
                externalToolFactories.put(annotationValue, toolFactory);
            }
        }
    }

    /**
     * To get ingest processors
     */
    @Override
    public Map<String, org.opensearch.ingest.Processor.Factory> getProcessors(org.opensearch.ingest.Processor.Parameters parameters) {
        Map<String, org.opensearch.ingest.Processor.Factory> processors = new HashMap<>();
        NamedXContentRegistry contentRegistry = new NamedXContentRegistry(getNamedXContent());

        processors
            .put(
                MLInferenceIngestProcessor.TYPE,
                new MLInferenceIngestProcessor.Factory(parameters.scriptService, parameters.client, contentRegistry)
            );
        return Collections.unmodifiableMap(processors);
    }

    @Override
    public Collection<SystemIndexDescriptor> getSystemIndexDescriptors(Settings settings) {
        List<SystemIndexDescriptor> systemIndexDescriptors = new ArrayList<>();
        systemIndexDescriptors.add(new SystemIndexDescriptor(ML_AGENT_INDEX, "ML Commons Agent Index"));
        systemIndexDescriptors.add(new SystemIndexDescriptor(ML_CONFIG_INDEX, "ML Commons Configuration Index"));
        systemIndexDescriptors.add(new SystemIndexDescriptor(ML_CONNECTOR_INDEX, "ML Commons Connector Index"));
        systemIndexDescriptors.add(new SystemIndexDescriptor(ML_CONTROLLER_INDEX, "ML Commons Controller Index"));
        systemIndexDescriptors.add(new SystemIndexDescriptor(ML_MODEL_GROUP_INDEX, "ML Commons Model Group Index"));
        systemIndexDescriptors.add(new SystemIndexDescriptor(ML_MODEL_INDEX, "ML Commons Model Index"));
        systemIndexDescriptors.add(new SystemIndexDescriptor(ML_TASK_INDEX, "ML Commons Task Index"));
        systemIndexDescriptors.add(new SystemIndexDescriptor(ML_MEMORY_META_INDEX, "ML Commons Memory Meta Index"));
        systemIndexDescriptors.add(new SystemIndexDescriptor(ML_MEMORY_MESSAGE_INDEX, "ML Commons Memory Message Index"));
        systemIndexDescriptors.add(new SystemIndexDescriptor(ML_STOP_WORDS_INDEX, "ML Commons Stop Words Index"));
        systemIndexDescriptors.add(new SystemIndexDescriptor(MCP_SESSION_MANAGEMENT_INDEX, "ML Commons MCP session management Index"));
        systemIndexDescriptors.add(new SystemIndexDescriptor(MCP_TOOLS_INDEX, "ML Commons MCP tools Index"));
        systemIndexDescriptors.add(new SystemIndexDescriptor(ML_JOBS_INDEX, "ML Commons Jobs Index"));
        systemIndexDescriptors.add(new SystemIndexDescriptor(ML_AGENTIC_MEMORY_INDEX_PATTERN, "ML Commons Agentic Memory Index Pattern"));
        return systemIndexDescriptors;
    }

    @Override
    public Map<String, AnalysisModule.AnalysisProvider<TokenizerFactory>> getTokenizers() {
        return Map.of(HFModelTokenizer.NAME, HFModelTokenizerFactory::new);
    }

    @Override
    public List<PreConfiguredTokenizer> getPreConfiguredTokenizers() {
        List<PreConfiguredTokenizer> tokenizers = new ArrayList<>();
        tokenizers
            .add(PreConfiguredTokenizer.singleton(HFModelTokenizerFactory.DEFAULT_TOKENIZER_NAME, HFModelTokenizerFactory::createDefault));
        tokenizers
            .add(
                PreConfiguredTokenizer
                    .singleton(
                        HFModelTokenizerFactory.DEFAULT_MULTILINGUAL_TOKENIZER_NAME,
                        HFModelTokenizerFactory::createDefaultMultilingual
                    )
            );
        return tokenizers;
    }

    @Override
    public Map<String, AnalysisModule.AnalysisProvider<AnalyzerProvider<? extends Analyzer>>> getAnalyzers() {
        return Map.of(HFModelTokenizer.NAME, HFModelAnalyzerProvider::new);
    }

    @Override
    public List<PreBuiltAnalyzerProviderFactory> getPreBuiltAnalyzerProviderFactories() {
        List<PreBuiltAnalyzerProviderFactory> factories = new ArrayList<>();
        factories
            .add(
                new PreBuiltAnalyzerProviderFactory(
                    HFModelTokenizerFactory.DEFAULT_TOKENIZER_NAME,
                    PreBuiltCacheFactory.CachingStrategy.ONE,
                    () -> new HFModelAnalyzer(HFModelTokenizerFactory::createDefault)
                )
            );
        factories
            .add(
                new PreBuiltAnalyzerProviderFactory(
                    HFModelTokenizerFactory.DEFAULT_MULTILINGUAL_TOKENIZER_NAME,
                    PreBuiltCacheFactory.CachingStrategy.ONE,
                    () -> new HFModelAnalyzer(HFModelTokenizerFactory::createDefaultMultilingual)
                )
            );
        return factories;
    }

    public String getJobType() {
        return ML_COMMONS_JOBS_TYPE;
    }

    @Override
    public String getJobIndex() {
        return CommonValue.ML_JOBS_INDEX;
    }

    @Override
    public ScheduledJobRunner getJobRunner() {
        return MLJobRunner.getInstance();
    }

    @Override
    public ScheduledJobParser getJobParser() {
        return (parser, id, jobDocVersion) -> MLJobParameter.parse(parser);
    }
}<|MERGE_RESOLUTION|>--- conflicted
+++ resolved
@@ -1240,18 +1240,6 @@
             ML_THREAD_POOL_PREFIX + AGENTIC_MEMORY_THREAD_POOL,
             false
         );
-<<<<<<< HEAD
-=======
-
-        FixedExecutorBuilder agenticMemoryThreadPool = new FixedExecutorBuilder(
-            settings,
-            AGENTIC_MEMORY_THREAD_POOL,
-            OpenSearchExecutors.allocatedProcessors(settings) * 4,
-            10000,
-            ML_THREAD_POOL_PREFIX + AGENTIC_MEMORY_THREAD_POOL,
-            false
-        );
->>>>>>> 849625fd
 
         return ImmutableList
             .of(
