/*
 * Copyright OpenSearch Contributors
 * SPDX-License-Identifier: Apache-2.0
 */

package org.opensearch.ml.plugin;

import static org.opensearch.ml.common.CommonValue.ML_CONFIG_INDEX;
import static org.opensearch.ml.common.CommonValue.ML_CONNECTOR_INDEX;
import static org.opensearch.ml.common.CommonValue.ML_MODEL_INDEX;
import static org.opensearch.ml.common.CommonValue.ML_TASK_INDEX;

import java.nio.file.Path;
import java.util.ArrayList;
import java.util.Collection;
import java.util.HashMap;
import java.util.List;
import java.util.Map;
import java.util.Set;
import java.util.concurrent.ConcurrentHashMap;
import java.util.function.Supplier;

import org.opensearch.action.ActionRequest;
import org.opensearch.client.Client;
import org.opensearch.cluster.metadata.IndexNameExpressionResolver;
import org.opensearch.cluster.node.DiscoveryNodes;
import org.opensearch.cluster.service.ClusterService;
import org.opensearch.common.settings.ClusterSettings;
import org.opensearch.common.settings.IndexScopedSettings;
import org.opensearch.common.settings.Setting;
import org.opensearch.common.settings.Settings;
import org.opensearch.common.settings.SettingsFilter;
import org.opensearch.common.util.concurrent.OpenSearchExecutors;
import org.opensearch.core.action.ActionResponse;
import org.opensearch.core.common.io.stream.NamedWriteableRegistry;
import org.opensearch.core.xcontent.NamedXContentRegistry;
import org.opensearch.env.Environment;
import org.opensearch.env.NodeEnvironment;
import org.opensearch.ml.action.agents.TransportRegisterAgentAction;
import org.opensearch.ml.action.connector.DeleteConnectorTransportAction;
import org.opensearch.ml.action.connector.GetConnectorTransportAction;
import org.opensearch.ml.action.connector.SearchConnectorTransportAction;
import org.opensearch.ml.action.connector.TransportCreateConnectorAction;
import org.opensearch.ml.action.connector.UpdateConnectorTransportAction;
import org.opensearch.ml.action.deploy.TransportDeployModelAction;
import org.opensearch.ml.action.deploy.TransportDeployModelOnNodeAction;
import org.opensearch.ml.action.execute.TransportExecuteTaskAction;
import org.opensearch.ml.action.forward.TransportForwardAction;
import org.opensearch.ml.action.handler.MLSearchHandler;
import org.opensearch.ml.action.model_group.DeleteModelGroupTransportAction;
import org.opensearch.ml.action.model_group.SearchModelGroupTransportAction;
import org.opensearch.ml.action.model_group.TransportRegisterModelGroupAction;
import org.opensearch.ml.action.model_group.TransportUpdateModelGroupAction;
import org.opensearch.ml.action.models.DeleteModelTransportAction;
import org.opensearch.ml.action.models.GetModelTransportAction;
import org.opensearch.ml.action.models.InPlaceUpdateModelTransportAction;
import org.opensearch.ml.action.models.SearchModelTransportAction;
import org.opensearch.ml.action.models.UpdateModelTransportAction;
import org.opensearch.ml.action.prediction.TransportPredictionTaskAction;
import org.opensearch.ml.action.profile.MLProfileAction;
import org.opensearch.ml.action.profile.MLProfileTransportAction;
import org.opensearch.ml.action.register.TransportRegisterModelAction;
import org.opensearch.ml.action.stats.MLStatsNodesAction;
import org.opensearch.ml.action.stats.MLStatsNodesTransportAction;
import org.opensearch.ml.action.syncup.TransportSyncUpOnNodeAction;
import org.opensearch.ml.action.tasks.DeleteTaskTransportAction;
import org.opensearch.ml.action.tasks.GetTaskTransportAction;
import org.opensearch.ml.action.tasks.SearchTaskTransportAction;
import org.opensearch.ml.action.tools.GetToolTransportAction;
import org.opensearch.ml.action.tools.ListToolsTransportAction;
import org.opensearch.ml.action.training.TransportTrainingTaskAction;
import org.opensearch.ml.action.trainpredict.TransportTrainAndPredictionTaskAction;
import org.opensearch.ml.action.undeploy.TransportUndeployModelAction;
import org.opensearch.ml.action.undeploy.TransportUndeployModelsAction;
import org.opensearch.ml.action.upload_chunk.MLModelChunkUploader;
import org.opensearch.ml.action.upload_chunk.TransportRegisterModelMetaAction;
import org.opensearch.ml.action.upload_chunk.TransportUploadModelChunkAction;
import org.opensearch.ml.autoredeploy.MLModelAutoReDeployer;
import org.opensearch.ml.breaker.MLCircuitBreakerService;
import org.opensearch.ml.cluster.DiscoveryNodeHelper;
import org.opensearch.ml.cluster.MLCommonsClusterEventListener;
import org.opensearch.ml.cluster.MLCommonsClusterManagerEventListener;
import org.opensearch.ml.common.FunctionName;
import org.opensearch.ml.common.input.execute.anomalylocalization.AnomalyLocalizationInput;
import org.opensearch.ml.common.input.execute.metricscorrelation.MetricsCorrelationInput;
import org.opensearch.ml.common.input.execute.samplecalculator.LocalSampleCalculatorInput;
import org.opensearch.ml.common.input.parameter.ad.AnomalyDetectionLibSVMParams;
import org.opensearch.ml.common.input.parameter.clustering.KMeansParams;
import org.opensearch.ml.common.input.parameter.clustering.RCFSummarizeParams;
import org.opensearch.ml.common.input.parameter.rcf.BatchRCFParams;
import org.opensearch.ml.common.input.parameter.rcf.FitRCFParams;
import org.opensearch.ml.common.input.parameter.regression.LinearRegressionParams;
import org.opensearch.ml.common.input.parameter.regression.LogisticRegressionParams;
import org.opensearch.ml.common.input.parameter.sample.SampleAlgoParams;
import org.opensearch.ml.common.model.TextEmbeddingModelConfig;
import org.opensearch.ml.common.spi.MLCommonsExtension;
import org.opensearch.ml.common.spi.memory.Memory;
import org.opensearch.ml.common.spi.tools.Tool;
import org.opensearch.ml.common.spi.tools.ToolAnnotation;
import org.opensearch.ml.common.transport.agent.MLRegisterAgentAction;
import org.opensearch.ml.common.transport.connector.MLConnectorDeleteAction;
import org.opensearch.ml.common.transport.connector.MLConnectorGetAction;
import org.opensearch.ml.common.transport.connector.MLConnectorSearchAction;
import org.opensearch.ml.common.transport.connector.MLCreateConnectorAction;
import org.opensearch.ml.common.transport.connector.MLUpdateConnectorAction;
import org.opensearch.ml.common.transport.deploy.MLDeployModelAction;
import org.opensearch.ml.common.transport.deploy.MLDeployModelOnNodeAction;
import org.opensearch.ml.common.transport.execute.MLExecuteTaskAction;
import org.opensearch.ml.common.transport.forward.MLForwardAction;
import org.opensearch.ml.common.transport.model.MLInPlaceUpdateModelAction;
import org.opensearch.ml.common.transport.model.MLModelDeleteAction;
import org.opensearch.ml.common.transport.model.MLModelGetAction;
import org.opensearch.ml.common.transport.model.MLModelSearchAction;
import org.opensearch.ml.common.transport.model.MLUpdateModelAction;
import org.opensearch.ml.common.transport.model_group.MLModelGroupDeleteAction;
import org.opensearch.ml.common.transport.model_group.MLModelGroupSearchAction;
import org.opensearch.ml.common.transport.model_group.MLRegisterModelGroupAction;
import org.opensearch.ml.common.transport.model_group.MLUpdateModelGroupAction;
import org.opensearch.ml.common.transport.prediction.MLPredictionTaskAction;
import org.opensearch.ml.common.transport.register.MLRegisterModelAction;
import org.opensearch.ml.common.transport.sync.MLSyncUpAction;
import org.opensearch.ml.common.transport.task.MLTaskDeleteAction;
import org.opensearch.ml.common.transport.task.MLTaskGetAction;
import org.opensearch.ml.common.transport.task.MLTaskSearchAction;
import org.opensearch.ml.common.transport.tools.MLGetToolAction;
import org.opensearch.ml.common.transport.tools.MLListToolsAction;
import org.opensearch.ml.common.transport.training.MLTrainingTaskAction;
import org.opensearch.ml.common.transport.trainpredict.MLTrainAndPredictionTaskAction;
import org.opensearch.ml.common.transport.undeploy.MLUndeployModelAction;
import org.opensearch.ml.common.transport.undeploy.MLUndeployModelsAction;
import org.opensearch.ml.common.transport.upload_chunk.MLRegisterModelMetaAction;
import org.opensearch.ml.common.transport.upload_chunk.MLUploadModelChunkAction;
import org.opensearch.ml.engine.MLEngine;
import org.opensearch.ml.engine.MLEngineClassLoader;
import org.opensearch.ml.engine.ModelHelper;
import org.opensearch.ml.engine.algorithms.agent.MLAgentExecutor;
import org.opensearch.ml.engine.algorithms.anomalylocalization.AnomalyLocalizerImpl;
import org.opensearch.ml.engine.algorithms.metrics_correlation.MetricsCorrelation;
import org.opensearch.ml.engine.algorithms.sample.LocalSampleCalculator;
import org.opensearch.ml.engine.encryptor.Encryptor;
import org.opensearch.ml.engine.encryptor.EncryptorImpl;
import org.opensearch.ml.engine.indices.MLIndicesHandler;
import org.opensearch.ml.engine.indices.MLInputDatasetHandler;
import org.opensearch.ml.engine.memory.ConversationIndexMemory;
import org.opensearch.ml.engine.memory.MLMemoryManager;
import org.opensearch.ml.engine.tools.AgentTool;
import org.opensearch.ml.engine.tools.CatIndexTool;
import org.opensearch.ml.engine.tools.MLModelTool;
import org.opensearch.ml.engine.tools.MathTool;
import org.opensearch.ml.engine.tools.PPLTool;
import org.opensearch.ml.engine.tools.PainlessScriptTool;
import org.opensearch.ml.engine.tools.VectorDBTool;
import org.opensearch.ml.engine.tools.VisualizationsTool;
import org.opensearch.ml.helper.ConnectorAccessControlHelper;
import org.opensearch.ml.helper.ModelAccessControlHelper;
import org.opensearch.ml.memory.ConversationalMemoryHandler;
import org.opensearch.ml.memory.action.conversation.CreateConversationAction;
import org.opensearch.ml.memory.action.conversation.CreateConversationTransportAction;
import org.opensearch.ml.memory.action.conversation.CreateInteractionAction;
import org.opensearch.ml.memory.action.conversation.CreateInteractionTransportAction;
import org.opensearch.ml.memory.action.conversation.DeleteConversationAction;
import org.opensearch.ml.memory.action.conversation.DeleteConversationTransportAction;
import org.opensearch.ml.memory.action.conversation.GetConversationsAction;
import org.opensearch.ml.memory.action.conversation.GetConversationsTransportAction;
import org.opensearch.ml.memory.action.conversation.GetInteractionsAction;
import org.opensearch.ml.memory.action.conversation.GetInteractionsTransportAction;
import org.opensearch.ml.memory.action.conversation.GetTracesAction;
import org.opensearch.ml.memory.action.conversation.GetTracesTransportAction;
import org.opensearch.ml.memory.action.conversation.SearchConversationsAction;
import org.opensearch.ml.memory.action.conversation.SearchConversationsTransportAction;
import org.opensearch.ml.memory.action.conversation.SearchInteractionsAction;
import org.opensearch.ml.memory.action.conversation.SearchInteractionsTransportAction;
import org.opensearch.ml.memory.action.conversation.UpdateConversationAction;
import org.opensearch.ml.memory.action.conversation.UpdateConversationTransportAction;
import org.opensearch.ml.memory.action.conversation.UpdateInteractionAction;
import org.opensearch.ml.memory.action.conversation.UpdateInteractionTransportAction;
import org.opensearch.ml.memory.index.ConversationMetaIndex;
import org.opensearch.ml.memory.index.OpenSearchConversationalMemoryHandler;
import org.opensearch.ml.model.MLModelCacheHelper;
import org.opensearch.ml.model.MLModelManager;
import org.opensearch.ml.repackage.com.google.common.collect.ImmutableList;
import org.opensearch.ml.rest.RestMLCreateConnectorAction;
import org.opensearch.ml.rest.RestMLDeleteConnectorAction;
import org.opensearch.ml.rest.RestMLDeleteModelAction;
import org.opensearch.ml.rest.RestMLDeleteModelGroupAction;
import org.opensearch.ml.rest.RestMLDeleteTaskAction;
import org.opensearch.ml.rest.RestMLDeployModelAction;
import org.opensearch.ml.rest.RestMLExecuteAction;
import org.opensearch.ml.rest.RestMLGetConnectorAction;
import org.opensearch.ml.rest.RestMLGetModelAction;
import org.opensearch.ml.rest.RestMLGetTaskAction;
import org.opensearch.ml.rest.RestMLGetToolAction;
import org.opensearch.ml.rest.RestMLListToolsAction;
import org.opensearch.ml.rest.RestMLPredictionAction;
import org.opensearch.ml.rest.RestMLProfileAction;
import org.opensearch.ml.rest.RestMLRegisterAgentAction;
import org.opensearch.ml.rest.RestMLRegisterModelAction;
import org.opensearch.ml.rest.RestMLRegisterModelGroupAction;
import org.opensearch.ml.rest.RestMLRegisterModelMetaAction;
import org.opensearch.ml.rest.RestMLSearchConnectorAction;
import org.opensearch.ml.rest.RestMLSearchModelAction;
import org.opensearch.ml.rest.RestMLSearchModelGroupAction;
import org.opensearch.ml.rest.RestMLSearchTaskAction;
import org.opensearch.ml.rest.RestMLStatsAction;
import org.opensearch.ml.rest.RestMLTrainAndPredictAction;
import org.opensearch.ml.rest.RestMLTrainingAction;
import org.opensearch.ml.rest.RestMLUndeployModelAction;
import org.opensearch.ml.rest.RestMLUpdateConnectorAction;
import org.opensearch.ml.rest.RestMLUpdateModelAction;
import org.opensearch.ml.rest.RestMLUpdateModelGroupAction;
import org.opensearch.ml.rest.RestMLUploadModelChunkAction;
import org.opensearch.ml.rest.RestMemoryCreateConversationAction;
import org.opensearch.ml.rest.RestMemoryCreateInteractionAction;
import org.opensearch.ml.rest.RestMemoryDeleteConversationAction;
import org.opensearch.ml.rest.RestMemoryGetConversationsAction;
import org.opensearch.ml.rest.RestMemoryGetInteractionsAction;
import org.opensearch.ml.rest.RestMemoryGetTracesAction;
import org.opensearch.ml.rest.RestMemorySearchConversationsAction;
import org.opensearch.ml.rest.RestMemorySearchInteractionsAction;
import org.opensearch.ml.rest.RestMemoryUpdateConversationAction;
import org.opensearch.ml.rest.RestMemoryUpdateInteractionAction;
import org.opensearch.ml.settings.MLCommonsSettings;
import org.opensearch.ml.settings.MLFeatureEnabledSetting;
import org.opensearch.ml.stats.MLClusterLevelStat;
import org.opensearch.ml.stats.MLNodeLevelStat;
import org.opensearch.ml.stats.MLStat;
import org.opensearch.ml.stats.MLStats;
import org.opensearch.ml.stats.suppliers.CounterSupplier;
import org.opensearch.ml.stats.suppliers.IndexStatusSupplier;
import org.opensearch.ml.task.MLExecuteTaskRunner;
import org.opensearch.ml.task.MLPredictTaskRunner;
import org.opensearch.ml.task.MLTaskDispatcher;
import org.opensearch.ml.task.MLTaskManager;
import org.opensearch.ml.task.MLTrainAndPredictTaskRunner;
import org.opensearch.ml.task.MLTrainingTaskRunner;
import org.opensearch.ml.utils.IndexUtils;
import org.opensearch.monitor.jvm.JvmService;
import org.opensearch.monitor.os.OsService;
import org.opensearch.plugins.ActionPlugin;
import org.opensearch.plugins.ExtensiblePlugin;
import org.opensearch.plugins.Plugin;
import org.opensearch.plugins.SearchPipelinePlugin;
import org.opensearch.plugins.SearchPlugin;
import org.opensearch.repositories.RepositoriesService;
import org.opensearch.rest.RestController;
import org.opensearch.rest.RestHandler;
import org.opensearch.script.ScriptService;
import org.opensearch.search.pipeline.Processor;
import org.opensearch.search.pipeline.SearchRequestProcessor;
import org.opensearch.search.pipeline.SearchResponseProcessor;
import org.opensearch.searchpipelines.questionanswering.generative.GenerativeQAProcessorConstants;
import org.opensearch.searchpipelines.questionanswering.generative.GenerativeQARequestProcessor;
import org.opensearch.searchpipelines.questionanswering.generative.GenerativeQAResponseProcessor;
import org.opensearch.searchpipelines.questionanswering.generative.ext.GenerativeQAParamExtBuilder;
import org.opensearch.threadpool.ExecutorBuilder;
import org.opensearch.threadpool.FixedExecutorBuilder;
import org.opensearch.threadpool.ThreadPool;
import org.opensearch.watcher.ResourceWatcherService;

import lombok.SneakyThrows;

public class MachineLearningPlugin extends Plugin implements ActionPlugin, SearchPlugin, SearchPipelinePlugin, ExtensiblePlugin {
    public static final String ML_THREAD_POOL_PREFIX = "thread_pool.ml_commons.";
    public static final String GENERAL_THREAD_POOL = "opensearch_ml_general";
    public static final String EXECUTE_THREAD_POOL = "opensearch_ml_execute";
    public static final String TRAIN_THREAD_POOL = "opensearch_ml_train";
    public static final String PREDICT_THREAD_POOL = "opensearch_ml_predict";
    public static final String REGISTER_THREAD_POOL = "opensearch_ml_register";
    public static final String DEPLOY_THREAD_POOL = "opensearch_ml_deploy";
    public static final String ML_BASE_URI = "/_plugins/_ml";

    private MLStats mlStats;
    private MLModelCacheHelper modelCacheHelper;
    private MLTaskManager mlTaskManager;
    private MLModelManager mlModelManager;
    private MLIndicesHandler mlIndicesHandler;
    private MLInputDatasetHandler mlInputDatasetHandler;
    private MLTrainingTaskRunner mlTrainingTaskRunner;
    private MLPredictTaskRunner mlPredictTaskRunner;
    private MLTrainAndPredictTaskRunner mlTrainAndPredictTaskRunner;
    private MLExecuteTaskRunner mlExecuteTaskRunner;
    private IndexUtils indexUtils;
    private ModelHelper modelHelper;
    private DiscoveryNodeHelper nodeHelper;

    private MLModelChunkUploader mlModelChunkUploader;
    private MLEngine mlEngine;

    private Client client;
    private ClusterService clusterService;
    private ThreadPool threadPool;
    private Set<String> indicesToListen;

    public static final String ML_ROLE_NAME = "ml";
    private NamedXContentRegistry xContentRegistry;

    private ModelAccessControlHelper modelAccessControlHelper;

    private ConnectorAccessControlHelper connectorAccessControlHelper;

    private MLFeatureEnabledSetting mlFeatureEnabledSetting;

    private ConversationalMemoryHandler cmHandler;

    private volatile boolean ragSearchPipelineEnabled;

    private Map<String, Tool.Factory> externalToolFactories;
    private Map<String, Tool.Factory> toolFactories;
    private ScriptService scriptService;
    private Encryptor encryptor;

    @Override
    public List<ActionHandler<? extends ActionRequest, ? extends ActionResponse>> getActions() {
        return ImmutableList
            .of(
                new ActionHandler<>(MLStatsNodesAction.INSTANCE, MLStatsNodesTransportAction.class),
                new ActionHandler<>(MLExecuteTaskAction.INSTANCE, TransportExecuteTaskAction.class),
                new ActionHandler<>(MLPredictionTaskAction.INSTANCE, TransportPredictionTaskAction.class),
                new ActionHandler<>(MLTrainingTaskAction.INSTANCE, TransportTrainingTaskAction.class),
                new ActionHandler<>(MLTrainAndPredictionTaskAction.INSTANCE, TransportTrainAndPredictionTaskAction.class),
                new ActionHandler<>(MLModelGetAction.INSTANCE, GetModelTransportAction.class),
                new ActionHandler<>(MLModelDeleteAction.INSTANCE, DeleteModelTransportAction.class),
                new ActionHandler<>(MLModelSearchAction.INSTANCE, SearchModelTransportAction.class),
                new ActionHandler<>(MLTaskGetAction.INSTANCE, GetTaskTransportAction.class),
                new ActionHandler<>(MLTaskDeleteAction.INSTANCE, DeleteTaskTransportAction.class),
                new ActionHandler<>(MLTaskSearchAction.INSTANCE, SearchTaskTransportAction.class),
                new ActionHandler<>(MLProfileAction.INSTANCE, MLProfileTransportAction.class),
                new ActionHandler<>(MLRegisterModelAction.INSTANCE, TransportRegisterModelAction.class),
                new ActionHandler<>(MLDeployModelAction.INSTANCE, TransportDeployModelAction.class),
                new ActionHandler<>(MLDeployModelOnNodeAction.INSTANCE, TransportDeployModelOnNodeAction.class),
                new ActionHandler<>(MLUndeployModelAction.INSTANCE, TransportUndeployModelAction.class),
                new ActionHandler<>(MLUndeployModelsAction.INSTANCE, TransportUndeployModelsAction.class),
                new ActionHandler<>(MLRegisterModelMetaAction.INSTANCE, TransportRegisterModelMetaAction.class),
                new ActionHandler<>(MLUploadModelChunkAction.INSTANCE, TransportUploadModelChunkAction.class),
                new ActionHandler<>(MLUpdateModelAction.INSTANCE, UpdateModelTransportAction.class),
                new ActionHandler<>(MLInPlaceUpdateModelAction.INSTANCE, InPlaceUpdateModelTransportAction.class),
                new ActionHandler<>(MLForwardAction.INSTANCE, TransportForwardAction.class),
                new ActionHandler<>(MLSyncUpAction.INSTANCE, TransportSyncUpOnNodeAction.class),
                new ActionHandler<>(MLRegisterModelGroupAction.INSTANCE, TransportRegisterModelGroupAction.class),
                new ActionHandler<>(MLUpdateModelGroupAction.INSTANCE, TransportUpdateModelGroupAction.class),
                new ActionHandler<>(MLModelGroupSearchAction.INSTANCE, SearchModelGroupTransportAction.class),
                new ActionHandler<>(MLModelGroupDeleteAction.INSTANCE, DeleteModelGroupTransportAction.class),
                new ActionHandler<>(MLCreateConnectorAction.INSTANCE, TransportCreateConnectorAction.class),
                new ActionHandler<>(MLConnectorGetAction.INSTANCE, GetConnectorTransportAction.class),
                new ActionHandler<>(MLConnectorDeleteAction.INSTANCE, DeleteConnectorTransportAction.class),
                new ActionHandler<>(MLConnectorSearchAction.INSTANCE, SearchConnectorTransportAction.class),
                new ActionHandler<>(CreateConversationAction.INSTANCE, CreateConversationTransportAction.class),
                new ActionHandler<>(GetConversationsAction.INSTANCE, GetConversationsTransportAction.class),
                new ActionHandler<>(CreateInteractionAction.INSTANCE, CreateInteractionTransportAction.class),
                new ActionHandler<>(GetInteractionsAction.INSTANCE, GetInteractionsTransportAction.class),
                new ActionHandler<>(DeleteConversationAction.INSTANCE, DeleteConversationTransportAction.class),
                new ActionHandler<>(MLUpdateConnectorAction.INSTANCE, UpdateConnectorTransportAction.class),
                new ActionHandler<>(MLRegisterAgentAction.INSTANCE, TransportRegisterAgentAction.class),
                new ActionHandler<>(MLListToolsAction.INSTANCE, ListToolsTransportAction.class),
                new ActionHandler<>(MLGetToolAction.INSTANCE, GetToolTransportAction.class),
                new ActionHandler<>(SearchInteractionsAction.INSTANCE, SearchInteractionsTransportAction.class),
                new ActionHandler<>(SearchConversationsAction.INSTANCE, SearchConversationsTransportAction.class),
                new ActionHandler<>(UpdateConversationAction.INSTANCE, UpdateConversationTransportAction.class),
                new ActionHandler<>(UpdateInteractionAction.INSTANCE, UpdateInteractionTransportAction.class),
                new ActionHandler<>(GetTracesAction.INSTANCE, GetTracesTransportAction.class)
            );
    }

    @SneakyThrows
    @Override
    public Collection<Object> createComponents(
        Client client,
        ClusterService clusterService,
        ThreadPool threadPool,
        ResourceWatcherService resourceWatcherService,
        ScriptService scriptService,
        NamedXContentRegistry xContentRegistry,
        Environment environment,
        NodeEnvironment nodeEnvironment,
        NamedWriteableRegistry namedWriteableRegistry,
        IndexNameExpressionResolver indexNameExpressionResolver,
        Supplier<RepositoriesService> repositoriesServiceSupplier
    ) {
        this.indexUtils = new IndexUtils(client, clusterService);
        this.client = client;
        this.threadPool = threadPool;
        this.clusterService = clusterService;
        this.xContentRegistry = xContentRegistry;
        this.scriptService = scriptService;
        Settings settings = environment.settings();
        Path dataPath = environment.dataFiles()[0];
        Path configFile = environment.configFile();

        encryptor = new EncryptorImpl(clusterService, client);

        mlEngine = new MLEngine(dataPath, encryptor);
        nodeHelper = new DiscoveryNodeHelper(clusterService, settings);
        modelCacheHelper = new MLModelCacheHelper(clusterService, settings);
        cmHandler = new OpenSearchConversationalMemoryHandler(client, clusterService);

        JvmService jvmService = new JvmService(environment.settings());
        OsService osService = new OsService(environment.settings());
        MLCircuitBreakerService mlCircuitBreakerService = new MLCircuitBreakerService(jvmService, osService, settings, clusterService)
            .init(dataPath);

        Map<Enum, MLStat<?>> stats = new ConcurrentHashMap<>();
        // cluster level stats
        stats.put(MLClusterLevelStat.ML_MODEL_INDEX_STATUS, new MLStat<>(true, new IndexStatusSupplier(indexUtils, ML_MODEL_INDEX)));
        stats
            .put(MLClusterLevelStat.ML_CONNECTOR_INDEX_STATUS, new MLStat<>(true, new IndexStatusSupplier(indexUtils, ML_CONNECTOR_INDEX)));
        stats.put(MLClusterLevelStat.ML_CONFIG_INDEX_STATUS, new MLStat<>(true, new IndexStatusSupplier(indexUtils, ML_CONFIG_INDEX)));
        stats.put(MLClusterLevelStat.ML_TASK_INDEX_STATUS, new MLStat<>(true, new IndexStatusSupplier(indexUtils, ML_TASK_INDEX)));
        stats.put(MLClusterLevelStat.ML_MODEL_COUNT, new MLStat<>(true, new CounterSupplier()));
        stats.put(MLClusterLevelStat.ML_CONNECTOR_COUNT, new MLStat<>(true, new CounterSupplier()));
        // node level stats
        stats.put(MLNodeLevelStat.ML_EXECUTING_TASK_COUNT, new MLStat<>(false, new CounterSupplier()));
        stats.put(MLNodeLevelStat.ML_REQUEST_COUNT, new MLStat<>(false, new CounterSupplier()));
        stats.put(MLNodeLevelStat.ML_FAILURE_COUNT, new MLStat<>(false, new CounterSupplier()));
        stats.put(MLNodeLevelStat.ML_DEPLOYED_MODEL_COUNT, new MLStat<>(false, new CounterSupplier()));
        stats.put(MLNodeLevelStat.ML_CIRCUIT_BREAKER_TRIGGER_COUNT, new MLStat<>(false, new CounterSupplier()));
        this.mlStats = new MLStats(stats);

        mlIndicesHandler = new MLIndicesHandler(clusterService, client);
        mlTaskManager = new MLTaskManager(client, threadPool, mlIndicesHandler);
        modelHelper = new ModelHelper(mlEngine);
        mlModelManager = new MLModelManager(
            clusterService,
            scriptService,
            client,
            threadPool,
            xContentRegistry,
            modelHelper,
            settings,
            mlStats,
            mlCircuitBreakerService,
            mlIndicesHandler,
            mlTaskManager,
            modelCacheHelper,
            mlEngine,
            nodeHelper
        );
        mlInputDatasetHandler = new MLInputDatasetHandler(client);
        modelAccessControlHelper = new ModelAccessControlHelper(clusterService, settings);
        connectorAccessControlHelper = new ConnectorAccessControlHelper(clusterService, settings);
        mlFeatureEnabledSetting = new MLFeatureEnabledSetting(clusterService, settings);

        mlModelChunkUploader = new MLModelChunkUploader(mlIndicesHandler, client, xContentRegistry, modelAccessControlHelper);

        MLTaskDispatcher mlTaskDispatcher = new MLTaskDispatcher(clusterService, client, settings, nodeHelper);
        mlTrainingTaskRunner = new MLTrainingTaskRunner(
            threadPool,
            clusterService,
            client,
            mlTaskManager,
            mlStats,
            mlIndicesHandler,
            mlInputDatasetHandler,
            mlTaskDispatcher,
            mlCircuitBreakerService,
            nodeHelper,
            mlEngine
        );
        mlPredictTaskRunner = new MLPredictTaskRunner(
            threadPool,
            clusterService,
            client,
            mlTaskManager,
            mlStats,
            mlInputDatasetHandler,
            mlTaskDispatcher,
            mlCircuitBreakerService,
            xContentRegistry,
            mlModelManager,
            nodeHelper,
            mlEngine
        );
        mlTrainAndPredictTaskRunner = new MLTrainAndPredictTaskRunner(
            threadPool,
            clusterService,
            client,
            mlTaskManager,
            mlStats,
            mlInputDatasetHandler,
            mlTaskDispatcher,
            mlCircuitBreakerService,
            nodeHelper,
            mlEngine
        );
        mlExecuteTaskRunner = new MLExecuteTaskRunner(
            threadPool,
            clusterService,
            client,
            mlTaskManager,
            mlStats,
            mlInputDatasetHandler,
            mlTaskDispatcher,
            mlCircuitBreakerService,
            nodeHelper,
            mlEngine
        );

        // Register thread-safe ML objects here.
        LocalSampleCalculator localSampleCalculator = new LocalSampleCalculator(client, settings);

        toolFactories = new HashMap<>();

        MLModelTool.Factory.getInstance().init(client);
        MathTool.Factory.getInstance().init(scriptService);
        VectorDBTool.Factory.getInstance().init(client, xContentRegistry);
        AgentTool.Factory.getInstance().init(client);
        CatIndexTool.Factory.getInstance().init(client, clusterService);
        PainlessScriptTool.Factory.getInstance().init(client, scriptService);
<<<<<<< HEAD
        PPLTool.Factory.getInstance().init(client);
=======
        VisualizationsTool.Factory.getInstance().init(client);
>>>>>>> abac1946
        toolFactories.put(MLModelTool.TYPE, MLModelTool.Factory.getInstance());
        toolFactories.put(MathTool.TYPE, MathTool.Factory.getInstance());
        toolFactories.put(VectorDBTool.TYPE, VectorDBTool.Factory.getInstance());
        toolFactories.put(AgentTool.TYPE, AgentTool.Factory.getInstance());
        toolFactories.put(CatIndexTool.TYPE, CatIndexTool.Factory.getInstance());
        toolFactories.put(PainlessScriptTool.TYPE, PainlessScriptTool.Factory.getInstance());
<<<<<<< HEAD
        toolFactories.put(PPLTool.TYPE, PPLTool.Factory.getInstance());
=======
        toolFactories.put(VisualizationsTool.TYPE, VisualizationsTool.Factory.getInstance());
>>>>>>> abac1946

        if (externalToolFactories != null) {
            toolFactories.putAll(externalToolFactories);
        }

        MLMemoryManager memoryManager = new MLMemoryManager(client, clusterService, new ConversationMetaIndex(client, clusterService));
        Map<String, Memory.Factory> memoryFactoryMap = new HashMap<>();
        ConversationIndexMemory.Factory conversationIndexMemoryFactory = new ConversationIndexMemory.Factory();
        conversationIndexMemoryFactory.init(client, mlIndicesHandler, memoryManager);
        memoryFactoryMap.put(ConversationIndexMemory.TYPE, conversationIndexMemoryFactory);

        MLAgentExecutor agentExecutor = new MLAgentExecutor(
            client,
            settings,
            clusterService,
            xContentRegistry,
            toolFactories,
            memoryFactoryMap
        );
        MLEngineClassLoader.register(FunctionName.LOCAL_SAMPLE_CALCULATOR, localSampleCalculator);
        MLEngineClassLoader.register(FunctionName.AGENT, agentExecutor);

        AnomalyLocalizerImpl anomalyLocalizer = new AnomalyLocalizerImpl(client, settings, clusterService, indexNameExpressionResolver);
        MLEngineClassLoader.register(FunctionName.ANOMALY_LOCALIZATION, anomalyLocalizer);

        MetricsCorrelation metricsCorrelation = new MetricsCorrelation(client, settings, clusterService);
        MLEngineClassLoader.register(FunctionName.METRICS_CORRELATION, metricsCorrelation);
        MLSearchHandler mlSearchHandler = new MLSearchHandler(client, xContentRegistry, modelAccessControlHelper, clusterService);
        MLModelAutoReDeployer mlModelAutoRedeployer = new MLModelAutoReDeployer(
            clusterService,
            client,
            settings,
            mlModelManager,
            new MLModelAutoReDeployer.SearchRequestBuilderFactory()
        );
        MLCommonsClusterEventListener mlCommonsClusterEventListener = new MLCommonsClusterEventListener(
            clusterService,
            mlModelManager,
            mlTaskManager,
            modelCacheHelper,
            mlModelAutoRedeployer
        );
        MLCommonsClusterManagerEventListener clusterManagerEventListener = new MLCommonsClusterManagerEventListener(
            clusterService,
            client,
            settings,
            threadPool,
            nodeHelper,
            mlIndicesHandler,
            encryptor
        );

        // TODO move this into MLFeatureEnabledSetting
        // search processor factories below will get BooleanSupplier that supplies the current value being updated through this.
        clusterService
            .getClusterSettings()
            .addSettingsUpdateConsumer(MLCommonsSettings.ML_COMMONS_RAG_PIPELINE_FEATURE_ENABLED, it -> ragSearchPipelineEnabled = it);

        return ImmutableList
            .of(
                encryptor,
                mlEngine,
                nodeHelper,
                modelCacheHelper,
                mlStats,
                mlTaskManager,
                mlModelManager,
                mlIndicesHandler,
                mlInputDatasetHandler,
                mlTrainingTaskRunner,
                mlPredictTaskRunner,
                mlTrainAndPredictTaskRunner,
                mlExecuteTaskRunner,
                modelAccessControlHelper,
                connectorAccessControlHelper,
                mlFeatureEnabledSetting,
                mlSearchHandler,
                mlTaskDispatcher,
                mlModelChunkUploader,
                modelHelper,
                mlCommonsClusterEventListener,
                clusterManagerEventListener,
                mlCircuitBreakerService,
                mlModelAutoRedeployer,
                cmHandler
            );
    }

    @Override
    public List<RestHandler> getRestHandlers(
        Settings settings,
        RestController restController,
        ClusterSettings clusterSettings,
        IndexScopedSettings indexScopedSettings,
        SettingsFilter settingsFilter,
        IndexNameExpressionResolver indexNameExpressionResolver,
        Supplier<DiscoveryNodes> nodesInCluster
    ) {
        RestMLStatsAction restMLStatsAction = new RestMLStatsAction(mlStats, clusterService, indexUtils, xContentRegistry);
        RestMLTrainingAction restMLTrainingAction = new RestMLTrainingAction();
        RestMLTrainAndPredictAction restMLTrainAndPredictAction = new RestMLTrainAndPredictAction();
        RestMLPredictionAction restMLPredictionAction = new RestMLPredictionAction(mlModelManager, mlFeatureEnabledSetting);
        RestMLExecuteAction restMLExecuteAction = new RestMLExecuteAction(client);
        RestMLGetModelAction restMLGetModelAction = new RestMLGetModelAction();
        RestMLDeleteModelAction restMLDeleteModelAction = new RestMLDeleteModelAction();
        RestMLSearchModelAction restMLSearchModelAction = new RestMLSearchModelAction();
        RestMLGetTaskAction restMLGetTaskAction = new RestMLGetTaskAction();
        RestMLDeleteTaskAction restMLDeleteTaskAction = new RestMLDeleteTaskAction();
        RestMLSearchTaskAction restMLSearchTaskAction = new RestMLSearchTaskAction();
        RestMLProfileAction restMLProfileAction = new RestMLProfileAction(clusterService);
        RestMLRegisterModelAction restMLRegisterModelAction = new RestMLRegisterModelAction(
            clusterService,
            settings,
            mlFeatureEnabledSetting
        );
        RestMLRegisterAgentAction restMLRegisterAgentAction = new RestMLRegisterAgentAction();
        RestMLDeployModelAction restMLDeployModelAction = new RestMLDeployModelAction();
        RestMLUndeployModelAction restMLUndeployModelAction = new RestMLUndeployModelAction(clusterService, settings);
        RestMLRegisterModelMetaAction restMLRegisterModelMetaAction = new RestMLRegisterModelMetaAction(clusterService, settings);
        RestMLUploadModelChunkAction restMLUploadModelChunkAction = new RestMLUploadModelChunkAction(clusterService, settings);
        RestMLRegisterModelGroupAction restMLCreateModelGroupAction = new RestMLRegisterModelGroupAction();
        RestMLUpdateModelGroupAction restMLUpdateModelGroupAction = new RestMLUpdateModelGroupAction();
        RestMLSearchModelGroupAction restMLSearchModelGroupAction = new RestMLSearchModelGroupAction();
        RestMLUpdateModelAction restMLUpdateModelAction = new RestMLUpdateModelAction();
        RestMLDeleteModelGroupAction restMLDeleteModelGroupAction = new RestMLDeleteModelGroupAction();
        RestMLCreateConnectorAction restMLCreateConnectorAction = new RestMLCreateConnectorAction(mlFeatureEnabledSetting);
        RestMLGetConnectorAction restMLGetConnectorAction = new RestMLGetConnectorAction();
        RestMLDeleteConnectorAction restMLDeleteConnectorAction = new RestMLDeleteConnectorAction();
        RestMLSearchConnectorAction restMLSearchConnectorAction = new RestMLSearchConnectorAction();
        RestMemoryCreateConversationAction restCreateConversationAction = new RestMemoryCreateConversationAction();
        RestMemoryGetConversationsAction restListConversationsAction = new RestMemoryGetConversationsAction();
        RestMemoryCreateInteractionAction restCreateInteractionAction = new RestMemoryCreateInteractionAction();
        RestMemoryGetInteractionsAction restListInteractionsAction = new RestMemoryGetInteractionsAction();
        RestMemoryDeleteConversationAction restDeleteConversationAction = new RestMemoryDeleteConversationAction();
        RestMLUpdateConnectorAction restMLUpdateConnectorAction = new RestMLUpdateConnectorAction(mlFeatureEnabledSetting);
        RestMLListToolsAction restMLListToolsAction = new RestMLListToolsAction(toolFactories);
        RestMLGetToolAction restMLGetToolAction = new RestMLGetToolAction(toolFactories);
        RestMemorySearchConversationsAction restSearchConversationsAction = new RestMemorySearchConversationsAction();
        RestMemorySearchInteractionsAction restSearchInteractionsAction = new RestMemorySearchInteractionsAction();
        RestMemoryUpdateConversationAction restMemoryUpdateConversationAction = new RestMemoryUpdateConversationAction();
        RestMemoryUpdateInteractionAction restMemoryUpdateInteractionAction = new RestMemoryUpdateInteractionAction();
        RestMemoryGetTracesAction restMemoryGetTracesAction = new RestMemoryGetTracesAction();
        return ImmutableList
            .of(
                restMLStatsAction,
                restMLTrainingAction,
                restMLPredictionAction,
                restMLExecuteAction,
                restMLTrainAndPredictAction,
                restMLGetModelAction,
                restMLDeleteModelAction,
                restMLSearchModelAction,
                restMLUpdateModelAction,
                restMLGetTaskAction,
                restMLDeleteTaskAction,
                restMLSearchTaskAction,
                restMLProfileAction,
                restMLRegisterModelAction,
                restMLRegisterAgentAction,
                restMLDeployModelAction,
                restMLUndeployModelAction,
                restMLRegisterModelMetaAction,
                restMLUploadModelChunkAction,
                restMLCreateModelGroupAction,
                restMLUpdateModelGroupAction,
                restMLSearchModelGroupAction,
                restMLDeleteModelGroupAction,
                restMLCreateConnectorAction,
                restMLGetConnectorAction,
                restMLDeleteConnectorAction,
                restMLSearchConnectorAction,
                restCreateConversationAction,
                restListConversationsAction,
                restCreateInteractionAction,
                restListInteractionsAction,
                restDeleteConversationAction,
                restMLUpdateConnectorAction,
                restMLListToolsAction,
                restMLGetToolAction,
                restSearchConversationsAction,
                restSearchInteractionsAction,
                restMemoryUpdateConversationAction,
                restMemoryUpdateInteractionAction,
                restMemoryGetTracesAction
            );
    }

    @Override
    public List<ExecutorBuilder<?>> getExecutorBuilders(Settings settings) {
        FixedExecutorBuilder generalThreadPool = new FixedExecutorBuilder(
            settings,
            GENERAL_THREAD_POOL,
            Math.max(1, OpenSearchExecutors.allocatedProcessors(settings) - 1),
            100,
            ML_THREAD_POOL_PREFIX + GENERAL_THREAD_POOL,
            false
        );
        FixedExecutorBuilder registerModelThreadPool = new FixedExecutorBuilder(
            settings,
            REGISTER_THREAD_POOL,
            Math.max(4, OpenSearchExecutors.allocatedProcessors(settings) - 1),
            10,
            ML_THREAD_POOL_PREFIX + REGISTER_THREAD_POOL,
            false
        );
        FixedExecutorBuilder deployModelThreadPool = new FixedExecutorBuilder(
            settings,
            DEPLOY_THREAD_POOL,
            Math.max(4, OpenSearchExecutors.allocatedProcessors(settings) - 1),
            10,
            ML_THREAD_POOL_PREFIX + DEPLOY_THREAD_POOL,
            false
        );
        FixedExecutorBuilder executeThreadPool = new FixedExecutorBuilder(
            settings,
            EXECUTE_THREAD_POOL,
            Math.max(1, OpenSearchExecutors.allocatedProcessors(settings) - 1),
            10,
            ML_THREAD_POOL_PREFIX + EXECUTE_THREAD_POOL,
            false
        );
        FixedExecutorBuilder trainThreadPool = new FixedExecutorBuilder(
            settings,
            TRAIN_THREAD_POOL,
            Math.max(1, OpenSearchExecutors.allocatedProcessors(settings) - 1),
            10,
            ML_THREAD_POOL_PREFIX + TRAIN_THREAD_POOL,
            false
        );
        FixedExecutorBuilder predictThreadPool = new FixedExecutorBuilder(
            settings,
            PREDICT_THREAD_POOL,
            OpenSearchExecutors.allocatedProcessors(settings) * 2,
            10000,
            ML_THREAD_POOL_PREFIX + PREDICT_THREAD_POOL,
            false
        );

        return ImmutableList
            .of(generalThreadPool, registerModelThreadPool, deployModelThreadPool, executeThreadPool, trainThreadPool, predictThreadPool);
    }

    @Override
    public List<NamedXContentRegistry.Entry> getNamedXContent() {
        return ImmutableList
            .of(
                KMeansParams.XCONTENT_REGISTRY,
                LinearRegressionParams.XCONTENT_REGISTRY,
                AnomalyDetectionLibSVMParams.XCONTENT_REGISTRY,
                SampleAlgoParams.XCONTENT_REGISTRY,
                FitRCFParams.XCONTENT_REGISTRY,
                BatchRCFParams.XCONTENT_REGISTRY,
                LocalSampleCalculatorInput.XCONTENT_REGISTRY,
                MetricsCorrelationInput.XCONTENT_REGISTRY,
                AnomalyLocalizationInput.XCONTENT_REGISTRY_ENTRY,
                RCFSummarizeParams.XCONTENT_REGISTRY,
                LogisticRegressionParams.XCONTENT_REGISTRY,
                TextEmbeddingModelConfig.XCONTENT_REGISTRY
            );
    }

    @Override
    public List<Setting<?>> getSettings() {
        List<Setting<?>> settings = ImmutableList
            .of(
                MLCommonsSettings.ML_COMMONS_TASK_DISPATCH_POLICY,
                MLCommonsSettings.ML_COMMONS_MAX_MODELS_PER_NODE,
                MLCommonsSettings.ML_COMMONS_ONLY_RUN_ON_ML_NODE,
                MLCommonsSettings.ML_COMMONS_SYNC_UP_JOB_INTERVAL_IN_SECONDS,
                MLCommonsSettings.ML_COMMONS_ML_TASK_TIMEOUT_IN_SECONDS,
                MLCommonsSettings.ML_COMMONS_MONITORING_REQUEST_COUNT,
                MLCommonsSettings.ML_COMMONS_MAX_REGISTER_MODEL_TASKS_PER_NODE,
                MLCommonsSettings.ML_COMMONS_MAX_ML_TASK_PER_NODE,
                MLCommonsSettings.ML_COMMONS_MAX_DEPLOY_MODEL_TASKS_PER_NODE,
                MLCommonsSettings.ML_COMMONS_TRUSTED_URL_REGEX,
                MLCommonsSettings.ML_COMMONS_NATIVE_MEM_THRESHOLD,
                MLCommonsSettings.ML_COMMONS_JVM_HEAP_MEM_THRESHOLD,
                MLCommonsSettings.ML_COMMONS_EXCLUDE_NODE_NAMES,
                MLCommonsSettings.ML_COMMONS_ALLOW_CUSTOM_DEPLOYMENT_PLAN,
                MLCommonsSettings.ML_COMMONS_ENABLE_INHOUSE_PYTHON_MODEL,
                MLCommonsSettings.ML_COMMONS_MODEL_AUTO_REDEPLOY_ENABLE,
                MLCommonsSettings.ML_COMMONS_MODEL_AUTO_REDEPLOY_LIFETIME_RETRY_TIMES,
                MLCommonsSettings.ML_COMMONS_ALLOW_MODEL_URL,
                MLCommonsSettings.ML_COMMONS_ALLOW_LOCAL_FILE_UPLOAD,
                MLCommonsSettings.ML_COMMONS_MODEL_ACCESS_CONTROL_ENABLED,
                MLCommonsSettings.ML_COMMONS_CONNECTOR_ACCESS_CONTROL_ENABLED,
                MLCommonsSettings.ML_COMMONS_TRUSTED_CONNECTOR_ENDPOINTS_REGEX,
                MLCommonsSettings.ML_COMMONS_REMOTE_MODEL_ELIGIBLE_NODE_ROLES,
                MLCommonsSettings.ML_COMMONS_LOCAL_MODEL_ELIGIBLE_NODE_ROLES,
                MLCommonsSettings.ML_COMMONS_REMOTE_INFERENCE_ENABLED,
                MLCommonsSettings.ML_COMMONS_MEMORY_FEATURE_ENABLED,
                MLCommonsSettings.ML_COMMONS_RAG_PIPELINE_FEATURE_ENABLED
            );
        return settings;
    }

    /**
     *
     * Search processors for Retrieval Augmented Generation
     *
     */

    @Override
    public List<SearchPlugin.SearchExtSpec<?>> getSearchExts() {
        List<SearchPlugin.SearchExtSpec<?>> searchExts = new ArrayList<>();

        searchExts
            .add(
                new SearchPlugin.SearchExtSpec<>(
                    GenerativeQAParamExtBuilder.PARAMETER_NAME,
                    input -> new GenerativeQAParamExtBuilder(input),
                    parser -> GenerativeQAParamExtBuilder.parse(parser)
                )
            );

        return searchExts;
    }

    @Override
    public Map<String, Processor.Factory<SearchRequestProcessor>> getRequestProcessors(Parameters parameters) {
        Map<String, Processor.Factory<SearchRequestProcessor>> requestProcessors = new HashMap<>();

        requestProcessors
            .put(
                GenerativeQAProcessorConstants.REQUEST_PROCESSOR_TYPE,
                new GenerativeQARequestProcessor.Factory(() -> this.ragSearchPipelineEnabled)
            );

        return requestProcessors;
    }

    @Override
    public Map<String, Processor.Factory<SearchResponseProcessor>> getResponseProcessors(Parameters parameters) {
        Map<String, Processor.Factory<SearchResponseProcessor>> responseProcessors = new HashMap<>();

        responseProcessors
            .put(
                GenerativeQAProcessorConstants.RESPONSE_PROCESSOR_TYPE,
                new GenerativeQAResponseProcessor.Factory(this.client, () -> this.ragSearchPipelineEnabled)
            );

        return responseProcessors;
    }

    @Override
    public void loadExtensions(ExtensionLoader loader) {
        externalToolFactories = new HashMap<>();
        for (MLCommonsExtension extension : loader.loadExtensions(MLCommonsExtension.class)) {
            List<Tool.Factory<? extends Tool>> toolFactories = extension.getToolFactories();
            for (Tool.Factory<? extends Tool> toolFactory : toolFactories) {
                ToolAnnotation toolAnnotation = toolFactory.getClass().getDeclaringClass().getAnnotation(ToolAnnotation.class);
                if (toolAnnotation == null) {
                    throw new IllegalArgumentException(
                        "Missing ToolAnnotation for Tool " + toolFactory.getClass().getDeclaringClass().getSimpleName()
                    );
                }
                String annotationValue = toolAnnotation.value();
                externalToolFactories.put(annotationValue, toolFactory);
            }
        }
    }
}<|MERGE_RESOLUTION|>--- conflicted
+++ resolved
@@ -505,22 +505,16 @@
         AgentTool.Factory.getInstance().init(client);
         CatIndexTool.Factory.getInstance().init(client, clusterService);
         PainlessScriptTool.Factory.getInstance().init(client, scriptService);
-<<<<<<< HEAD
         PPLTool.Factory.getInstance().init(client);
-=======
         VisualizationsTool.Factory.getInstance().init(client);
->>>>>>> abac1946
         toolFactories.put(MLModelTool.TYPE, MLModelTool.Factory.getInstance());
         toolFactories.put(MathTool.TYPE, MathTool.Factory.getInstance());
         toolFactories.put(VectorDBTool.TYPE, VectorDBTool.Factory.getInstance());
         toolFactories.put(AgentTool.TYPE, AgentTool.Factory.getInstance());
         toolFactories.put(CatIndexTool.TYPE, CatIndexTool.Factory.getInstance());
         toolFactories.put(PainlessScriptTool.TYPE, PainlessScriptTool.Factory.getInstance());
-<<<<<<< HEAD
         toolFactories.put(PPLTool.TYPE, PPLTool.Factory.getInstance());
-=======
         toolFactories.put(VisualizationsTool.TYPE, VisualizationsTool.Factory.getInstance());
->>>>>>> abac1946
 
         if (externalToolFactories != null) {
             toolFactories.putAll(externalToolFactories);
