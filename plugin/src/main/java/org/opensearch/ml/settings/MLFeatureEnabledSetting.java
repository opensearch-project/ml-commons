--- conflicted
+++ resolved
@@ -50,14 +50,7 @@
             .getClusterSettings()
             .addSettingsUpdateConsumer(ML_COMMONS_AGENT_FRAMEWORK_ENABLED, it -> isAgentFrameworkEnabled = it);
         clusterService.getClusterSettings().addSettingsUpdateConsumer(ML_COMMONS_LOCAL_MODEL_ENABLED, it -> isLocalModelEnabled = it);
-<<<<<<< HEAD
-=======
-        clusterService.getClusterSettings().addSettingsUpdateConsumer(ML_COMMONS_MULTI_TENANCY_ENABLED, it -> {
-            isMultiTenancyEnabled = it;
-            notifyMultiTenancyListeners(it);
-        });
         clusterService.getClusterSettings().addSettingsUpdateConsumer(ML_COMMONS_CONTROLLER_ENABLED, it -> isControllerEnabled = it);
->>>>>>> d59fced5
     }
 
     /**
