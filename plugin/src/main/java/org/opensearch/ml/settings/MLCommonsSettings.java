--- conflicted
+++ resolved
@@ -198,12 +198,8 @@
     // plugins.ml_commons.multi_tenancy_enabled: true
     // After setting it, a full cluster restart is required for the changes to take effect.
     public static final Setting<Boolean> ML_COMMONS_MULTI_TENANCY_ENABLED = Setting
-<<<<<<< HEAD
         .boolSetting("plugins.ml_commons.multi_tenancy_enabled", false, Setting.Property.NodeScope);
-=======
-        .boolSetting("plugins.ml_commons.multi_tenancy_enabled", false, Setting.Property.NodeScope, Setting.Property.Dynamic);
 
     public static final Setting<Boolean> ML_COMMONS_CONTROLLER_ENABLED = Setting
         .boolSetting("plugins.ml_commons.controller_enabled", true, Setting.Property.NodeScope, Setting.Property.Dynamic);
->>>>>>> d59fced5
 }