--- conflicted
+++ resolved
@@ -233,11 +233,7 @@
         Settings settings = Settings.EMPTY;
         List<ExecutorBuilder<?>> executorBuilders = plugin.getExecutorBuilders(settings);
         assertNotNull(executorBuilders);
-<<<<<<< HEAD
-        assertEquals(10, executorBuilders.size());
-=======
         assertEquals(11, executorBuilders.size());
->>>>>>> 5883f540
 
         // Verify we have the expected number of thread pools
         assertTrue(executorBuilders.size() > 5);
