--- conflicted
+++ resolved
@@ -75,11 +75,7 @@
         maxMonitoringRequests = 10;
         settings = Settings.builder().put(ML_COMMONS_MONITORING_REQUEST_COUNT.getKey(), maxMonitoringRequests).build();
         ClusterSettings clusterSettings = clusterSetting(settings, ML_COMMONS_MONITORING_REQUEST_COUNT);
-<<<<<<< HEAD
-        clusterService = spy(new ClusterService(settings, clusterSettings, (ThreadPool) null, null));
-=======
         clusterService = spy(new ClusterService(settings, clusterSettings, null, clusterApplierService));
->>>>>>> f88b6d60
 
         when(clusterService.getClusterSettings()).thenReturn(clusterSettings);
         cacheHelper = new MLModelCacheHelper(clusterService, settings);
