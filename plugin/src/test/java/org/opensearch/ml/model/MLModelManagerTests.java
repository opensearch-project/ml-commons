--- conflicted
+++ resolved
@@ -197,11 +197,7 @@
             ML_COMMONS_MONITORING_REQUEST_COUNT,
             ML_COMMONS_MAX_DEPLOY_MODEL_TASKS_PER_NODE
         );
-<<<<<<< HEAD
-        clusterService = spy(new ClusterService(settings, clusterSettings, (ThreadPool) null, null));
-=======
         clusterService = spy(new ClusterService(settings, clusterSettings, null, clusterApplierService));
->>>>>>> f88b6d60
         xContentRegistry = NamedXContentRegistry.EMPTY;
 
         modelName = "model_name1";
