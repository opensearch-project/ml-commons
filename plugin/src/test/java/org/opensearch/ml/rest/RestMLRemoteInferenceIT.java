/*
 * Copyright OpenSearch Contributors
 * SPDX-License-Identifier: Apache-2.0
 */

package org.opensearch.ml.rest;

import java.io.IOException;
import java.util.List;
import java.util.Map;
import java.util.function.Consumer;

import org.apache.commons.lang3.exception.ExceptionUtils;
import org.apache.http.HttpHeaders;
import org.apache.http.message.BasicHeader;
import org.junit.Before;
import org.junit.Rule;
import org.junit.rules.ExpectedException;
import org.opensearch.client.Response;
import org.opensearch.ml.common.MLTaskState;
import org.opensearch.ml.utils.TestHelper;

import com.google.common.collect.ImmutableList;

public class RestMLRemoteInferenceIT extends MLCommonsRestTestCase {

    private final String OPENAI_KEY = System.getenv("OPENAI_KEY");
    private final String COHERE_KEY = System.getenv("COHERE_KEY");

    private final String completionModelConnectorEntity = "{\n"
        + "\"name\": \"OpenAI Connector\",\n"
        + "\"description\": \"The connector to public OpenAI model service for GPT 3.5\",\n"
        + "\"version\": 1,\n"
        + "\"protocol\": \"http\",\n"
        + "\"parameters\": {\n"
        + "    \"endpoint\": \"api.openai.com\",\n"
        + "    \"auth\": \"API_Key\",\n"
        + "    \"content_type\": \"application/json\",\n"
        + "    \"max_tokens\": 7,\n"
        + "    \"temperature\": 0,\n"
        + "    \"model\": \"gpt-3.5-turbo-instruct\"\n"
        + "  },\n"
        + "  \"credential\": {\n"
        + "    \"openAI_key\": \""
        + OPENAI_KEY
        + "\"\n"
        + "  },\n"
        + "  \"actions\": [\n"
        + "      {"
        + "      \"action_type\": \"predict\",\n"
        + "      \"method\": \"POST\",\n"
        + "      \"url\": \"https://${parameters.endpoint}/v1/completions\",\n"
        + "       \"headers\": {\n"
        + "          \"Authorization\": \"Bearer ${credential.openAI_key}\"\n"
        + "       },\n"
        + "       \"request_body\": \"{ \\\"model\\\": \\\"${parameters.model}\\\", \\\"prompt\\\": \\\"${parameters.prompt}\\\",  \\\"max_tokens\\\": ${parameters.max_tokens},  \\\"temperature\\\": ${parameters.temperature} }\"\n"
        + "      }\n"
        + "  ]\n"
        + "}";

    @Rule
    public ExpectedException exceptionRule = ExpectedException.none();

    @Before
    public void setup() throws IOException, InterruptedException {
        disableClusterConnectorAccessControl();
        Thread.sleep(20000);
    }

    public void testCreateConnector() throws IOException {
        Response response = createConnector(completionModelConnectorEntity);
        Map responseMap = parseResponseToMap(response);
        assertNotNull((String) responseMap.get("connector_id"));
    }

    public void testGetConnector() throws IOException {
        Response response = createConnector(completionModelConnectorEntity);
        Map responseMap = parseResponseToMap(response);
        String connectorId = (String) responseMap.get("connector_id");
        response = TestHelper.makeRequest(client(), "GET", "/_plugins/_ml/connectors/" + connectorId, null, "", null);
        responseMap = parseResponseToMap(response);
        assertEquals("OpenAI Connector", (String) responseMap.get("name"));
        assertEquals("1", (String) responseMap.get("version"));
        assertEquals("The connector to public OpenAI model service for GPT 3.5", (String) responseMap.get("description"));
        assertEquals("http", (String) responseMap.get("protocol"));
    }

    public void testDeleteConnector() throws IOException {
        Response response = createConnector(completionModelConnectorEntity);
        Map responseMap = parseResponseToMap(response);
        String connectorId = (String) responseMap.get("connector_id");
        response = TestHelper.makeRequest(client(), "DELETE", "/_plugins/_ml/connectors/" + connectorId, null, "", null);
        responseMap = parseResponseToMap(response);
        assertEquals("deleted", (String) responseMap.get("result"));
    }

<<<<<<< HEAD
    public void testSearchConnectors_beforeCreation() throws IOException {
=======
    public void testSearchConnectors_beforeConnectorCreation() throws IOException {
>>>>>>> 56a9ab1f
        String searchEntity = "{\n" + "  \"query\": {\n" + "    \"match_all\": {}\n" + "  },\n" + "  \"size\": 1000\n" + "}";
        Response response = TestHelper
            .makeRequest(client(), "GET", "/_plugins/_ml/connectors/_search", null, TestHelper.toHttpEntity(searchEntity), null);
        Map responseMap = parseResponseToMap(response);
        assertEquals((Double) 0.0, (Double) ((Map) ((Map) responseMap.get("hits")).get("total")).get("value"));
    }

<<<<<<< HEAD
    public void testSearchConnectors_afterCreation() throws IOException {
=======
    public void testSearchConnectors_afterConnectorCreation() throws IOException {
>>>>>>> 56a9ab1f
        createConnector(completionModelConnectorEntity);
        String searchEntity = "{\n" + "  \"query\": {\n" + "    \"match_all\": {}\n" + "  },\n" + "  \"size\": 1000\n" + "}";
        Response response = TestHelper
            .makeRequest(client(), "GET", "/_plugins/_ml/connectors/_search", null, TestHelper.toHttpEntity(searchEntity), null);
        Map responseMap = parseResponseToMap(response);
        assertEquals((Double) 1.0, (Double) ((Map) ((Map) responseMap.get("hits")).get("total")).get("value"));
    }

    public void testSearchRemoteModels_beforeCreation() throws IOException {
        String searchEntity = "{\n" + "  \"query\": {\n" + "    \"match_all\": {}\n" + "  },\n" + "  \"size\": 1000\n" + "}";
        Response response = TestHelper
            .makeRequest(client(), "GET", "/_plugins/_ml/models/_search", null, TestHelper.toHttpEntity(searchEntity), null);
        Map responseMap = parseResponseToMap(response);
        assertEquals((Double) 0.0, (Double) ((Map) ((Map) responseMap.get("hits")).get("total")).get("value"));
    }

    public void testSearchRemoteModels_afterCreation() throws IOException {
        registerRemoteModel();
        String searchEntity = "{\n" + "  \"query\": {\n" + "    \"match_all\": {}\n" + "  },\n" + "  \"size\": 1000\n" + "}";
        Response response = TestHelper
            .makeRequest(client(), "GET", "/_plugins/_ml/models/_search", null, TestHelper.toHttpEntity(searchEntity), null);
        Map responseMap = parseResponseToMap(response);
        assertEquals((Double) 1.0, (Double) ((Map) ((Map) responseMap.get("hits")).get("total")).get("value"));
    }

    public void testSearchModelGroups_beforeCreation() throws IOException {
        String searchEntity = "{\n" + "  \"query\": {\n" + "    \"match_all\": {}\n" + "  },\n" + "  \"size\": 1000\n" + "}";
        Response response = TestHelper
            .makeRequest(client(), "GET", "/_plugins/_ml/model_groups/_search", null, TestHelper.toHttpEntity(searchEntity), null);
        Map responseMap = parseResponseToMap(response);
        assertEquals((Double) 0.0, (Double) ((Map) ((Map) responseMap.get("hits")).get("total")).get("value"));
    }

    public void testSearchModelGroups_afterCreation() throws IOException {
        registerRemoteModel();
        String searchEntity = "{\n" + "  \"query\": {\n" + "    \"match_all\": {}\n" + "  },\n" + "  \"size\": 1000\n" + "}";
        Response response = TestHelper
            .makeRequest(client(), "GET", "/_plugins/_ml/model_groups/_search", null, TestHelper.toHttpEntity(searchEntity), null);
        Map responseMap = parseResponseToMap(response);
        assertEquals((Double) 1.0, (Double) ((Map) ((Map) responseMap.get("hits")).get("total")).get("value"));
    }

    public void testSearchMLTasks_beforeCreation() throws IOException {
        String searchEntity = "{\n" + "  \"query\": {\n" + "    \"match_all\": {}\n" + "  },\n" + "  \"size\": 1000\n" + "}";
        Response response = TestHelper
            .makeRequest(client(), "GET", "/_plugins/_ml/tasks/_search", null, TestHelper.toHttpEntity(searchEntity), null);
        Map responseMap = parseResponseToMap(response);
        assertEquals((Double) 0.0, (Double) ((Map) ((Map) responseMap.get("hits")).get("total")).get("value"));
    }

    public void testSearchMLTasks_afterCreation() throws IOException {
        registerRemoteModel();

        String searchEntity = "{\n" + "  \"query\": {\n" + "    \"match_all\": {}\n" + "  },\n" + "  \"size\": 1000\n" + "}";
        Response response = TestHelper
            .makeRequest(client(), "GET", "/_plugins/_ml/tasks/_search", null, TestHelper.toHttpEntity(searchEntity), null);
        Map responseMap = parseResponseToMap(response);
        assertEquals((Double) 1.0, (Double) ((Map) ((Map) responseMap.get("hits")).get("total")).get("value"));
    }

    public void testRegisterRemoteModel() throws IOException, InterruptedException {
        Response response = createConnector(completionModelConnectorEntity);
        Map responseMap = parseResponseToMap(response);
        String connectorId = (String) responseMap.get("connector_id");
        response = registerRemoteModel("openAI-GPT-3.5 completions", connectorId);
        responseMap = parseResponseToMap(response);
        String taskId = (String) responseMap.get("task_id");
        waitForTask(taskId, MLTaskState.COMPLETED);
        response = getTask(taskId);
        responseMap = parseResponseToMap(response);
        assertNotNull(responseMap.get("model_id"));
    }

    public void testDeployRemoteModel() throws IOException, InterruptedException {
        Response response = createConnector(completionModelConnectorEntity);
        Map responseMap = parseResponseToMap(response);
        String connectorId = (String) responseMap.get("connector_id");
        response = registerRemoteModel("openAI-GPT-3.5 completions", connectorId);
        responseMap = parseResponseToMap(response);
        String taskId = (String) responseMap.get("task_id");
        waitForTask(taskId, MLTaskState.COMPLETED);
        response = getTask(taskId);
        responseMap = parseResponseToMap(response);
        String modelId = (String) responseMap.get("model_id");
        response = deployRemoteModel(modelId);
        responseMap = parseResponseToMap(response);
        assertEquals("COMPLETED", (String) responseMap.get("status"));
        taskId = (String) responseMap.get("task_id");
        waitForTask(taskId, MLTaskState.COMPLETED);
    }

    public void testPredictRemoteModel() throws IOException, InterruptedException {
        // Skip test if key is null
        if (OPENAI_KEY == null) {
            return;
        }
        Response response = createConnector(completionModelConnectorEntity);
        Map responseMap = parseResponseToMap(response);
        String connectorId = (String) responseMap.get("connector_id");
        response = registerRemoteModel("openAI-GPT-3.5 completions", connectorId);
        responseMap = parseResponseToMap(response);
        String taskId = (String) responseMap.get("task_id");
        waitForTask(taskId, MLTaskState.COMPLETED);
        response = getTask(taskId);
        responseMap = parseResponseToMap(response);
        String modelId = (String) responseMap.get("model_id");
        response = deployRemoteModel(modelId);
        responseMap = parseResponseToMap(response);
        taskId = (String) responseMap.get("task_id");
        waitForTask(taskId, MLTaskState.COMPLETED);
        String predictInput = "{\n" + "  \"parameters\": {\n" + "      \"prompt\": \"Say this is a test\"\n" + "  }\n" + "}";
        response = predictRemoteModel(modelId, predictInput);
        responseMap = parseResponseToMap(response);
        List responseList = (List) responseMap.get("inference_results");
        responseMap = (Map) responseList.get(0);
        responseList = (List) responseMap.get("output");
        responseMap = (Map) responseList.get(0);
        responseMap = (Map) responseMap.get("dataAsMap");
        responseList = (List) responseMap.get("choices");
        if (responseList == null) {
            assertTrue(checkThrottlingOpenAI(responseMap));
            return;
        }
        responseMap = (Map) responseList.get(0);
        assertFalse(((String) responseMap.get("text")).isEmpty());
    }

    public void testUndeployRemoteModel() throws IOException, InterruptedException {
        Response response = createConnector(completionModelConnectorEntity);
        Map responseMap = parseResponseToMap(response);
        String connectorId = (String) responseMap.get("connector_id");
        response = registerRemoteModel("openAI-GPT-3.5 completions", connectorId);
        responseMap = parseResponseToMap(response);
        String taskId = (String) responseMap.get("task_id");
        waitForTask(taskId, MLTaskState.COMPLETED);
        response = getTask(taskId);
        responseMap = parseResponseToMap(response);
        String modelId = (String) responseMap.get("model_id");
        response = deployRemoteModel(modelId);
        responseMap = parseResponseToMap(response);
        taskId = (String) responseMap.get("task_id");
        waitForTask(taskId, MLTaskState.COMPLETED);
        response = undeployRemoteModel(modelId);
        responseMap = parseResponseToMap(response);
        assertTrue(responseMap.toString().contains("undeployed"));
    }

    public void testOpenAIChatCompletionModel() throws IOException, InterruptedException {
        // Skip test if key is null
        if (OPENAI_KEY == null) {
            return;
        }
        String entity = "{\n"
            + "  \"name\": \"OpenAI chat model Connector\",\n"
            + "  \"description\": \"The connector to public OpenAI model service for GPT 3.5\",\n"
            + "  \"version\": 1,\n"
            + "  \"protocol\": \"http\",\n"
            + "  \"parameters\": {\n"
            + "      \"endpoint\": \"api.openai.com\",\n"
            + "      \"auth\": \"API_Key\",\n"
            + "      \"content_type\": \"application/json\",\n"
            + "      \"max_tokens\": 7,\n"
            + "      \"temperature\": 0,\n"
            + "      \"model\": \"gpt-3.5-turbo\"\n"
            + "  },\n"
            + "  \"credential\": {\n"
            + "      \"openAI_key\": \""
            + OPENAI_KEY
            + "\"\n"
            + "  },\n"
            + "  \"actions\": [\n"
            + "      {\n"
            + "      \"action_type\": \"predict\",\n"
            + "          \"method\": \"POST\",\n"
            + "          \"url\": \"https://api.openai.com/v1/chat/completions\",\n"
            + "          \"headers\": { \n"
            + "            \"Authorization\": \"Bearer ${credential.openAI_key}\"\n"
            + "          },\n"
            + "          \"request_body\": \"{ \\\"model\\\": \\\"${parameters.model}\\\", \\\"messages\\\": ${parameters.messages} }\"\n"
            + "      }\n"
            + "  ]\n"
            + "}";
        Response response = createConnector(entity);
        Map responseMap = parseResponseToMap(response);
        String connectorId = (String) responseMap.get("connector_id");
        response = registerRemoteModel("openAI-GPT-3.5 chat model", connectorId);
        responseMap = parseResponseToMap(response);
        String taskId = (String) responseMap.get("task_id");
        waitForTask(taskId, MLTaskState.COMPLETED);
        response = getTask(taskId);
        responseMap = parseResponseToMap(response);
        String modelId = (String) responseMap.get("model_id");
        response = deployRemoteModel(modelId);
        responseMap = parseResponseToMap(response);
        taskId = (String) responseMap.get("task_id");
        waitForTask(taskId, MLTaskState.COMPLETED);
        String predictInput = "{\n"
            + "  \"parameters\": {\n"
            + "      \"messages\": [{\"role\": \"user\", \"content\": \"Hello!\"}]\n"
            + "  }\n"
            + "}";
        response = predictRemoteModel(modelId, predictInput);
        responseMap = parseResponseToMap(response);
        // TODO handle throttling error
        assertNotNull(responseMap);
    }

    public void testOpenAIEditsModel() throws IOException, InterruptedException {
        // Skip test if key is null
        if (OPENAI_KEY == null) {
            return;
        }
        String entity = "{\n"
            + "  \"name\": \"OpenAI Edit model Connector\",\n"
            + "  \"description\": \"The connector to public OpenAI edit model service\",\n"
            + "  \"version\": 1,\n"
            + "  \"protocol\": \"http\",\n"
            + "  \"parameters\": {\n"
            + "      \"endpoint\": \"api.openai.com\",\n"
            + "      \"auth\": \"API_Key\",\n"
            + "      \"content_type\": \"application/json\",\n"
            + "      \"model\": \"gpt-4\"\n"
            + "  },\n"
            + "  \"credential\": {\n"
            + "      \"openAI_key\": \""
            + OPENAI_KEY
            + "\"\n"
            + "  },\n"
            + "  \"actions\": [\n"
            + "      {\n"
            + "      \"action_type\": \"predict\",\n"
            + "          \"method\": \"POST\",\n"
            + "          \"url\": \"https://api.openai.com/v1/chat/completions\",\n"
            + "          \"headers\": { \n"
            + "          \"Authorization\": \"Bearer ${credential.openAI_key}\"\n"
            + "          },\n"
            + "      \"request_body\": \"{ \\\"model\\\": \\\"${parameters.model}\\\", \\\"messages\\\": [{\\\"role\\\": \\\"user\\\", \\\"content\\\": \\\"${parameters.input}\\\"}]}\"\n"
            + "      }\n"
            + "  ]\n"
            + "}";
        Response response = createConnector(entity);
        Map responseMap = parseResponseToMap(response);
        String connectorId = (String) responseMap.get("connector_id");
        response = registerRemoteModel("openAI-GPT-4 edit model", connectorId);
        responseMap = parseResponseToMap(response);
        String taskId = (String) responseMap.get("task_id");
        waitForTask(taskId, MLTaskState.COMPLETED);
        response = getTask(taskId);
        responseMap = parseResponseToMap(response);
        String modelId = (String) responseMap.get("model_id");
        response = deployRemoteModel(modelId);
        responseMap = parseResponseToMap(response);
        taskId = (String) responseMap.get("task_id");
        waitForTask(taskId, MLTaskState.COMPLETED);
        String predictInput = "{\"parameters\":{\"input\":\"What day of the wek is it?\"}}";
        response = predictRemoteModel(modelId, predictInput);
        responseMap = parseResponseToMap(response);
        List responseList = (List) responseMap.get("inference_results");
        responseMap = (Map) responseList.get(0);
        responseList = (List) responseMap.get("output");
        responseMap = (Map) responseList.get(0);
        responseMap = (Map) responseMap.get("dataAsMap");
        responseList = (List) responseMap.get("choices");
        if (responseList == null) {
            assertTrue(checkThrottlingOpenAI(responseMap));
            return;
        }
        responseMap = (Map) responseList.get(0);
        responseMap = (Map) responseMap.get("message");

        assertFalse(((String) responseMap.get("content")).isEmpty());
    }

    public void testOpenAIModerationsModel() throws IOException, InterruptedException {
        // Skip test if key is null
        if (OPENAI_KEY == null) {
            return;
        }
        String entity = "{\n"
            + "  \"name\": \"OpenAI moderations model Connector\",\n"
            + "  \"description\": \"The connector to public OpenAI moderations model service\",\n"
            + "  \"version\": 1,\n"
            + "  \"protocol\": \"http\",\n"
            + "  \"parameters\": {\n"
            + "      \"endpoint\": \"api.openai.com\",\n"
            + "      \"auth\": \"API_Key\",\n"
            + "      \"content_type\": \"application/json\",\n"
            + "      \"model\": \"moderations\"\n"
            + "  },\n"
            + "  \"credential\": {\n"
            + "      \"openAI_key\": \""
            + OPENAI_KEY
            + "\"\n"
            + "  },\n"
            + "  \"actions\": [\n"
            + "      {\n"
            + "      \"action_type\": \"predict\",\n"
            + "          \"method\": \"POST\",\n"
            + "          \"url\": \"https://api.openai.com/v1/moderations\",\n"
            + "          \"headers\": { \n"
            + "          \"Authorization\": \"Bearer ${credential.openAI_key}\"\n"
            + "          },\n"
            + "          \"request_body\": \"{ \\\"input\\\": \\\"${parameters.input}\\\" }\"\n"
            + "      }\n"
            + "  ]\n"
            + "}";
        Response response = createConnector(entity);
        Map responseMap = parseResponseToMap(response);
        String connectorId = (String) responseMap.get("connector_id");
        response = registerRemoteModel("openAI-GPT-3.5 moderations model", connectorId);
        responseMap = parseResponseToMap(response);
        String taskId = (String) responseMap.get("task_id");
        waitForTask(taskId, MLTaskState.COMPLETED);
        response = getTask(taskId);
        responseMap = parseResponseToMap(response);
        String modelId = (String) responseMap.get("model_id");
        response = deployRemoteModel(modelId);
        responseMap = parseResponseToMap(response);
        taskId = (String) responseMap.get("task_id");
        waitForTask(taskId, MLTaskState.COMPLETED);
        String predictInput = "{\n" + "  \"parameters\": {\n" + "      \"input\": \"I want to kill them.\"\n" + "  }\n" + "}";
        response = predictRemoteModel(modelId, predictInput);
        responseMap = parseResponseToMap(response);
        List responseList = (List) responseMap.get("inference_results");
        responseMap = (Map) responseList.get(0);
        responseList = (List) responseMap.get("output");
        responseMap = (Map) responseList.get(0);
        responseMap = (Map) responseMap.get("dataAsMap");
        responseList = (List) responseMap.get("results");
        if (responseList == null) {
            assertTrue(checkThrottlingOpenAI(responseMap));
            return;
        }
        responseMap = (Map) responseList.get(0);
        assertTrue((Boolean) responseMap.get("flagged"));
        responseMap = (Map) responseMap.get("categories");
        assertTrue((Boolean) responseMap.get("violence"));
    }

    public void testOpenAITextEmbeddingModel_UTF8() throws IOException, InterruptedException {
        testOpenAITextEmbeddingModel("UTF-8", (responseMap) -> {
            List responseList = (List) responseMap.get("inference_results");
            responseMap = (Map) responseList.get(0);
            responseList = (List) responseMap.get("output");
            responseMap = (Map) responseList.get(0);
            responseList = (List) responseMap.get("data");
            assertFalse(responseList.isEmpty());
        }, null);
    }

    public void testOpenAITextEmbeddingModel_ISO8859_1() throws IOException, InterruptedException {
        testOpenAITextEmbeddingModel("ISO-8859-1", null, (exception) -> {
            assertTrue(exception instanceof org.opensearch.client.ResponseException);
            String stackTrace = ExceptionUtils.getStackTrace(exception);
            assertTrue(stackTrace.contains("'utf-8' codec can't decode byte 0xeb"));
        });
    }

    private void testOpenAITextEmbeddingModel(String charset, Consumer<Map> verifyResponse, Consumer<Exception> verifyException)
        throws IOException,
        InterruptedException {
        // Skip test if key is null
        if (OPENAI_KEY == null) {
            return;
        }
        String entity = "{\n"
            + "  \"name\": \"OpenAI text embedding model Connector\",\n"
            + "  \"description\": \"The connector to public OpenAI text embedding model service\",\n"
            + "  \"version\": 1,\n"
            + "  \"protocol\": \"http\",\n"
            + "  \"parameters\": {\n"
            + "      \"model\": \"text-embedding-ada-002\"\n"
            + "  },\n"
            + "  \"credential\": {\n"
            + "      \"openAI_key\": \""
            + OPENAI_KEY
            + "\"\n"
            + "  },\n"
            + "  \"actions\": [\n"
            + "      {\n"
            + "      \"action_type\": \"predict\",\n"
            + "          \"method\": \"POST\",\n"
            + "          \"url\": \"https://api.openai.com/v1/embeddings\",\n"
            + "          \"headers\": { \n"
            + "          \"Authorization\": \"Bearer ${credential.openAI_key}\"\n"
            + "          },\n"
            + "          \"request_body\": \"{ \\\"input\\\": ${parameters.input}, \\\"model\\\": \\\"${parameters.model}\\\" }\",\n"
            + "          \"pre_process_function\": \"connector.pre_process.openai.embedding\",\n"
            + "          \"post_process_function\": \"connector.post_process.openai.embedding\"\n"
            + "      }\n"
            + "  ]\n"
            + "}";
        Response response = createConnector(entity);
        Map responseMap = parseResponseToMap(response);
        String connectorId = (String) responseMap.get("connector_id");
        response = registerRemoteModel("openAI text embedding model", connectorId);
        responseMap = parseResponseToMap(response);
        String taskId = (String) responseMap.get("task_id");
        waitForTask(taskId, MLTaskState.COMPLETED);
        response = getTask(taskId);
        responseMap = parseResponseToMap(response);
        String modelId = (String) responseMap.get("model_id");
        response = deployRemoteModel(modelId);
        responseMap = parseResponseToMap(response);
        taskId = (String) responseMap.get("task_id");
        waitForTask(taskId, MLTaskState.COMPLETED);
        String predictInput = "{\n"
            + "  \"parameters\": {\n"
            + "      \"input\": [\"This is a string containing Moët Hennessy\"],\n"
            + "      \"charset\": \""
            + charset
            + "\"\n"
            + "  }\n"
            + "}";
        try {
            response = predictRemoteModel(modelId, predictInput);
            responseMap = parseResponseToMap(response);
            verifyResponse.accept(responseMap);
        } catch (Exception e) {
            verifyException.accept(e);
        }
    }

    public void testCohereGenerateTextModel() throws IOException, InterruptedException {
        // Skip test if key is null
        if (COHERE_KEY == null) {
            return;
        }
        String entity = "{\n"
            + "  \"name\": \"Cohere generate text model Connector\",\n"
            + "  \"description\": \"The connector to public Cohere generate text model service\",\n"
            + "  \"version\": 1,\n"
            + "  \"protocol\": \"http\",\n"
            + "  \"parameters\": {\n"
            + "      \"endpoint\": \"api.cohere.ai\",\n"
            + "      \"auth\": \"API_Key\",\n"
            + "      \"content_type\": \"application/json\",\n"
            + "      \"max_tokens\": \"20\"\n"
            + "  },\n"
            + "  \"credential\": {\n"
            + "      \"cohere_key\": \""
            + COHERE_KEY
            + "\"\n"
            + "  },\n"
            + "  \"actions\": [\n"
            + "      {\n"
            + "      \"action_type\": \"predict\",\n"
            + "          \"method\": \"POST\",\n"
            + "          \"url\": \"https://${parameters.endpoint}/v1/generate\",\n"
            + "          \"headers\": { \n"
            + "          \"Authorization\": \"Bearer ${credential.cohere_key}\"\n"
            + "          },\n"
            + "          \"request_body\": \"{ \\\"max_tokens\\\": ${parameters.max_tokens}, \\\"return_likelihoods\\\": \\\"NONE\\\", \\\"truncate\\\": \\\"END\\\", \\\"prompt\\\": \\\"${parameters.prompt}\\\" }\"\n"
            + "      }\n"
            + "  ]\n"
            + "}";
        Response response = createConnector(entity);
        Map responseMap = parseResponseToMap(response);
        String connectorId = (String) responseMap.get("connector_id");
        response = registerRemoteModel("cohere generate text model", connectorId);
        responseMap = parseResponseToMap(response);
        String taskId = (String) responseMap.get("task_id");
        waitForTask(taskId, MLTaskState.COMPLETED);
        response = getTask(taskId);
        responseMap = parseResponseToMap(response);
        String modelId = (String) responseMap.get("model_id");
        response = deployRemoteModel(modelId);
        responseMap = parseResponseToMap(response);
        taskId = (String) responseMap.get("task_id");
        waitForTask(taskId, MLTaskState.COMPLETED);
        String predictInput = "{\n"
            + "  \"parameters\": {\n"
            + "      \"prompt\": \"Once upon a time in a magical land called\",\n"
            + "      \"max_tokens\": 40\n"
            + "  }\n"
            + "}";
        response = predictRemoteModel(modelId, predictInput);
        responseMap = parseResponseToMap(response);
        List responseList = (List) responseMap.get("inference_results");
        responseMap = (Map) responseList.get(0);
        responseList = (List) responseMap.get("output");
        responseMap = (Map) responseList.get(0);
        responseMap = (Map) responseMap.get("dataAsMap");
        responseList = (List) responseMap.get("generations");
        responseMap = (Map) responseList.get(0);
        assertFalse(((String) responseMap.get("text")).isEmpty());
    }

    public void testCohereClassifyModel() throws IOException, InterruptedException {
        // Skip test if key is null
        if (COHERE_KEY == null) {
            return;
        }
        String entity = "{\n"
            + "  \"name\": \"Cohere classify model Connector\",\n"
            + "  \"description\": \"The connector to public Cohere classify model service\",\n"
            + "  \"version\": 1,\n"
            + "  \"protocol\": \"http\",\n"
            + "  \"parameters\": {\n"
            + "      \"endpoint\": \"api.cohere.ai\",\n"
            + "      \"auth\": \"API_Key\",\n"
            + "      \"content_type\": \"application/json\",\n"
            + "      \"max_tokens\": \"20\"\n"
            + "  },\n"
            + "  \"credential\": {\n"
            + "      \"cohere_key\": \""
            + COHERE_KEY
            + "\"\n"
            + "  },\n"
            + "  \"actions\": [\n"
            + "      {\n"
            + "      \"action_type\": \"predict\",\n"
            + "          \"method\": \"POST\",\n"
            + "          \"url\": \"https://${parameters.endpoint}/v1/classify\",\n"
            + "          \"headers\": { \n"
            + "          \"Authorization\": \"Bearer ${credential.cohere_key}\"\n"
            + "          },\n"
            + "          \"request_body\": \"{ \\\"inputs\\\": ${parameters.inputs}, \\\"examples\\\": ${parameters.examples}, \\\"truncate\\\": \\\"END\\\" }\"\n"
            + "      }\n"
            + "  ]\n"
            + "}";
        Response response = createConnector(entity);
        Map responseMap = parseResponseToMap(response);
        String connectorId = (String) responseMap.get("connector_id");
        response = registerRemoteModel("cohere classify model", connectorId);
        responseMap = parseResponseToMap(response);
        String taskId = (String) responseMap.get("task_id");
        waitForTask(taskId, MLTaskState.COMPLETED);
        response = getTask(taskId);
        responseMap = parseResponseToMap(response);
        String modelId = (String) responseMap.get("model_id");
        response = deployRemoteModel(modelId);
        responseMap = parseResponseToMap(response);
        taskId = (String) responseMap.get("task_id");
        waitForTask(taskId, MLTaskState.COMPLETED);
        String predictInput = "{\n"
            + "  \"parameters\": {\n"
            + "      \"inputs\": [\n"
            + "            \"Confirm your email address\",\n"
            + "            \"hey i need u to send some $\"\n"
            + "        ],\n"
            + "        \"examples\": [\n"
            + "            {\n"
            + "                \"text\": \"Dermatologists don't like her!\",\n"
            + "                \"label\": \"Spam\"\n"
            + "            },\n"
            + "            {\n"
            + "                \"text\": \"Hello, open to this?\",\n"
            + "                \"label\": \"Spam\"\n"
            + "            },\n"
            + "            {\n"
            + "                \"text\": \"I need help please wire me $1000 right now\",\n"
            + "                \"label\": \"Spam\"\n"
            + "            },\n"
            + "            {\n"
            + "                \"text\": \"Nice to know you ;)\",\n"
            + "                \"label\": \"Spam\"\n"
            + "            },\n"
            + "            {\n"
            + "                \"text\": \"Please help me?\",\n"
            + "                \"label\": \"Spam\"\n"
            + "            },\n"
            + "            {\n"
            + "                \"text\": \"Your parcel will be delivered today\",\n"
            + "                \"label\": \"Not spam\"\n"
            + "            },\n"
            + "            {\n"
            + "                \"text\": \"Review changes to our Terms and Conditions\",\n"
            + "                \"label\": \"Not spam\"\n"
            + "            },\n"
            + "            {\n"
            + "                \"text\": \"Weekly sync notes\",\n"
            + "                \"label\": \"Not spam\"\n"
            + "            },\n"
            + "            {\n"
            + "                \"text\": \"Re: Follow up from todays meeting\",\n"
            + "                \"label\": \"Not spam\"\n"
            + "            },\n"
            + "            {\n"
            + "                \"text\": \"Pre-read for tomorrow\",\n"
            + "                \"label\": \"Not spam\"\n"
            + "            }\n"
            + "        ]\n"
            + "  }\n"
            + "}";

        response = predictRemoteModel(modelId, predictInput);
        responseMap = parseResponseToMap(response);
        List responseList = (List) responseMap.get("inference_results");
        responseMap = (Map) responseList.get(0);
        responseList = (List) responseMap.get("output");
        responseMap = (Map) responseList.get(0);
        responseMap = (Map) responseMap.get("dataAsMap");
        responseList = (List) responseMap.get("classifications");
        assertFalse(responseList.isEmpty());
    }

    private Response createConnector(String input) throws IOException {
        return TestHelper.makeRequest(client(), "POST", "/_plugins/_ml/connectors/_create", null, TestHelper.toHttpEntity(input), null);
    }

    private Response registerRemoteModel(String name, String connectorId) throws IOException {
        String registerModelGroupEntity = "{\n"
            + "  \"name\": \"remote_model_group\",\n"
            + "  \"description\": \"This is an example description\"\n"
            + "}";
        Response response = TestHelper
            .makeRequest(
                client(),
                "POST",
                "/_plugins/_ml/model_groups/_register",
                null,
                TestHelper.toHttpEntity(registerModelGroupEntity),
                null
            );
        Map responseMap = parseResponseToMap(response);
        assertEquals((String) responseMap.get("status"), "CREATED");
        String modelGroupId = (String) responseMap.get("model_group_id");

        String registerModelEntity = "{\n"
            + "  \"name\": \""
            + name
            + "\",\n"
            + "  \"function_name\": \"remote\",\n"
            + "  \"model_group_id\": \""
            + modelGroupId
            + "\",\n"
            + "  \"version\": \"1.0.0\",\n"
            + "  \"description\": \"test model\",\n"
            + "  \"connector_id\": \""
            + connectorId
            + "\"\n"
            + "}";
        return TestHelper
            .makeRequest(client(), "POST", "/_plugins/_ml/models/_register", null, TestHelper.toHttpEntity(registerModelEntity), null);
    }

    private Response deployRemoteModel(String modelId) throws IOException {
        return TestHelper.makeRequest(client(), "POST", "/_plugins/_ml/models/" + modelId + "/_deploy", null, "", null);
    }

    private Response predictRemoteModel(String modelId, String input) throws IOException {
        return TestHelper.makeRequest(client(), "POST", "/_plugins/_ml/models/" + modelId + "/_predict", null, input, null);
    }

    private Response undeployRemoteModel(String modelId) throws IOException {
        String undeployEntity = "{\n"
            + "  \"SYqCMdsFTumUwoHZcsgiUg\": {\n"
            + "    \"stats\": {\n"
            + "      \""
            + modelId
            + "\": \"undeployed\"\n"
            + "    }\n"
            + "  }\n"
            + "}";
        return TestHelper.makeRequest(client(), "POST", "/_plugins/_ml/models/" + modelId + "/_undeploy", null, undeployEntity, null);
    }

    private boolean checkThrottlingOpenAI(Map responseMap) {
        Map map = (Map) responseMap.get("error");
        String message = (String) map.get("message");
        return message.equals("You exceeded your current quota, please check your plan and billing details.");
    }

    private void disableClusterConnectorAccessControl() throws IOException {
        Response response = TestHelper
            .makeRequest(
                client(),
                "PUT",
                "_cluster/settings",
                null,
                "{\"persistent\":{\"plugins.ml_commons.connector_access_control_enabled\":false, \"plugins.ml_commons.sync_up_job_interval_in_seconds\":3}}",
                ImmutableList.of(new BasicHeader(HttpHeaders.USER_AGENT, ""))
            );
        assertEquals(200, response.getStatusLine().getStatusCode());
    }

    private Response getTask(String taskId) throws IOException {
        return TestHelper.makeRequest(client(), "GET", "/_plugins/_ml/tasks/" + taskId, null, "", null);
    }

    private String registerRemoteModel() throws IOException {
        Response response = createConnector(completionModelConnectorEntity);
        Map responseMap = parseResponseToMap(response);
        String connectorId = (String) responseMap.get("connector_id");
        response = registerRemoteModel("openAI-GPT-3.5 completions", connectorId);
        responseMap = parseResponseToMap(response);
        String taskId = (String) responseMap.get("task_id");
        logger.info("task ID created: {}", taskId);
        return taskId;
    }
}<|MERGE_RESOLUTION|>--- conflicted
+++ resolved
@@ -94,11 +94,8 @@
         assertEquals("deleted", (String) responseMap.get("result"));
     }
 
-<<<<<<< HEAD
-    public void testSearchConnectors_beforeCreation() throws IOException {
-=======
+
     public void testSearchConnectors_beforeConnectorCreation() throws IOException {
->>>>>>> 56a9ab1f
         String searchEntity = "{\n" + "  \"query\": {\n" + "    \"match_all\": {}\n" + "  },\n" + "  \"size\": 1000\n" + "}";
         Response response = TestHelper
             .makeRequest(client(), "GET", "/_plugins/_ml/connectors/_search", null, TestHelper.toHttpEntity(searchEntity), null);
@@ -106,11 +103,7 @@
         assertEquals((Double) 0.0, (Double) ((Map) ((Map) responseMap.get("hits")).get("total")).get("value"));
     }
 
-<<<<<<< HEAD
     public void testSearchConnectors_afterCreation() throws IOException {
-=======
-    public void testSearchConnectors_afterConnectorCreation() throws IOException {
->>>>>>> 56a9ab1f
         createConnector(completionModelConnectorEntity);
         String searchEntity = "{\n" + "  \"query\": {\n" + "    \"match_all\": {}\n" + "  },\n" + "  \"size\": 1000\n" + "}";
         Response response = TestHelper
