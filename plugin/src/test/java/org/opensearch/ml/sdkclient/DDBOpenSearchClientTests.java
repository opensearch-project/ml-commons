/*
 * Copyright OpenSearch Contributors
 * SPDX-License-Identifier: Apache-2.0
 *
 * The OpenSearch Contributors require contributions made to
 * this file be licensed under the Apache-2.0 license or a
 * compatible open source license.
 */

package org.opensearch.ml.sdkclient;

import static org.mockito.Mockito.when;
import static org.opensearch.core.xcontent.XContentParserUtils.ensureExpectedToken;
import static org.opensearch.ml.plugin.MachineLearningPlugin.GENERAL_THREAD_POOL;
import static org.opensearch.ml.plugin.MachineLearningPlugin.ML_THREAD_POOL_PREFIX;

import java.io.IOException;
import java.util.Arrays;
import java.util.Map;
import java.util.concurrent.CompletableFuture;
import java.util.concurrent.CompletionException;
import java.util.concurrent.CompletionStage;
import java.util.concurrent.TimeUnit;

import org.junit.AfterClass;
import org.junit.Assert;
import org.junit.Before;
import org.junit.Test;
import org.mockito.ArgumentCaptor;
import org.mockito.Captor;
import org.mockito.Mock;
import org.mockito.Mockito;
import org.mockito.MockitoAnnotations;
import org.opensearch.OpenSearchStatusException;
import org.opensearch.action.DocWriteResponse;
import org.opensearch.action.delete.DeleteResponse;
import org.opensearch.action.get.GetResponse;
import org.opensearch.action.index.IndexResponse;
import org.opensearch.common.settings.Settings;
import org.opensearch.common.unit.TimeValue;
import org.opensearch.common.util.concurrent.OpenSearchExecutors;
import org.opensearch.common.xcontent.LoggingDeprecationHandler;
import org.opensearch.common.xcontent.XContentHelper;
import org.opensearch.common.xcontent.XContentType;
import org.opensearch.common.xcontent.json.JsonXContent;
import org.opensearch.core.rest.RestStatus;
import org.opensearch.core.xcontent.DeprecationHandler;
import org.opensearch.core.xcontent.NamedXContentRegistry;
import org.opensearch.core.xcontent.XContentParser;
import org.opensearch.sdk.DeleteDataObjectRequest;
import org.opensearch.sdk.DeleteDataObjectResponse;
import org.opensearch.sdk.GetDataObjectRequest;
import org.opensearch.sdk.GetDataObjectResponse;
import org.opensearch.sdk.PutDataObjectRequest;
import org.opensearch.sdk.PutDataObjectResponse;
import org.opensearch.sdk.SdkClient;
import org.opensearch.sdk.SearchDataObjectRequest;
import org.opensearch.sdk.SearchDataObjectResponse;
import org.opensearch.sdk.UpdateDataObjectRequest;
import org.opensearch.sdk.UpdateDataObjectResponse;
import org.opensearch.search.builder.SearchSourceBuilder;
import org.opensearch.test.OpenSearchTestCase;
import org.opensearch.threadpool.ScalingExecutorBuilder;
import org.opensearch.threadpool.TestThreadPool;
import org.opensearch.threadpool.ThreadPool;

import com.google.common.collect.ImmutableMap;

import software.amazon.awssdk.services.dynamodb.DynamoDbClient;
import software.amazon.awssdk.services.dynamodb.model.AttributeValue;
import software.amazon.awssdk.services.dynamodb.model.ConditionalCheckFailedException;
import software.amazon.awssdk.services.dynamodb.model.DeleteItemRequest;
import software.amazon.awssdk.services.dynamodb.model.DeleteItemResponse;
import software.amazon.awssdk.services.dynamodb.model.GetItemRequest;
import software.amazon.awssdk.services.dynamodb.model.GetItemResponse;
import software.amazon.awssdk.services.dynamodb.model.PutItemRequest;
import software.amazon.awssdk.services.dynamodb.model.PutItemResponse;
import software.amazon.awssdk.services.dynamodb.model.UpdateItemRequest;
import software.amazon.awssdk.services.dynamodb.model.UpdateItemResponse;

public class DDBOpenSearchClientTests extends OpenSearchTestCase {

    private static final String HASH_KEY = "_tenant_id";
    private static final String RANGE_KEY = "_id";

    private static final String TEST_ID = "123";
    private static final String TENANT_ID = "TEST_TENANT_ID";
    private static final String TEST_INDEX = "test_index";
    private static final String TEST_INDEX_2 = "test_index_2";
    private static final String TEST_SYSTEM_INDEX = ".test_index";
    private SdkClient sdkClient;

    @Mock
    private DynamoDbClient dynamoDbClient;
    @Mock
    private RemoteClusterIndicesClient remoteClusterIndicesClient;
    @Captor
    private ArgumentCaptor<PutItemRequest> putItemRequestArgumentCaptor;
    @Captor
    private ArgumentCaptor<GetItemRequest> getItemRequestArgumentCaptor;
    @Captor
    private ArgumentCaptor<DeleteItemRequest> deleteItemRequestArgumentCaptor;
    @Captor
    private ArgumentCaptor<UpdateItemRequest> updateItemRequestArgumentCaptor;
    @Captor
    private ArgumentCaptor<SearchDataObjectRequest> searchDataObjectRequestArgumentCaptor;
    private TestDataObject testDataObject;

    private static TestThreadPool testThreadPool = new TestThreadPool(
        LocalClusterIndicesClientTests.class.getName(),
        new ScalingExecutorBuilder(
            GENERAL_THREAD_POOL,
            1,
            Math.max(1, OpenSearchExecutors.allocatedProcessors(Settings.EMPTY) - 1),
            TimeValue.timeValueMinutes(1),
            ML_THREAD_POOL_PREFIX + GENERAL_THREAD_POOL
        )
    );

    @AfterClass
    public static void cleanup() {
        ThreadPool.terminate(testThreadPool, 500, TimeUnit.MILLISECONDS);
    }

    @Before
    public void setup() {
        MockitoAnnotations.openMocks(this);

        sdkClient = new DDBOpenSearchClient(dynamoDbClient, remoteClusterIndicesClient);
        testDataObject = new TestDataObject("foo");
    }

    @Test
    public void testPutDataObject_HappyCase() throws IOException {
        PutDataObjectRequest putRequest = PutDataObjectRequest
            .builder()
            .index(TEST_INDEX)
            .id(TEST_ID)
            .tenantId(TENANT_ID)
            .dataObject(testDataObject)
            .build();
        Mockito.when(dynamoDbClient.putItem(Mockito.any(PutItemRequest.class))).thenReturn(PutItemResponse.builder().build());
        PutDataObjectResponse response = sdkClient
            .putDataObjectAsync(putRequest, testThreadPool.executor(GENERAL_THREAD_POOL))
            .toCompletableFuture()
            .join();
        Mockito.verify(dynamoDbClient).putItem(putItemRequestArgumentCaptor.capture());
        Assert.assertEquals(TEST_ID, response.id());

        IndexResponse indexActionResponse = IndexResponse.fromXContent(response.parser());
        assertEquals(TEST_ID, indexActionResponse.getId());
        assertEquals(DocWriteResponse.Result.CREATED, indexActionResponse.getResult());

        PutItemRequest putItemRequest = putItemRequestArgumentCaptor.getValue();
        Assert.assertEquals(TEST_INDEX, putItemRequest.tableName());
        Assert.assertEquals(TEST_ID, putItemRequest.item().get(RANGE_KEY).s());
        Assert.assertEquals(TENANT_ID, putItemRequest.item().get(HASH_KEY).s());
        Assert.assertEquals("foo", putItemRequest.item().get("data").s());
    }

    @Test
    public void testPutDataObject_WithComplexData() throws IOException {
        ComplexDataObject complexDataObject = ComplexDataObject
            .builder()
            .testString("testString")
            .testNumber(123)
            .testBool(true)
            .testList(Arrays.asList("123", "hello", null))
            .testObject(testDataObject)
            .build();
        PutDataObjectRequest putRequest = PutDataObjectRequest
            .builder()
            .index(TEST_INDEX)
            .id(TEST_ID)
            .tenantId(TENANT_ID)
            .dataObject(complexDataObject)
            .build();
        Mockito.when(dynamoDbClient.putItem(Mockito.any(PutItemRequest.class))).thenReturn(PutItemResponse.builder().build());
        PutDataObjectResponse response = sdkClient
            .putDataObjectAsync(putRequest, testThreadPool.executor(GENERAL_THREAD_POOL))
            .toCompletableFuture()
            .join();
        Mockito.verify(dynamoDbClient).putItem(putItemRequestArgumentCaptor.capture());
        PutItemRequest putItemRequest = putItemRequestArgumentCaptor.getValue();
        Assert.assertEquals("testString", putItemRequest.item().get("testString").s());
        Assert.assertEquals("123", putItemRequest.item().get("testNumber").n());
        Assert.assertEquals(true, putItemRequest.item().get("testBool").bool());
        Assert.assertEquals("123", putItemRequest.item().get("testList").l().get(0).s());
        Assert.assertEquals("hello", putItemRequest.item().get("testList").l().get(1).s());
        Assert.assertEquals(null, putItemRequest.item().get("testList").l().get(2).s());
        Assert.assertEquals("foo", putItemRequest.item().get("testObject").m().get("data").s());
    }

    @Test
    public void testPutDataObject_NullTenantId_SetsDefaultTenantId() throws IOException {
        PutDataObjectRequest putRequest = PutDataObjectRequest.builder().index(TEST_INDEX).id(TEST_ID).dataObject(testDataObject).build();
        Mockito.when(dynamoDbClient.putItem(Mockito.any(PutItemRequest.class))).thenReturn(PutItemResponse.builder().build());
        sdkClient.putDataObjectAsync(putRequest, testThreadPool.executor(GENERAL_THREAD_POOL)).toCompletableFuture().join();
        Mockito.verify(dynamoDbClient).putItem(putItemRequestArgumentCaptor.capture());

        PutItemRequest putItemRequest = putItemRequestArgumentCaptor.getValue();
        Assert.assertEquals("DEFAULT_TENANT", putItemRequest.item().get(HASH_KEY).s());
    }

    @Test
    public void testPutDataObject_NullId_SetsDefaultTenantId() throws IOException {
        PutDataObjectRequest putRequest = PutDataObjectRequest.builder().index(TEST_INDEX).dataObject(testDataObject).build();
        Mockito.when(dynamoDbClient.putItem(Mockito.any(PutItemRequest.class))).thenReturn(PutItemResponse.builder().build());
        PutDataObjectResponse response = sdkClient
            .putDataObjectAsync(putRequest, testThreadPool.executor(GENERAL_THREAD_POOL))
            .toCompletableFuture()
            .join();
        Mockito.verify(dynamoDbClient).putItem(putItemRequestArgumentCaptor.capture());

        PutItemRequest putItemRequest = putItemRequestArgumentCaptor.getValue();
        Assert.assertNotNull(putItemRequest.item().get(RANGE_KEY).s());
        Assert.assertNotNull(response.id());
    }

    @Test
    public void testPutDataObject_DDBException_ThrowsException() {
        PutDataObjectRequest putRequest = PutDataObjectRequest.builder().index(TEST_INDEX).id(TEST_ID).dataObject(testDataObject).build();
        Mockito.when(dynamoDbClient.putItem(Mockito.any(PutItemRequest.class))).thenThrow(new RuntimeException("Test exception"));
        CompletableFuture<PutDataObjectResponse> future = sdkClient
            .putDataObjectAsync(putRequest, testThreadPool.executor(GENERAL_THREAD_POOL))
            .toCompletableFuture();

        CompletionException ce = assertThrows(CompletionException.class, () -> future.join());
        assertEquals(RuntimeException.class, ce.getCause().getClass());
    }

    @Test
    public void testGetDataObject_HappyCase() throws IOException {
        GetDataObjectRequest getRequest = GetDataObjectRequest.builder().index(TEST_INDEX).id(TEST_ID).tenantId(TENANT_ID).build();
        GetItemResponse getItemResponse = GetItemResponse
            .builder()
            .item(Map.ofEntries(Map.entry("data", AttributeValue.builder().s("foo").build())))
            .build();
        Mockito.when(dynamoDbClient.getItem(Mockito.any(GetItemRequest.class))).thenReturn(getItemResponse);
        GetDataObjectResponse response = sdkClient
            .getDataObjectAsync(getRequest, testThreadPool.executor(GENERAL_THREAD_POOL))
            .toCompletableFuture()
            .join();
        Mockito.verify(dynamoDbClient).getItem(getItemRequestArgumentCaptor.capture());
        GetItemRequest getItemRequest = getItemRequestArgumentCaptor.getValue();
        Assert.assertEquals(TEST_INDEX, getItemRequest.tableName());
        Assert.assertEquals(TENANT_ID, getItemRequest.key().get(HASH_KEY).s());
        Assert.assertEquals(TEST_ID, getItemRequest.key().get(RANGE_KEY).s());
        Assert.assertEquals(TEST_ID, response.id());
        Assert.assertEquals("foo", response.source().get("data"));
        XContentParser parser = response.parser();
        XContentParser dataParser = XContentHelper
            .createParser(
                NamedXContentRegistry.EMPTY,
                LoggingDeprecationHandler.INSTANCE,
                GetResponse.fromXContent(parser).getSourceAsBytesRef(),
                XContentType.JSON
            );
        ensureExpectedToken(XContentParser.Token.START_OBJECT, dataParser.nextToken(), dataParser);
        Assert.assertEquals("foo", TestDataObject.parse(dataParser).data());
    }

    @Test
    public void testGetDataObject_ComplexDataObject() throws IOException {
        GetDataObjectRequest getRequest = GetDataObjectRequest.builder().index(TEST_INDEX).id(TEST_ID).tenantId(TENANT_ID).build();
        GetItemResponse getItemResponse = GetItemResponse
            .builder()
            .item(
                Map
                    .ofEntries(
                        Map.entry("testString", AttributeValue.builder().s("testString").build()),
                        Map.entry("testNumber", AttributeValue.builder().n("123").build()),
                        Map.entry("testBool", AttributeValue.builder().bool(true).build()),
                        Map
                            .entry(
                                "testList",
                                AttributeValue.builder().l(Arrays.asList(AttributeValue.builder().s("testString").build())).build()
                            ),
                        Map
                            .entry(
                                "testObject",
                                AttributeValue.builder().m(ImmutableMap.of("data", AttributeValue.builder().s("foo").build())).build()
                            )
                    )
            )
            .build();
        Mockito.when(dynamoDbClient.getItem(Mockito.any(GetItemRequest.class))).thenReturn(getItemResponse);
        GetDataObjectResponse response = sdkClient
            .getDataObjectAsync(getRequest, testThreadPool.executor(GENERAL_THREAD_POOL))
            .toCompletableFuture()
            .join();
        Mockito.verify(dynamoDbClient).getItem(getItemRequestArgumentCaptor.capture());
        GetItemRequest getItemRequest = getItemRequestArgumentCaptor.getValue();

        GetResponse getResponse = GetResponse.fromXContent(response.parser());
        XContentParser parser = JsonXContent.jsonXContent
            .createParser(NamedXContentRegistry.EMPTY, DeprecationHandler.IGNORE_DEPRECATIONS, getResponse.getSourceAsString());
        ensureExpectedToken(XContentParser.Token.START_OBJECT, parser.nextToken(), parser);
        ComplexDataObject complexDataObject = ComplexDataObject.parse(parser);
        assertEquals("testString", complexDataObject.getTestString());
        assertEquals(123, complexDataObject.getTestNumber());
        assertEquals("testString", complexDataObject.getTestList().get(0));
        assertEquals("foo", complexDataObject.getTestObject().data());
        assertEquals(true, complexDataObject.isTestBool());
    }

    @Test
    public void testGetDataObject_NoExistingDoc() throws IOException {
        GetDataObjectRequest getRequest = GetDataObjectRequest.builder().index(TEST_INDEX).id(TEST_ID).tenantId(TENANT_ID).build();
        GetItemResponse getItemResponse = GetItemResponse.builder().build();
        Mockito.when(dynamoDbClient.getItem(Mockito.any(GetItemRequest.class))).thenReturn(getItemResponse);
        GetDataObjectResponse response = sdkClient
            .getDataObjectAsync(getRequest, testThreadPool.executor(GENERAL_THREAD_POOL))
            .toCompletableFuture()
            .join();
        Assert.assertEquals(TEST_ID, response.id());
        assertTrue(response.source().isEmpty());
        assertFalse(GetResponse.fromXContent(response.parser()).isExists());
    }

    @Test
    public void testGetDataObject_UseDefaultTenantIdIfNull() throws IOException {
        GetDataObjectRequest getRequest = GetDataObjectRequest.builder().index(TEST_INDEX).id(TEST_ID).build();
        GetItemResponse getItemResponse = GetItemResponse.builder().build();
        Mockito.when(dynamoDbClient.getItem(Mockito.any(GetItemRequest.class))).thenReturn(getItemResponse);
        sdkClient.getDataObjectAsync(getRequest, testThreadPool.executor(GENERAL_THREAD_POOL)).toCompletableFuture().join();
        Mockito.verify(dynamoDbClient).getItem(getItemRequestArgumentCaptor.capture());
        GetItemRequest getItemRequest = getItemRequestArgumentCaptor.getValue();
        Assert.assertEquals("DEFAULT_TENANT", getItemRequest.key().get(HASH_KEY).s());
    }

    @Test
    public void testGetDataObject_DDBException_ThrowsOSException() throws IOException {
        GetDataObjectRequest getRequest = GetDataObjectRequest.builder().index(TEST_INDEX).id(TEST_ID).tenantId(TENANT_ID).build();
        Mockito.when(dynamoDbClient.getItem(Mockito.any(GetItemRequest.class))).thenThrow(new RuntimeException("Test exception"));
        CompletableFuture<GetDataObjectResponse> future = sdkClient
            .getDataObjectAsync(getRequest, testThreadPool.executor(GENERAL_THREAD_POOL))
            .toCompletableFuture();
        CompletionException ce = assertThrows(CompletionException.class, () -> future.join());
        assertEquals(RuntimeException.class, ce.getCause().getClass());
    }

    @Test
    public void testDeleteDataObject_HappyCase() throws IOException {
        DeleteDataObjectRequest deleteRequest = DeleteDataObjectRequest.builder().id(TEST_ID).index(TEST_INDEX).tenantId(TENANT_ID).build();
        Mockito.when(dynamoDbClient.deleteItem(deleteItemRequestArgumentCaptor.capture())).thenReturn(DeleteItemResponse.builder().build());
        DeleteDataObjectResponse deleteResponse = sdkClient
            .deleteDataObjectAsync(deleteRequest, testThreadPool.executor(GENERAL_THREAD_POOL))
            .toCompletableFuture()
            .join();
        DeleteItemRequest deleteItemRequest = deleteItemRequestArgumentCaptor.getValue();
        Assert.assertEquals(TEST_INDEX, deleteItemRequest.tableName());
        Assert.assertEquals(TENANT_ID, deleteItemRequest.key().get(HASH_KEY).s());
        Assert.assertEquals(TEST_ID, deleteItemRequest.key().get(RANGE_KEY).s());
        Assert.assertEquals(TEST_ID, deleteResponse.id());

        DeleteResponse deleteActionResponse = DeleteResponse.fromXContent(deleteResponse.parser());
        assertEquals(TEST_ID, deleteActionResponse.getId());
        assertEquals(DocWriteResponse.Result.DELETED, deleteActionResponse.getResult());
        assertEquals(0, deleteActionResponse.getShardInfo().getFailed());
        assertEquals(0, deleteActionResponse.getShardInfo().getSuccessful());
        assertEquals(0, deleteActionResponse.getShardInfo().getTotal());
    }

    @Test
    public void testDeleteDataObject_NullTenantId_UsesDefaultTenantId() {
        DeleteDataObjectRequest deleteRequest = DeleteDataObjectRequest.builder().id(TEST_ID).index(TEST_INDEX).build();
        Mockito.when(dynamoDbClient.deleteItem(deleteItemRequestArgumentCaptor.capture())).thenReturn(DeleteItemResponse.builder().build());
        sdkClient.deleteDataObjectAsync(deleteRequest, testThreadPool.executor(GENERAL_THREAD_POOL)).toCompletableFuture().join();
        DeleteItemRequest deleteItemRequest = deleteItemRequestArgumentCaptor.getValue();
        Assert.assertEquals("DEFAULT_TENANT", deleteItemRequest.key().get(HASH_KEY).s());
    }

    @Test
    public void updateDataObjectAsync_HappyCase() {
        UpdateDataObjectRequest updateRequest = UpdateDataObjectRequest
            .builder()
            .id(TEST_ID)
            .index(TEST_INDEX)
            .tenantId(TENANT_ID)
            .dataObject(testDataObject)
            .build();
        Mockito.when(dynamoDbClient.updateItem(updateItemRequestArgumentCaptor.capture())).thenReturn(UpdateItemResponse.builder().build());
        UpdateDataObjectResponse updateResponse = sdkClient
            .updateDataObjectAsync(updateRequest, testThreadPool.executor(GENERAL_THREAD_POOL))
            .toCompletableFuture()
            .join();
        assertEquals(TEST_ID, updateResponse.id());
        UpdateItemRequest updateItemRequest = updateItemRequestArgumentCaptor.getValue();
        assertEquals(TEST_ID, updateRequest.id());
        assertEquals(TEST_INDEX, updateItemRequest.tableName());
<<<<<<< HEAD
        assertEquals(TEST_ID, updateItemRequest.key().get("id").s());
        assertEquals(TENANT_ID, updateItemRequest.key().get("tenant_id").s());
        assertEquals("foo", updateItemRequest.attributeUpdates().get("data").value().s());
=======
        assertEquals(TEST_ID, updateItemRequest.key().get(RANGE_KEY).s());
        assertEquals(TENANT_ID, updateItemRequest.key().get(HASH_KEY).s());
        assertEquals("foo", updateItemRequest.key().get("data").s());
>>>>>>> a289953d

    }

    @Test
    public void updateDataObjectAsync_HappyCaseWithMap() {
        UpdateDataObjectRequest updateRequest = UpdateDataObjectRequest
            .builder()
            .id(TEST_ID)
            .index(TEST_INDEX)
            .tenantId(TENANT_ID)
            .dataObject(Map.of("foo", "bar"))
            .build();
        Mockito.when(dynamoDbClient.updateItem(updateItemRequestArgumentCaptor.capture())).thenReturn(UpdateItemResponse.builder().build());
        UpdateDataObjectResponse updateResponse = sdkClient
            .updateDataObjectAsync(updateRequest, testThreadPool.executor(GENERAL_THREAD_POOL))
            .toCompletableFuture()
            .join();
        assertEquals(TEST_ID, updateResponse.id());
        UpdateItemRequest updateItemRequest = updateItemRequestArgumentCaptor.getValue();
        assertEquals(TEST_ID, updateRequest.id());
        assertEquals(TEST_INDEX, updateItemRequest.tableName());
<<<<<<< HEAD
        assertEquals(TEST_ID, updateItemRequest.key().get("id").s());
        assertEquals(TENANT_ID, updateItemRequest.key().get("tenant_id").s());
        assertEquals("bar", updateItemRequest.attributeUpdates().get("foo").value().s());
=======
        assertEquals(TEST_ID, updateItemRequest.key().get(RANGE_KEY).s());
        assertEquals(TENANT_ID, updateItemRequest.key().get(HASH_KEY).s());
        assertEquals("bar", updateItemRequest.key().get("foo").s());
>>>>>>> a289953d

    }

    @Test
    public void updateDataObjectAsync_NullTenantId_UsesDefaultTenantId() {
        UpdateDataObjectRequest updateRequest = UpdateDataObjectRequest
            .builder()
            .id(TEST_ID)
            .index(TEST_INDEX)
            .tenantId(TENANT_ID)
            .dataObject(testDataObject)
            .build();
        Mockito.when(dynamoDbClient.updateItem(updateItemRequestArgumentCaptor.capture())).thenReturn(UpdateItemResponse.builder().build());
        sdkClient.updateDataObjectAsync(updateRequest, testThreadPool.executor(GENERAL_THREAD_POOL)).toCompletableFuture().join();
        UpdateItemRequest updateItemRequest = updateItemRequestArgumentCaptor.getValue();
        assertEquals(TENANT_ID, updateItemRequest.key().get(HASH_KEY).s());
    }

    public void testUpdateDataObject_VersionCheck() throws IOException {
        UpdateDataObjectRequest updateRequest = UpdateDataObjectRequest
            .builder()
            .index(TEST_INDEX)
            .id(TEST_ID)
            .dataObject(testDataObject)
            .ifSeqNo(5)
            .ifPrimaryTerm(2)
            .build();

        ConditionalCheckFailedException conflictException = ConditionalCheckFailedException.builder().build();
        when(dynamoDbClient.updateItem(updateItemRequestArgumentCaptor.capture())).thenThrow(conflictException);

        CompletableFuture<UpdateDataObjectResponse> future = sdkClient
            .updateDataObjectAsync(updateRequest, testThreadPool.executor(GENERAL_THREAD_POOL))
            .toCompletableFuture();

        CompletionException ce = assertThrows(CompletionException.class, () -> future.join());
        Throwable cause = ce.getCause();
        assertEquals(OpenSearchStatusException.class, cause.getClass());
        assertEquals(RestStatus.CONFLICT, ((OpenSearchStatusException) cause).status());
    }

    @Test
    public void searchDataObjectAsync_HappyCase() {
        SearchSourceBuilder searchSourceBuilder = SearchSourceBuilder.searchSource();
        SearchDataObjectRequest searchDataObjectRequest = SearchDataObjectRequest
            .builder()
            .indices(TEST_INDEX, TEST_INDEX_2)
            .tenantId(TENANT_ID)
            .searchSourceBuilder(searchSourceBuilder)
            .build();
        CompletionStage<SearchDataObjectResponse> searchDataObjectResponse = Mockito.mock(CompletionStage.class);
        Mockito.when(remoteClusterIndicesClient.searchDataObjectAsync(Mockito.any(), Mockito.any())).thenReturn(searchDataObjectResponse);
        CompletionStage<SearchDataObjectResponse> searchResponse = sdkClient.searchDataObjectAsync(searchDataObjectRequest);

        assertEquals(searchDataObjectResponse, searchResponse);
        Mockito.verify(remoteClusterIndicesClient).searchDataObjectAsync(searchDataObjectRequestArgumentCaptor.capture(), Mockito.any());
        Assert.assertEquals(TENANT_ID, searchDataObjectRequestArgumentCaptor.getValue().tenantId());
        Assert.assertEquals(TEST_INDEX, searchDataObjectRequestArgumentCaptor.getValue().indices()[0]);
        Assert.assertEquals(TEST_INDEX_2, searchDataObjectRequestArgumentCaptor.getValue().indices()[1]);
        Assert.assertEquals(searchSourceBuilder, searchDataObjectRequestArgumentCaptor.getValue().searchSourceBuilder());
    }

    @Test
    public void searchDataObjectAsync_SystemIndex() {
        SearchSourceBuilder searchSourceBuilder = SearchSourceBuilder.searchSource();
        SearchDataObjectRequest searchDataObjectRequest = SearchDataObjectRequest
            .builder()
            .indices(TEST_SYSTEM_INDEX)
            .tenantId(TENANT_ID)
            .searchSourceBuilder(searchSourceBuilder)
            .build();
        CompletionStage<SearchDataObjectResponse> searchDataObjectResponse = Mockito.mock(CompletionStage.class);
        Mockito.when(remoteClusterIndicesClient.searchDataObjectAsync(Mockito.any(), Mockito.any())).thenReturn(searchDataObjectResponse);
        CompletionStage<SearchDataObjectResponse> searchResponse = sdkClient.searchDataObjectAsync(searchDataObjectRequest);

        assertEquals(searchDataObjectResponse, searchResponse);
        Mockito.verify(remoteClusterIndicesClient).searchDataObjectAsync(searchDataObjectRequestArgumentCaptor.capture(), Mockito.any());
        Assert.assertEquals("test_index", searchDataObjectRequestArgumentCaptor.getValue().indices()[0]);
    }

}<|MERGE_RESOLUTION|>--- conflicted
+++ resolved
@@ -389,15 +389,9 @@
         UpdateItemRequest updateItemRequest = updateItemRequestArgumentCaptor.getValue();
         assertEquals(TEST_ID, updateRequest.id());
         assertEquals(TEST_INDEX, updateItemRequest.tableName());
-<<<<<<< HEAD
-        assertEquals(TEST_ID, updateItemRequest.key().get("id").s());
-        assertEquals(TENANT_ID, updateItemRequest.key().get("tenant_id").s());
-        assertEquals("foo", updateItemRequest.attributeUpdates().get("data").value().s());
-=======
         assertEquals(TEST_ID, updateItemRequest.key().get(RANGE_KEY).s());
         assertEquals(TENANT_ID, updateItemRequest.key().get(HASH_KEY).s());
-        assertEquals("foo", updateItemRequest.key().get("data").s());
->>>>>>> a289953d
+        assertEquals("foo", updateItemRequest.attributeUpdates().get("data").value().s());
 
     }
 
@@ -419,16 +413,9 @@
         UpdateItemRequest updateItemRequest = updateItemRequestArgumentCaptor.getValue();
         assertEquals(TEST_ID, updateRequest.id());
         assertEquals(TEST_INDEX, updateItemRequest.tableName());
-<<<<<<< HEAD
-        assertEquals(TEST_ID, updateItemRequest.key().get("id").s());
-        assertEquals(TENANT_ID, updateItemRequest.key().get("tenant_id").s());
-        assertEquals("bar", updateItemRequest.attributeUpdates().get("foo").value().s());
-=======
         assertEquals(TEST_ID, updateItemRequest.key().get(RANGE_KEY).s());
         assertEquals(TENANT_ID, updateItemRequest.key().get(HASH_KEY).s());
-        assertEquals("bar", updateItemRequest.key().get("foo").s());
->>>>>>> a289953d
-
+        assertEquals("bar", updateItemRequest.attributeUpdates().get("foo").value().s());
     }
 
     @Test
