--- conflicted
+++ resolved
@@ -114,11 +114,7 @@
             ML_COMMONS_MAX_DEPLOY_MODEL_TASKS_PER_NODE,
             ML_COMMONS_ENABLE_INHOUSE_PYTHON_MODEL
         );
-<<<<<<< HEAD
-        clusterService = spy(new ClusterService(settings, clusterSettings, (ThreadPool) null, null));
-=======
         clusterService = spy(new ClusterService(settings, clusterSettings, null, clusterApplierService));
->>>>>>> f88b6d60
         when(clusterService.getClusterSettings()).thenReturn(clusterSettings);
 
         Map<Enum, MLStat<?>> stats = new ConcurrentHashMap<>();
