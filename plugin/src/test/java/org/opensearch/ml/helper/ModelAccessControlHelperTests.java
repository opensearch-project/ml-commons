/*
 * Copyright OpenSearch Contributors
 * SPDX-License-Identifier: Apache-2.0
 */

package org.opensearch.ml.helper;

import static org.mockito.ArgumentMatchers.any;
import static org.mockito.Mockito.doAnswer;
import static org.mockito.Mockito.verify;
import static org.mockito.Mockito.when;
import static org.opensearch.ml.common.settings.MLCommonsSettings.ML_COMMONS_MODEL_ACCESS_CONTROL_ENABLED;
import static org.opensearch.ml.utils.TestHelper.clusterSetting;

import java.io.IOException;
import java.util.Arrays;
import java.util.Collections;
import java.util.List;
import java.util.concurrent.CountDownLatch;
import java.util.concurrent.TimeUnit;

import org.junit.Before;
import org.mockito.ArgumentCaptor;
import org.mockito.Mock;
import org.mockito.MockitoAnnotations;
import org.opensearch.action.LatchedActionListener;
import org.opensearch.action.get.GetResponse;
import org.opensearch.action.support.PlainActionFuture;
import org.opensearch.cluster.service.ClusterService;
import org.opensearch.common.settings.ClusterSettings;
import org.opensearch.common.settings.Settings;
import org.opensearch.common.util.concurrent.ThreadContext;
import org.opensearch.common.xcontent.XContentFactory;
import org.opensearch.commons.authuser.User;
import org.opensearch.core.action.ActionListener;
import org.opensearch.core.common.bytes.BytesReference;
import org.opensearch.core.xcontent.NamedXContentRegistry;
import org.opensearch.core.xcontent.ToXContent;
import org.opensearch.core.xcontent.XContentBuilder;
import org.opensearch.index.get.GetResult;
import org.opensearch.index.query.BoolQueryBuilder;
import org.opensearch.index.query.MatchAllQueryBuilder;
import org.opensearch.ml.common.AccessMode;
import org.opensearch.ml.common.CommonValue;
import org.opensearch.ml.common.MLModelGroup;
import org.opensearch.ml.common.MLModelGroup.MLModelGroupBuilder;
import org.opensearch.ml.common.settings.MLFeatureEnabledSetting;
import org.opensearch.remote.metadata.client.SdkClient;
import org.opensearch.remote.metadata.client.impl.SdkClientFactory;
import org.opensearch.search.builder.SearchSourceBuilder;
import org.opensearch.test.OpenSearchTestCase;
import org.opensearch.threadpool.ThreadPool;
import org.opensearch.transport.client.Client;

public class ModelAccessControlHelperTests extends OpenSearchTestCase {

    @Mock
    ClusterService clusterService;

    @Mock
    MLFeatureEnabledSetting mlFeatureEnabledSetting;

    @Mock
    Client client;

    SdkClient sdkClient;

    @Mock
    NamedXContentRegistry xContentRegistry;

    @Mock
    private ActionListener<Boolean> actionListener;

    @Mock
    private ThreadPool threadPool;

    ThreadContext threadContext;

    private ModelAccessControlHelper modelAccessControlHelper;

    GetResponse getResponse;

    @Before
    public void setup() {
        MockitoAnnotations.openMocks(this);

        Settings settings = Settings.builder().put(ML_COMMONS_MODEL_ACCESS_CONTROL_ENABLED.getKey(), true).build();
        sdkClient = SdkClientFactory.createSdkClient(client, NamedXContentRegistry.EMPTY, Collections.emptyMap());
        threadContext = new ThreadContext(settings);
        ClusterSettings clusterSettings = clusterSetting(settings, ML_COMMONS_MODEL_ACCESS_CONTROL_ENABLED);
        when(clusterService.getClusterSettings()).thenReturn(clusterSettings);
        modelAccessControlHelper = new ModelAccessControlHelper(clusterService, settings);
        assertNotNull(modelAccessControlHelper);

        // TODO Remove when all calls are migrated to SdkClient version
        doAnswer(invocation -> {
            ActionListener<GetResponse> listener = invocation.getArgument(1);
            listener.onResponse(getResponse);
            return null;
        }).when(client).get(any(), any());

        when(client.threadPool()).thenReturn(threadPool);
        when(threadPool.getThreadContext()).thenReturn(threadContext);
    }

    public void setupModelGroup(String owner, String access, List<String> backendRoles) throws IOException {
        getResponse = modelGroupBuilder(backendRoles, access, owner);
        doAnswer(invocation -> {
            ActionListener<GetResponse> listener = invocation.getArgument(1);
            listener.onResponse(getResponse);
            return null;
        }).when(client).get(any(), any());
    }

    // TODO Remove when all calls are migrated to SdkClient version
    public void test_UndefinedModelGroupID_NoSdkClient() {
        modelAccessControlHelper.validateModelGroupAccess(null, null, null, client, actionListener);
        ArgumentCaptor<Boolean> argumentCaptor = ArgumentCaptor.forClass(Boolean.class);
        verify(actionListener).onResponse(argumentCaptor.capture());
        assertTrue(argumentCaptor.getValue());
    }

    public void test_UndefinedModelGroupID() {
        modelAccessControlHelper
            .validateModelGroupAccess(null, mlFeatureEnabledSetting, null, null, null, client, sdkClient, actionListener);
        ArgumentCaptor<Boolean> argumentCaptor = ArgumentCaptor.forClass(Boolean.class);
        verify(actionListener).onResponse(argumentCaptor.capture());
        assertTrue(argumentCaptor.getValue());
    }

    // TODO Remove when all calls are migrated to SdkClient version
    public void test_UndefinedOwner_NoSdkClient() throws IOException {
        getResponse = modelGroupBuilder(null, null, null);
        modelAccessControlHelper.validateModelGroupAccess(null, "testGroupID", null, client, actionListener);
        ArgumentCaptor<Boolean> argumentCaptor = ArgumentCaptor.forClass(Boolean.class);
        verify(actionListener).onResponse(argumentCaptor.capture());
        assertTrue(argumentCaptor.getValue());
    }

    public void test_UndefinedOwner() throws IOException {
        getResponse = modelGroupBuilder(null, null, null);
        modelAccessControlHelper
            .validateModelGroupAccess(null, mlFeatureEnabledSetting, null, "testGroupID", null, client, sdkClient, actionListener);
        ArgumentCaptor<Boolean> argumentCaptor = ArgumentCaptor.forClass(Boolean.class);
        verify(actionListener).onResponse(argumentCaptor.capture());
        assertTrue(argumentCaptor.getValue());
    }

    // TODO Remove when all calls are migrated to SdkClient version
    public void test_ExceptionEmptyBackendRoles_NoSdkClient() throws IOException {
        String owner = "owner|IT,HR|myTenant";
        User user = User.parse("owner|IT,HR|myTenant");
        getResponse = modelGroupBuilder(null, AccessMode.RESTRICTED.getValue(), owner);
        modelAccessControlHelper.validateModelGroupAccess(user, "testGroupID", null, client, actionListener);
        ArgumentCaptor<Exception> argumentCaptor = ArgumentCaptor.forClass(Exception.class);
        verify(actionListener).onFailure(argumentCaptor.capture());
        assertEquals("Backend roles shouldn't be null", argumentCaptor.getValue().getMessage());
    }

    public void test_ExceptionEmptyBackendRoles() throws IOException, InterruptedException {
        String owner = "owner|IT,HR|myTenant";
        User user = User.parse("owner|IT,HR|myTenant");
        getResponse = modelGroupBuilder(null, AccessMode.RESTRICTED.getValue(), owner);

        PlainActionFuture<GetResponse> future = PlainActionFuture.newFuture();
        future.onResponse(getResponse);
        when(client.get(any())).thenReturn(future);

        CountDownLatch latch = new CountDownLatch(1);
        LatchedActionListener<Boolean> latchedActionListener = new LatchedActionListener<>(actionListener, latch);
        modelAccessControlHelper
            .validateModelGroupAccess(user, mlFeatureEnabledSetting, null, "testGroupID", null, client, sdkClient, latchedActionListener);
        latch.await(500, TimeUnit.MILLISECONDS);

        ArgumentCaptor<Exception> argumentCaptor = ArgumentCaptor.forClass(Exception.class);
        verify(actionListener).onFailure(argumentCaptor.capture());
        assertEquals("Backend roles shouldn't be null", argumentCaptor.getValue().getMessage());
    }

    // TODO Remove when all calls are migrated to SdkClient version
    public void test_MatchingBackendRoles_NoSdkClient() throws IOException {
        String owner = "owner|IT,HR|myTenant";
        List<String> backendRoles = Arrays.asList("IT", "HR");
        setupModelGroup(owner, AccessMode.RESTRICTED.getValue(), backendRoles);
        User user = User.parse("owner|IT,HR|myTenant");
        modelAccessControlHelper.validateModelGroupAccess(user, "testGroupID", null, client, actionListener);
        ArgumentCaptor<Boolean> argumentCaptor = ArgumentCaptor.forClass(Boolean.class);
        verify(actionListener).onResponse(argumentCaptor.capture());
        assertTrue(argumentCaptor.getValue());
    }

    public void test_MatchingBackendRoles() throws IOException, InterruptedException {
        String owner = "owner|IT,HR|myTenant";
        List<String> backendRoles = Arrays.asList("IT", "HR");
        setupModelGroup(owner, AccessMode.RESTRICTED.getValue(), backendRoles);
        User user = User.parse("owner|IT,HR|myTenant");

        PlainActionFuture<GetResponse> future = PlainActionFuture.newFuture();
        future.onResponse(getResponse);
        when(client.get(any())).thenReturn(future);

        CountDownLatch latch = new CountDownLatch(1);
        LatchedActionListener<Boolean> latchedActionListener = new LatchedActionListener<>(actionListener, latch);
        modelAccessControlHelper
            .validateModelGroupAccess(user, mlFeatureEnabledSetting, null, "testGroupID", null, client, sdkClient, latchedActionListener);
        latch.await(500, TimeUnit.MILLISECONDS);

        ArgumentCaptor<Boolean> argumentCaptor = ArgumentCaptor.forClass(Boolean.class);
        verify(actionListener).onResponse(argumentCaptor.capture());
        assertTrue(argumentCaptor.getValue());
    }

    // TODO Remove when all calls are migrated to SdkClient version
    public void test_PublicModelGroup_NoSdkClient() throws IOException {
        String owner = "owner|IT,HR|myTenant";
        List<String> backendRoles = Arrays.asList("IT", "HR");
        setupModelGroup(owner, AccessMode.PUBLIC.getValue(), backendRoles);
        User user = User.parse("owner|IT,HR|myTenant");
        modelAccessControlHelper.validateModelGroupAccess(user, "testGroupID", null, client, actionListener);
        ArgumentCaptor<Boolean> argumentCaptor = ArgumentCaptor.forClass(Boolean.class);
        verify(actionListener).onResponse(argumentCaptor.capture());
        assertTrue(argumentCaptor.getValue());
    }

    public void test_PublicModelGroup() throws IOException, InterruptedException {
        String owner = "owner|IT,HR|myTenant";
        List<String> backendRoles = Arrays.asList("IT", "HR");
        setupModelGroup(owner, AccessMode.PUBLIC.getValue(), backendRoles);
        User user = User.parse("owner|IT,HR|myTenant");

        PlainActionFuture<GetResponse> future = PlainActionFuture.newFuture();
        future.onResponse(getResponse);
        when(client.get(any())).thenReturn(future);

        CountDownLatch latch = new CountDownLatch(1);
        LatchedActionListener<Boolean> latchedActionListener = new LatchedActionListener<>(actionListener, latch);
        modelAccessControlHelper
            .validateModelGroupAccess(user, mlFeatureEnabledSetting, null, "testGroupID", null, client, sdkClient, latchedActionListener);
        latch.await(500, TimeUnit.MILLISECONDS);

        ArgumentCaptor<Boolean> argumentCaptor = ArgumentCaptor.forClass(Boolean.class);
        verify(actionListener).onResponse(argumentCaptor.capture());
        assertTrue(argumentCaptor.getValue());
    }

    // TODO Remove when all calls are migrated to SdkClient version
    public void test_PrivateModelGroupWithSameOwner_NoSdkClient() throws IOException {
        String owner = "owner|IT,HR|myTenant";
        List<String> backendRoles = Arrays.asList("IT", "HR");
        setupModelGroup(owner, AccessMode.PRIVATE.getValue(), backendRoles);
        User user = User.parse("owner|IT,HR|myTenant");
        modelAccessControlHelper.validateModelGroupAccess(user, "testGroupID", null, client, actionListener);
        ArgumentCaptor<Boolean> argumentCaptor = ArgumentCaptor.forClass(Boolean.class);
        verify(actionListener).onResponse(argumentCaptor.capture());
        assertTrue(argumentCaptor.getValue());
    }

    public void test_PrivateModelGroupWithSameOwner() throws IOException, InterruptedException {
        String owner = "owner|IT,HR|myTenant";
        List<String> backendRoles = Arrays.asList("IT", "HR");
        setupModelGroup(owner, AccessMode.PRIVATE.getValue(), backendRoles);
        User user = User.parse("owner|IT,HR|myTenant");

        PlainActionFuture<GetResponse> future = PlainActionFuture.newFuture();
        future.onResponse(getResponse);
        when(client.get(any())).thenReturn(future);

        CountDownLatch latch = new CountDownLatch(1);
        LatchedActionListener<Boolean> latchedActionListener = new LatchedActionListener<>(actionListener, latch);
        modelAccessControlHelper
            .validateModelGroupAccess(user, mlFeatureEnabledSetting, null, "testGroupID", null, client, sdkClient, latchedActionListener);
        latch.await(500, TimeUnit.MILLISECONDS);

        ArgumentCaptor<Boolean> argumentCaptor = ArgumentCaptor.forClass(Boolean.class);
        verify(actionListener).onResponse(argumentCaptor.capture());
        assertTrue(argumentCaptor.getValue());
    }

    // TODO Remove when all calls are migrated to SdkClient version
    public void test_PrivateModelGroupWithDifferentOwner_NoSdkClient() throws IOException {
        String owner = "owner|IT,HR|myTenant";
        List<String> backendRoles = Arrays.asList("IT", "HR");
        setupModelGroup(owner, AccessMode.PRIVATE.getValue(), backendRoles);
        User user = User.parse("user|IT,HR|myTenant");
        modelAccessControlHelper.validateModelGroupAccess(user, "testGroupID", null, client, actionListener);
        ArgumentCaptor<Boolean> argumentCaptor = ArgumentCaptor.forClass(Boolean.class);
        verify(actionListener).onResponse(argumentCaptor.capture());
        assertFalse(argumentCaptor.getValue());
    }

    public void test_PrivateModelGroupWithDifferentOwner() throws IOException, InterruptedException {
        String owner = "owner|IT,HR|myTenant";
        List<String> backendRoles = Arrays.asList("IT", "HR");
        setupModelGroup(owner, AccessMode.PRIVATE.getValue(), backendRoles);
        User user = User.parse("user|IT,HR|myTenant");

        PlainActionFuture<GetResponse> future = PlainActionFuture.newFuture();
        future.onResponse(getResponse);
        when(client.get(any())).thenReturn(future);

        CountDownLatch latch = new CountDownLatch(1);
        LatchedActionListener<Boolean> latchedActionListener = new LatchedActionListener<>(actionListener, latch);
        modelAccessControlHelper
            .validateModelGroupAccess(user, mlFeatureEnabledSetting, null, "testGroupID", null, client, sdkClient, latchedActionListener);
        latch.await(500, TimeUnit.MILLISECONDS);

        ArgumentCaptor<Boolean> argumentCaptor = ArgumentCaptor.forClass(Boolean.class);
        verify(actionListener).onResponse(argumentCaptor.capture());
        assertFalse(argumentCaptor.getValue());
    }

    public void test_SkipModelAccessControl() {
        User admin = User.parse("owner|IT,HR|all_access");
        User user = User.parse("owner|IT,HR|myTenant");
        assertTrue(modelAccessControlHelper.skipModelAccessControl(admin));
        assertFalse(modelAccessControlHelper.skipModelAccessControl(user));
    }

    public void test_IsSecurityEnabled() {
        User user = User.parse("owner|IT,HR|myTenant");
        assertTrue(modelAccessControlHelper.isSecurityEnabledAndModelAccessControlEnabled(user));
    }

    public void test_IsAdmin() {
        User admin = User.parse("owner|IT,HR|all_access");
        User user = User.parse("owner|IT,HR|");
        assertFalse(modelAccessControlHelper.isAdmin(null));
        assertFalse(modelAccessControlHelper.isAdmin(user));
        assertTrue(modelAccessControlHelper.isAdmin(admin));
    }

    public void test_IsOwner() {
        User owner = User.parse("owner|IT,HR|all_access");
        User user = User.parse("owner|IT,HR|all_access");
        User differentUser = User.parse("user|IT,HR|");
        assertFalse(modelAccessControlHelper.isOwner(null, null));
        assertFalse(modelAccessControlHelper.isOwner(owner, differentUser));
        assertTrue(modelAccessControlHelper.isOwner(owner, user));
    }

    public void test_IsUserHasBackendRole() {
        User user = User.parse("owner|IT,HR|all_access");
        MLModelGroupBuilder builder = MLModelGroup.builder();
        assertTrue(
            modelAccessControlHelper.isUserHasBackendRole(null, builder.name("test_group").access(AccessMode.PUBLIC.getValue()).build())
        );
        assertFalse(
            modelAccessControlHelper.isUserHasBackendRole(null, builder.name("test_group").access(AccessMode.PRIVATE.getValue()).build())
        );
        assertTrue(
            modelAccessControlHelper
                .isUserHasBackendRole(
                    user,
                    builder.access(AccessMode.RESTRICTED.getValue()).backendRoles(Arrays.asList("IT", "HR")).build()
                )
        );
        assertFalse(modelAccessControlHelper.isUserHasBackendRole(user, builder.backendRoles(Arrays.asList("Finance")).build()));
    }

    public void test_IsOwnerStillHasPermission() {
        User owner = User.parse("owner|IT,HR|myTenant");
        User user = User.parse("owner|IT,HR|myTenant");
        User differentUser = User.parse("user|Finance|myTenant");
        User userLostAccess = User.parse("owner|Finance|myTenant");
        assertTrue(modelAccessControlHelper.isOwnerStillHasPermission(null, null));
        MLModelGroupBuilder builder = MLModelGroup.builder();
        assertTrue(
            modelAccessControlHelper
                .isOwnerStillHasPermission(user, builder.name("test_group").access(AccessMode.PUBLIC.getValue()).build())
        );
        assertTrue(
            modelAccessControlHelper
                .isOwnerStillHasPermission(user, builder.name("test_group").access(AccessMode.PRIVATE.getValue()).owner(owner).build())
        );
        assertFalse(
            modelAccessControlHelper
                .isOwnerStillHasPermission(differentUser, builder.access(AccessMode.PRIVATE.getValue()).owner(owner).build())
        );
        assertThrows(
            IllegalStateException.class,
            () -> modelAccessControlHelper.isOwnerStillHasPermission(user, builder.access(AccessMode.RESTRICTED.getValue()).build())
        );
        assertTrue(
            modelAccessControlHelper
                .isOwnerStillHasPermission(
                    user,
                    builder.access(AccessMode.RESTRICTED.getValue()).backendRoles(Arrays.asList("IT", "HR")).build()
                )
        );
        assertFalse(
            modelAccessControlHelper
                .isOwnerStillHasPermission(
                    userLostAccess,
                    builder.access(AccessMode.RESTRICTED.getValue()).backendRoles(Arrays.asList("IT", "HR")).build()
                )
        );
        assertThrows(
            IllegalStateException.class,
            () -> modelAccessControlHelper
                .isOwnerStillHasPermission(user, builder.access(null).backendRoles(Arrays.asList("IT", "HR")).build())
        );
    }

    public void test_AddUserBackendRolesFilter() {
        User user = User.parse("owner|IT,HR|myTenant");
        SearchSourceBuilder builder = new SearchSourceBuilder();
        assertNotNull(modelAccessControlHelper.addUserBackendRolesFilter(user, builder));
        BoolQueryBuilder boolQueryBuilder = new BoolQueryBuilder();
        builder.query(boolQueryBuilder);
        assertNotNull(modelAccessControlHelper.addUserBackendRolesFilter(user, builder));
        builder = new SearchSourceBuilder();
        MatchAllQueryBuilder matchAllQueryBuilder = new MatchAllQueryBuilder();
        builder.query(matchAllQueryBuilder);
        assertNotNull(modelAccessControlHelper.addUserBackendRolesFilter(user, builder));
    }

<<<<<<< HEAD
=======
    public void test_CreateSearchSourceBuilder() {
        User user = User.parse("owner|IT,HR|myTenant");
        assertNotNull(modelAccessControlHelper.createSearchSourceBuilder(user));
    }

    public void test_MultiTenancyEnabled_BypassesValidation() {
        // Test that when multi-tenancy is enabled, validation is bypassed and returns true
        User user = User.parse("owner|IT,HR|myTenant");
        when(mlFeatureEnabledSetting.isMultiTenancyEnabled()).thenReturn(true);

        modelAccessControlHelper
            .validateModelGroupAccess(user, mlFeatureEnabledSetting, null, "testGroupID", client, sdkClient, actionListener);

        ArgumentCaptor<Boolean> argumentCaptor = ArgumentCaptor.forClass(Boolean.class);
        verify(actionListener).onResponse(argumentCaptor.capture());
        assertTrue(argumentCaptor.getValue());
    }

    public void test_MultiTenancyDisabled_ProceedsWithValidation() throws IOException {
        // Test that when multi-tenancy is disabled, normal validation logic proceeds
        User user = User.parse("owner|IT,HR|myTenant");
        when(mlFeatureEnabledSetting.isMultiTenancyEnabled()).thenReturn(false);

        // Setup a public model group to ensure validation passes
        String owner = "owner|IT,HR|myTenant";
        List<String> backendRoles = Arrays.asList("IT", "HR");
        setupModelGroup(owner, AccessMode.PUBLIC.getValue(), backendRoles);

        PlainActionFuture<GetResponse> future = PlainActionFuture.newFuture();
        future.onResponse(getResponse);
        when(client.get(any())).thenReturn(future);

        CountDownLatch latch = new CountDownLatch(1);
        LatchedActionListener<Boolean> latchedActionListener = new LatchedActionListener<>(actionListener, latch);
        modelAccessControlHelper
            .validateModelGroupAccess(user, mlFeatureEnabledSetting, null, "testGroupID", client, sdkClient, latchedActionListener);

        try {
            latch.await(500, TimeUnit.MILLISECONDS);
        } catch (InterruptedException e) {
            Thread.currentThread().interrupt();
        }

        ArgumentCaptor<Boolean> argumentCaptor = ArgumentCaptor.forClass(Boolean.class);
        verify(actionListener).onResponse(argumentCaptor.capture());
        assertTrue(argumentCaptor.getValue());
    }

>>>>>>> 7e046531
    private GetResponse modelGroupBuilder(List<String> backendRoles, String access, String owner) throws IOException {
        MLModelGroup mlModelGroup = MLModelGroup
            .builder()
            .modelGroupId("testModelGroupId")
            .name("testModelGroup")
            .description("This is test model Group")
            .owner(User.parse(owner))
            .backendRoles(backendRoles)
            .access(access)
            .build();
        XContentBuilder content = mlModelGroup.toXContent(XContentFactory.jsonBuilder(), ToXContent.EMPTY_PARAMS);
        BytesReference bytesReference = BytesReference.bytes(content);
        GetResult getResult = new GetResult(CommonValue.ML_MODEL_GROUP_INDEX, "111", 111l, 111l, 111l, true, bytesReference, null, null);
        return new GetResponse(getResult);
    }

}<|MERGE_RESOLUTION|>--- conflicted
+++ resolved
@@ -414,20 +414,13 @@
         assertNotNull(modelAccessControlHelper.addUserBackendRolesFilter(user, builder));
     }
 
-<<<<<<< HEAD
-=======
-    public void test_CreateSearchSourceBuilder() {
-        User user = User.parse("owner|IT,HR|myTenant");
-        assertNotNull(modelAccessControlHelper.createSearchSourceBuilder(user));
-    }
-
     public void test_MultiTenancyEnabled_BypassesValidation() {
         // Test that when multi-tenancy is enabled, validation is bypassed and returns true
         User user = User.parse("owner|IT,HR|myTenant");
         when(mlFeatureEnabledSetting.isMultiTenancyEnabled()).thenReturn(true);
 
         modelAccessControlHelper
-            .validateModelGroupAccess(user, mlFeatureEnabledSetting, null, "testGroupID", client, sdkClient, actionListener);
+            .validateModelGroupAccess(user, mlFeatureEnabledSetting, null, "testGroupID", null, client, sdkClient, actionListener);
 
         ArgumentCaptor<Boolean> argumentCaptor = ArgumentCaptor.forClass(Boolean.class);
         verify(actionListener).onResponse(argumentCaptor.capture());
@@ -451,7 +444,7 @@
         CountDownLatch latch = new CountDownLatch(1);
         LatchedActionListener<Boolean> latchedActionListener = new LatchedActionListener<>(actionListener, latch);
         modelAccessControlHelper
-            .validateModelGroupAccess(user, mlFeatureEnabledSetting, null, "testGroupID", client, sdkClient, latchedActionListener);
+            .validateModelGroupAccess(user, mlFeatureEnabledSetting, null, "testGroupID", null, client, sdkClient, latchedActionListener);
 
         try {
             latch.await(500, TimeUnit.MILLISECONDS);
@@ -464,7 +457,6 @@
         assertTrue(argumentCaptor.getValue());
     }
 
->>>>>>> 7e046531
     private GetResponse modelGroupBuilder(List<String> backendRoles, String access, String owner) throws IOException {
         MLModelGroup mlModelGroup = MLModelGroup
             .builder()
