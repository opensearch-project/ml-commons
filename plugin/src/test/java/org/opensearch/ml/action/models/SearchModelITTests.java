--- conflicted
+++ resolved
@@ -111,14 +111,9 @@
         SearchSourceBuilder searchSourceBuilder = new SearchSourceBuilder();
         searchRequest.source(searchSourceBuilder);
         searchRequest.source().query(QueryBuilders.boolQuery().mustNot(QueryBuilders.existsQuery(CHUNK_NUMBER)));
-<<<<<<< HEAD
-        SearchResponse response = client().execute(MLModelSearchAction.INSTANCE, searchRequest).actionGet();
-        assertEquals(1, response.getHits().getTotalHits().value());
-=======
-        MLSearchActionRequest mlSearchActionRequest = new MLSearchActionRequest(searchRequest, null);
-        SearchResponse response = client().execute(MLModelSearchAction.INSTANCE, mlSearchActionRequest).actionGet();
-        assertEquals(1, response.getHits().getTotalHits().value);
->>>>>>> 51bd8cba
+        MLSearchActionRequest mlSearchActionRequest = new MLSearchActionRequest(searchRequest, null);
+        SearchResponse response = client().execute(MLModelSearchAction.INSTANCE, mlSearchActionRequest).actionGet();
+        assertEquals(1, response.getHits().getTotalHits().value());
     }
 
     private void test_matchAll_search() {
@@ -128,14 +123,9 @@
         searchRequest
             .source()
             .query(QueryBuilders.boolQuery().mustNot(QueryBuilders.existsQuery(CHUNK_NUMBER)).must(QueryBuilders.matchAllQuery()));
-<<<<<<< HEAD
-        SearchResponse response = client().execute(MLModelSearchAction.INSTANCE, searchRequest).actionGet();
-        assertEquals(1, response.getHits().getTotalHits().value());
-=======
-        MLSearchActionRequest mlSearchActionRequest = new MLSearchActionRequest(searchRequest, null);
-        SearchResponse response = client().execute(MLModelSearchAction.INSTANCE, mlSearchActionRequest).actionGet();
-        assertEquals(1, response.getHits().getTotalHits().value);
->>>>>>> 51bd8cba
+        MLSearchActionRequest mlSearchActionRequest = new MLSearchActionRequest(searchRequest, null);
+        SearchResponse response = client().execute(MLModelSearchAction.INSTANCE, mlSearchActionRequest).actionGet();
+        assertEquals(1, response.getHits().getTotalHits().value());
     }
 
     private void test_bool_search() {
@@ -154,14 +144,9 @@
                             .must(QueryBuilders.termQuery("name.keyword", "msmarco-distilbert-base-tas-b-pt"))
                     )
             );
-<<<<<<< HEAD
-        SearchResponse response = client().execute(MLModelSearchAction.INSTANCE, searchRequest).actionGet();
-        assertEquals(1, response.getHits().getTotalHits().value());
-=======
-        MLSearchActionRequest mlSearchActionRequest = new MLSearchActionRequest(searchRequest, null);
-        SearchResponse response = client().execute(MLModelSearchAction.INSTANCE, mlSearchActionRequest).actionGet();
-        assertEquals(1, response.getHits().getTotalHits().value);
->>>>>>> 51bd8cba
+        MLSearchActionRequest mlSearchActionRequest = new MLSearchActionRequest(searchRequest, null);
+        SearchResponse response = client().execute(MLModelSearchAction.INSTANCE, mlSearchActionRequest).actionGet();
+        assertEquals(1, response.getHits().getTotalHits().value());
     }
 
     private void test_term_search() {
@@ -173,14 +158,9 @@
             .mustNot(QueryBuilders.existsQuery(CHUNK_NUMBER))
             .must(QueryBuilders.termQuery("name.keyword", "msmarco-distilbert-base-tas-b-pt"));
         searchRequest.source().query(boolQueryBuilder);
-<<<<<<< HEAD
-        SearchResponse response = client().execute(MLModelSearchAction.INSTANCE, searchRequest).actionGet();
-        assertEquals(1, response.getHits().getTotalHits().value());
-=======
-        MLSearchActionRequest mlSearchActionRequest = new MLSearchActionRequest(searchRequest, null);
-        SearchResponse response = client().execute(MLModelSearchAction.INSTANCE, mlSearchActionRequest).actionGet();
-        assertEquals(1, response.getHits().getTotalHits().value);
->>>>>>> 51bd8cba
+        MLSearchActionRequest mlSearchActionRequest = new MLSearchActionRequest(searchRequest, null);
+        SearchResponse response = client().execute(MLModelSearchAction.INSTANCE, mlSearchActionRequest).actionGet();
+        assertEquals(1, response.getHits().getTotalHits().value());
     }
 
     private void test_terms_search() {
@@ -192,14 +172,9 @@
             .mustNot(QueryBuilders.existsQuery(CHUNK_NUMBER))
             .must(QueryBuilders.termsQuery("name.keyword", "msmarco-distilbert-base-tas-b-pt", "test_model_group_name"));
         searchRequest.source().query(boolQueryBuilder);
-<<<<<<< HEAD
-        SearchResponse response = client().execute(MLModelSearchAction.INSTANCE, searchRequest).actionGet();
-        assertEquals(1, response.getHits().getTotalHits().value());
-=======
-        MLSearchActionRequest mlSearchActionRequest = new MLSearchActionRequest(searchRequest, null);
-        SearchResponse response = client().execute(MLModelSearchAction.INSTANCE, mlSearchActionRequest).actionGet();
-        assertEquals(1, response.getHits().getTotalHits().value);
->>>>>>> 51bd8cba
+        MLSearchActionRequest mlSearchActionRequest = new MLSearchActionRequest(searchRequest, null);
+        SearchResponse response = client().execute(MLModelSearchAction.INSTANCE, mlSearchActionRequest).actionGet();
+        assertEquals(1, response.getHits().getTotalHits().value());
     }
 
     private void test_range_search() {
@@ -211,14 +186,9 @@
             .mustNot(QueryBuilders.existsQuery(CHUNK_NUMBER))
             .must(QueryBuilders.rangeQuery("created_time").gte("now-1d"));
         searchRequest.source().query(boolQueryBuilder);
-<<<<<<< HEAD
-        SearchResponse response = client().execute(MLModelSearchAction.INSTANCE, searchRequest).actionGet();
-        assertEquals(1, response.getHits().getTotalHits().value());
-=======
-        MLSearchActionRequest mlSearchActionRequest = new MLSearchActionRequest(searchRequest, null);
-        SearchResponse response = client().execute(MLModelSearchAction.INSTANCE, mlSearchActionRequest).actionGet();
-        assertEquals(1, response.getHits().getTotalHits().value);
->>>>>>> 51bd8cba
+        MLSearchActionRequest mlSearchActionRequest = new MLSearchActionRequest(searchRequest, null);
+        SearchResponse response = client().execute(MLModelSearchAction.INSTANCE, mlSearchActionRequest).actionGet();
+        assertEquals(1, response.getHits().getTotalHits().value());
     }
 
     private void test_matchPhrase_search() {
@@ -230,14 +200,9 @@
             .mustNot(QueryBuilders.existsQuery(CHUNK_NUMBER))
             .must(QueryBuilders.matchPhraseQuery("description", "desc"));
         searchRequest.source().query(boolQueryBuilder);
-<<<<<<< HEAD
-        SearchResponse response = client().execute(MLModelSearchAction.INSTANCE, searchRequest).actionGet();
-        assertEquals(1, response.getHits().getTotalHits().value());
-=======
-        MLSearchActionRequest mlSearchActionRequest = new MLSearchActionRequest(searchRequest, null);
-        SearchResponse response = client().execute(MLModelSearchAction.INSTANCE, mlSearchActionRequest).actionGet();
-        assertEquals(1, response.getHits().getTotalHits().value);
->>>>>>> 51bd8cba
+        MLSearchActionRequest mlSearchActionRequest = new MLSearchActionRequest(searchRequest, null);
+        SearchResponse response = client().execute(MLModelSearchAction.INSTANCE, mlSearchActionRequest).actionGet();
+        assertEquals(1, response.getHits().getTotalHits().value());
     }
 
     @Override
