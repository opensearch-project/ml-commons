/*
 * Copyright OpenSearch Contributors
 * SPDX-License-Identifier: Apache-2.0
 */

package org.opensearch.ml.action.IndexInsight;

import static org.mockito.ArgumentMatchers.any;
import static org.mockito.Mockito.doAnswer;
import static org.mockito.Mockito.doReturn;
import static org.mockito.Mockito.mock;
import static org.mockito.Mockito.spy;
import static org.mockito.Mockito.verify;
import static org.mockito.Mockito.when;
import static org.opensearch.ml.common.indexInsight.MLIndexInsightType.ALL;
import static org.opensearch.ml.common.indexInsight.MLIndexInsightType.FIELD_DESCRIPTION;
import static org.opensearch.ml.common.indexInsight.MLIndexInsightType.LOG_RELATED_INDEX_CHECK;
import static org.opensearch.ml.common.indexInsight.MLIndexInsightType.STATISTICAL_DATA;

import java.io.IOException;
import java.time.Instant;
import java.util.List;
import java.util.Map;
import java.util.concurrent.CompletableFuture;
import java.util.concurrent.CompletionStage;

import org.junit.Before;
import org.junit.Test;
import org.mockito.ArgumentCaptor;
import org.mockito.Mock;
import org.mockito.MockitoAnnotations;
import org.opensearch.action.get.GetResponse;
import org.opensearch.action.search.SearchResponse;
import org.opensearch.action.support.ActionFilters;
import org.opensearch.cluster.service.ClusterService;
import org.opensearch.common.settings.Settings;
import org.opensearch.common.util.concurrent.ThreadContext;
import org.opensearch.core.action.ActionListener;
import org.opensearch.core.xcontent.NamedXContentRegistry;
import org.opensearch.ml.common.indexInsight.IndexInsight;
import org.opensearch.ml.common.indexInsight.IndexInsightTask;
import org.opensearch.ml.common.indexInsight.IndexInsightTaskStatus;
import org.opensearch.ml.common.indexInsight.MLIndexInsightType;
import org.opensearch.ml.common.settings.MLFeatureEnabledSetting;
import org.opensearch.ml.common.transport.indexInsight.MLIndexInsightGetRequest;
import org.opensearch.ml.common.transport.indexInsight.MLIndexInsightGetResponse;
import org.opensearch.ml.engine.indices.MLIndicesHandler;
import org.opensearch.remote.metadata.client.GetDataObjectResponse;
import org.opensearch.remote.metadata.client.SdkClient;
import org.opensearch.test.OpenSearchTestCase;
import org.opensearch.threadpool.ThreadPool;
import org.opensearch.transport.TransportService;
import org.opensearch.transport.client.Client;

public class GetIndexInsightTransportActionTests extends OpenSearchTestCase {
    @Mock
    ThreadPool threadPool;

    @Mock
    Client client;

    @Mock
    SdkClient sdkClient;

    @Mock
    NamedXContentRegistry xContentRegistry;

    @Mock
    TransportService transportService;

    @Mock
    ActionListener<MLIndexInsightGetResponse> actionListener;

    @Mock
    ActionFilters actionFilters;

    @Mock
    private MLFeatureEnabledSetting mlFeatureEnabledSetting;

    @Mock
    private ClusterService clusterService;

    @Mock
    private MLIndicesHandler mlIndicesHandler;

    @Mock
    private CompletionStage<GetDataObjectResponse> responseCompletionStage;

    @Mock
    private GetDataObjectResponse getDataObjectResponse;

    @Mock
    private Throwable throwable;

    GetIndexInsightTransportAction getIndexInsightTransportAction;
    MLIndexInsightGetRequest mlIndexInsightGetRequest;
    ThreadContext threadContext;

    @Before
    public void setup() throws IOException {
        MockitoAnnotations.openMocks(this);
        mlIndexInsightGetRequest = MLIndexInsightGetRequest
            .builder()
            .indexName("test_index_name")
            .targetIndexInsight(STATISTICAL_DATA)
            .tenantId(null)
            .build();

        getIndexInsightTransportAction = spy(
            new GetIndexInsightTransportAction(
                transportService,
                actionFilters,
                xContentRegistry,
                mlFeatureEnabledSetting,
                client,
                sdkClient,
                mlIndicesHandler,
                clusterService
            )
        );

        Settings settings = Settings.builder().build();
        threadContext = new ThreadContext(settings);
        when(client.threadPool()).thenReturn(threadPool);
        when(threadPool.getThreadContext()).thenReturn(threadContext);
    }

    @Test
    public void testGetIndexInsight_Successful() {
<<<<<<< HEAD
        GetResponse getResponse = mock(GetResponse.class);
        when(getResponse.isExists()).thenReturn(true);
        when(getResponse.getSourceAsString()).thenReturn("{\"is_enable\":true}");

        GetDataObjectResponse sdkResponse = mock(GetDataObjectResponse.class);
        when(sdkResponse.getResponse()).thenReturn(getResponse);

        CompletableFuture<GetDataObjectResponse> future = CompletableFuture.completedFuture(sdkResponse);
=======
        setupMockResponses();
>>>>>>> f585d595

        IndexInsightTask indexInsightTask = mock(IndexInsightTask.class);
        doReturn(indexInsightTask).when(getIndexInsightTransportAction).createTask(any());

        IndexInsight insight = new IndexInsight(
            "test_index",
            "test content",
            IndexInsightTaskStatus.COMPLETED,
            STATISTICAL_DATA,
            Instant.ofEpochMilli(0)
        );
        doAnswer(invocation -> {
            ActionListener<IndexInsight> listener = invocation.getArgument(2);
            listener.onResponse(insight);
            return null;
        }).when(indexInsightTask).execute(any(), any(), any());

        getIndexInsightTransportAction.doExecute(null, mlIndexInsightGetRequest, actionListener);
        ArgumentCaptor<MLIndexInsightGetResponse> argumentCaptor = ArgumentCaptor.forClass(MLIndexInsightGetResponse.class);
        verify(actionListener).onResponse(argumentCaptor.capture());
        assertEquals(argumentCaptor.getValue().getIndexInsight().getIndex(), "test_index");
    }

    @Test
    public void testGetIndexInsight_FailDueToNotEnabled() {
        GetResponse getResponse = mock(GetResponse.class);
        when(getResponse.isExists()).thenReturn(true);
        when(getResponse.getSourceAsString()).thenReturn("{\"is_enable\":false}");

        GetDataObjectResponse sdkResponse = mock(GetDataObjectResponse.class);
        when(sdkResponse.getResponse()).thenReturn(getResponse);

        CompletableFuture<GetDataObjectResponse> future = CompletableFuture.completedFuture(sdkResponse);

        when(sdkClient.getDataObjectAsync(any())).thenReturn(future);
        IndexInsightTask indexInsightTask = mock(IndexInsightTask.class);

        doReturn(indexInsightTask).when(getIndexInsightTransportAction).createTask(any());
        IndexInsight insight = new IndexInsight(
            "test_index",
            "test content",
            IndexInsightTaskStatus.COMPLETED,
            STATISTICAL_DATA,
            Instant.ofEpochMilli(0)
        );
        doAnswer(invocation -> {
            ActionListener<IndexInsight> listener = invocation.getArgument(2);
            listener.onResponse(insight);
            return null;
        }).when(indexInsightTask).execute(any(), any(), any());

        SearchResponse searchResponse = mock(SearchResponse.class);
        doAnswer(invocation -> {
            ActionListener<SearchResponse> listener = invocation.getArgument(1);
            listener.onResponse(searchResponse);
            return null;
        }).when(client).search(any(), any());

        getIndexInsightTransportAction.doExecute(null, mlIndexInsightGetRequest, actionListener);
        ArgumentCaptor<Exception> argumentCaptor = ArgumentCaptor.forClass(Exception.class);
        verify(actionListener).onFailure(argumentCaptor.capture());
        assertTrue(argumentCaptor.getValue() instanceof RuntimeException);
        assertEquals("You are not enabled to use index insight yet, please firstly enable it.", argumentCaptor.getValue().getMessage());
    }

    @Test
    public void testGetIndexInsight_FailToAccess() {
        GetResponse getResponse = mock(GetResponse.class);
        when(getResponse.isExists()).thenReturn(true);
<<<<<<< HEAD
        when(getResponse.getSourceAsString()).thenReturn("{\"is_enable\":true}");
=======
        when(getResponse.getSourceAsString()).thenReturn("{\"container_name\": \"test-container\"}");
>>>>>>> f585d595

        GetDataObjectResponse sdkResponse = mock(GetDataObjectResponse.class);
        when(sdkResponse.getResponse()).thenReturn(getResponse);

        CompletableFuture<GetDataObjectResponse> future = CompletableFuture.completedFuture(sdkResponse);

        when(sdkClient.getDataObjectAsync(any())).thenReturn(future);
        IndexInsightTask indexInsightTask = mock(IndexInsightTask.class);

        doReturn(indexInsightTask).when(getIndexInsightTransportAction).createTask(any());
        IndexInsight insight = new IndexInsight(
            "test_index",
            "test content",
            IndexInsightTaskStatus.COMPLETED,
            STATISTICAL_DATA,
            Instant.ofEpochMilli(0)
        );
        doAnswer(invocation -> {
            ActionListener<IndexInsight> listener = invocation.getArgument(2);
            listener.onResponse(insight);
            return null;
        }).when(indexInsightTask).execute(any(), any(), any());

        doAnswer(invocation -> {
            ActionListener<SearchResponse> listener = invocation.getArgument(1);
            listener.onFailure(new IllegalArgumentException("You don't have access"));
            return null;
        }).when(client).search(any(), any());

        getIndexInsightTransportAction.doExecute(null, mlIndexInsightGetRequest, actionListener);
        ArgumentCaptor<Exception> argumentCaptor = ArgumentCaptor.forClass(Exception.class);
        verify(actionListener).onFailure(argumentCaptor.capture());
        assertTrue(argumentCaptor.getValue() instanceof IllegalArgumentException);
        assertEquals("You don't have access to this index", argumentCaptor.getValue().getMessage());
    }

    @Test
    public void testGetIndexInsight_ContainerNotInitialized() {
        GetResponse getResponse = mock(GetResponse.class);
        when(getResponse.isExists()).thenReturn(false);

        GetDataObjectResponse sdkResponse = mock(GetDataObjectResponse.class);
        when(sdkResponse.getResponse()).thenReturn(getResponse);

        CompletableFuture<GetDataObjectResponse> future = CompletableFuture.completedFuture(sdkResponse);

        when(sdkClient.getDataObjectAsync(any())).thenReturn(future);
        IndexInsightTask indexInsightTask = mock(IndexInsightTask.class);

        doReturn(indexInsightTask).when(getIndexInsightTransportAction).createTask(any());
        IndexInsight insight = new IndexInsight(
            "test_index",
            "test content",
            IndexInsightTaskStatus.COMPLETED,
            STATISTICAL_DATA,
            Instant.ofEpochMilli(0)
        );
        doAnswer(invocation -> {
            ActionListener<IndexInsight> listener = invocation.getArgument(2);
            listener.onResponse(insight);
            return null;
        }).when(indexInsightTask).execute(any(), any(), any());

        SearchResponse searchResponse = mock(SearchResponse.class);
        doAnswer(invocation -> {
            ActionListener<SearchResponse> listener = invocation.getArgument(1);
            listener.onResponse(searchResponse);
            return null;
        }).when(client).search(any(), any());

        getIndexInsightTransportAction.doExecute(null, mlIndexInsightGetRequest, actionListener);
        ArgumentCaptor<Exception> argumentCaptor = ArgumentCaptor.forClass(Exception.class);
        verify(actionListener).onFailure(argumentCaptor.capture());
        assertTrue(argumentCaptor.getValue() instanceof RuntimeException);
        assertEquals("You are not enabled to use index insight yet, please firstly enable it.", argumentCaptor.getValue().getMessage());
    }

    @Test
    public void testCreateTask() {
        for (MLIndexInsightType taskType : List.of(FIELD_DESCRIPTION, STATISTICAL_DATA, LOG_RELATED_INDEX_CHECK)) {
            MLIndexInsightGetRequest request = new MLIndexInsightGetRequest("test_index", taskType, null);
            IndexInsightTask task = getIndexInsightTransportAction.createTask(request);
            assertEquals(task.getSourceIndex(), "test_index");
            assertEquals(task.getTaskType(), taskType);
        }
    }

    @Test
    public void testGetIndexInsight_FailToGetObject() {
        GetResponse getResponse = mock(GetResponse.class);
        when(getResponse.isExists()).thenReturn(true);
        when(getResponse.getSourceAsString()).thenReturn("{\"is_enable\":true}");

        GetDataObjectResponse sdkResponse = mock(GetDataObjectResponse.class);
        when(sdkResponse.getResponse()).thenReturn(getResponse);

        CompletableFuture<GetDataObjectResponse> future = CompletableFuture.failedFuture(new RuntimeException("Fail to get data object."));

        when(sdkClient.getDataObjectAsync(any())).thenReturn(future);

        SearchResponse searchResponse = mock(SearchResponse.class);
        doAnswer(invocation -> {
            ActionListener<SearchResponse> listener = invocation.getArgument(1);
            listener.onResponse(searchResponse);
            return null;
        }).when(client).search(any(), any());

        getIndexInsightTransportAction.doExecute(null, mlIndexInsightGetRequest, actionListener);
        ArgumentCaptor<Exception> argumentCaptor = ArgumentCaptor.forClass(Exception.class);
        verify(actionListener).onFailure(argumentCaptor.capture());
        assertEquals(argumentCaptor.getValue().getMessage(), "Fail to get data object.");
    }

    @Test
    public void testGetIndexInsightConfig_FailToMultiTenant() {
        when(mlFeatureEnabledSetting.isMultiTenancyEnabled()).thenReturn(true);

        getIndexInsightTransportAction.doExecute(null, mlIndexInsightGetRequest, actionListener);

        ArgumentCaptor<Exception> argumentCaptor = ArgumentCaptor.forClass(Exception.class);
        verify(actionListener).onFailure(argumentCaptor.capture());
        assertTrue(argumentCaptor.getValue() instanceof RuntimeException);
        assertEquals(argumentCaptor.getValue().getMessage(), "You don't have permission to access this resource");
    }

    @Test
    public void testGetIndexInsight_ALLType_Successful() {
        testGetIndexInsight_ALLType(null, Map.of("STATISTICAL_DATA", true, "FIELD_DESCRIPTION", true, "LOG_RELATED_INDEX_CHECK", true));
    }

    @Test
    public void testGetIndexInsight_ALLType_StatisticalDataFailed() {
        testGetIndexInsight_ALLType(
            STATISTICAL_DATA,
            Map.of("STATISTICAL_DATA", false, "FIELD_DESCRIPTION", false, "LOG_RELATED_INDEX_CHECK", true)
        );
    }

    @Test
    public void testGetIndexInsight_ALLType_FieldDescriptionFailed() {
        testGetIndexInsight_ALLType(
            FIELD_DESCRIPTION,
            Map.of("STATISTICAL_DATA", true, "FIELD_DESCRIPTION", false, "LOG_RELATED_INDEX_CHECK", true)
        );
    }

    @Test
    public void testGetIndexInsight_ALLType_LogRelatedIndexCheckFailed() {
        testGetIndexInsight_ALLType(
            LOG_RELATED_INDEX_CHECK,
            Map.of("STATISTICAL_DATA", true, "FIELD_DESCRIPTION", true, "LOG_RELATED_INDEX_CHECK", false)
        );
    }

    private void testGetIndexInsight_ALLType(MLIndexInsightType failedType, Map<String, Boolean> expectedContent) {
        setupMockResponses();

        Map<MLIndexInsightType, String> contentMap = Map
            .of(STATISTICAL_DATA, "stats content", FIELD_DESCRIPTION, "field content", LOG_RELATED_INDEX_CHECK, "log content");

        doAnswer(invocation -> {
            MLIndexInsightGetRequest request = invocation.getArgument(0);
            IndexInsightTask task = mock(IndexInsightTask.class);
            MLIndexInsightType taskType = request.getTargetIndexInsight();

            doAnswer(taskInvocation -> {
                ActionListener<IndexInsight> listener = taskInvocation.getArgument(2);

                if (taskType.equals(failedType)) {
                    listener.onFailure(new RuntimeException("Task failed"));
                } else {
                    String content = contentMap.get(taskType);
                    IndexInsight insight = new IndexInsight(
                        "test_index",
                        content,
                        IndexInsightTaskStatus.COMPLETED,
                        taskType,
                        Instant.now()
                    );
                    listener.onResponse(insight);
                }
                return null;
            }).when(task).execute(any(), any(), any());

            return task;
        }).when(getIndexInsightTransportAction).createTask(any());

        MLIndexInsightGetRequest allTypeRequest = MLIndexInsightGetRequest
            .builder()
            .indexName("test_index_name")
            .targetIndexInsight(ALL)
            .tenantId(null)
            .build();

        getIndexInsightTransportAction.doExecute(null, allTypeRequest, actionListener);

        ArgumentCaptor<MLIndexInsightGetResponse> argumentCaptor = ArgumentCaptor.forClass(MLIndexInsightGetResponse.class);
        verify(actionListener).onResponse(argumentCaptor.capture());

        MLIndexInsightGetResponse response = argumentCaptor.getValue();
        IndexInsight result = response.getIndexInsight();

        assertEquals("test_index_name", result.getIndex());
        assertEquals(ALL, result.getTaskType());

        String content = result.getContent();
        expectedContent.forEach((type, shouldContain) -> {
            if (shouldContain) {
                String expectedValue = contentMap.get(MLIndexInsightType.valueOf(type));
                assertTrue(content.contains(type + ":\n" + expectedValue));
            } else {
                assertFalse(content.contains(type));
            }
        });
    }

    private void setupMockResponses() {
        GetResponse getResponse = mock(GetResponse.class);
        when(getResponse.isExists()).thenReturn(true);
        when(getResponse.getSourceAsString()).thenReturn("{\"container_name\": \"test-container\"}");

        GetDataObjectResponse sdkResponse = mock(GetDataObjectResponse.class);
        when(sdkResponse.getResponse()).thenReturn(getResponse);

        CompletableFuture<GetDataObjectResponse> future = CompletableFuture.completedFuture(sdkResponse);
        when(sdkClient.getDataObjectAsync(any())).thenReturn(future);

        SearchResponse searchResponse = mock(SearchResponse.class);
        doAnswer(invocation -> {
            ActionListener<SearchResponse> listener = invocation.getArgument(1);
            listener.onResponse(searchResponse);
            return null;
        }).when(client).search(any(), any());
    }

}<|MERGE_RESOLUTION|>--- conflicted
+++ resolved
@@ -127,18 +127,7 @@
 
     @Test
     public void testGetIndexInsight_Successful() {
-<<<<<<< HEAD
-        GetResponse getResponse = mock(GetResponse.class);
-        when(getResponse.isExists()).thenReturn(true);
-        when(getResponse.getSourceAsString()).thenReturn("{\"is_enable\":true}");
-
-        GetDataObjectResponse sdkResponse = mock(GetDataObjectResponse.class);
-        when(sdkResponse.getResponse()).thenReturn(getResponse);
-
-        CompletableFuture<GetDataObjectResponse> future = CompletableFuture.completedFuture(sdkResponse);
-=======
         setupMockResponses();
->>>>>>> f585d595
 
         IndexInsightTask indexInsightTask = mock(IndexInsightTask.class);
         doReturn(indexInsightTask).when(getIndexInsightTransportAction).createTask(any());
@@ -208,11 +197,7 @@
     public void testGetIndexInsight_FailToAccess() {
         GetResponse getResponse = mock(GetResponse.class);
         when(getResponse.isExists()).thenReturn(true);
-<<<<<<< HEAD
         when(getResponse.getSourceAsString()).thenReturn("{\"is_enable\":true}");
-=======
-        when(getResponse.getSourceAsString()).thenReturn("{\"container_name\": \"test-container\"}");
->>>>>>> f585d595
 
         GetDataObjectResponse sdkResponse = mock(GetDataObjectResponse.class);
         when(sdkResponse.getResponse()).thenReturn(getResponse);
@@ -432,7 +417,7 @@
     private void setupMockResponses() {
         GetResponse getResponse = mock(GetResponse.class);
         when(getResponse.isExists()).thenReturn(true);
-        when(getResponse.getSourceAsString()).thenReturn("{\"container_name\": \"test-container\"}");
+        when(getResponse.getSourceAsString()).thenReturn("{\"is_enable\":true}");
 
         GetDataObjectResponse sdkResponse = mock(GetDataObjectResponse.class);
         when(sdkResponse.getResponse()).thenReturn(getResponse);
