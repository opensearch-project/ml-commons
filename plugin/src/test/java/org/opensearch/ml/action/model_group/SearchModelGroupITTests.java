/*
 * Copyright OpenSearch Contributors
 * SPDX-License-Identifier: Apache-2.0
 */

package org.opensearch.ml.action.model_group;

import org.junit.Before;
import org.junit.Rule;
import org.junit.Test;
import org.junit.rules.ExpectedException;
import org.opensearch.action.search.SearchRequest;
import org.opensearch.action.search.SearchResponse;
import org.opensearch.index.query.QueryBuilders;
import org.opensearch.ml.action.MLCommonsIntegTestCase;
import org.opensearch.ml.common.transport.model_group.MLModelGroupSearchAction;
import org.opensearch.ml.common.transport.model_group.MLRegisterModelGroupAction;
import org.opensearch.ml.common.transport.model_group.MLRegisterModelGroupInput;
import org.opensearch.ml.common.transport.model_group.MLRegisterModelGroupRequest;
import org.opensearch.ml.common.transport.model_group.MLRegisterModelGroupResponse;
import org.opensearch.ml.common.transport.search.MLSearchActionRequest;
import org.opensearch.search.builder.SearchSourceBuilder;
import org.opensearch.test.OpenSearchIntegTestCase;

@OpenSearchIntegTestCase.ClusterScope(scope = OpenSearchIntegTestCase.Scope.SUITE, numDataNodes = 1)
public class SearchModelGroupITTests extends MLCommonsIntegTestCase {
    @Rule
    public ExpectedException exceptionRule = ExpectedException.none();

    private String modelGroupId;

    @Before
    public void setUp() throws Exception {
        super.setUp();
        registerModelGroup();
    }

    private void registerModelGroup() {
        MLRegisterModelGroupInput input = new MLRegisterModelGroupInput(
            "mock_model_group_name",
            "mock model group desc",
            null,
            null,
            null,
            null
        );
        MLRegisterModelGroupRequest createModelGroupRequest = new MLRegisterModelGroupRequest(input);
        MLRegisterModelGroupResponse response = client().execute(MLRegisterModelGroupAction.INSTANCE, createModelGroupRequest).actionGet();
        this.modelGroupId = response.getModelGroupId();
    }

    @Test
    public void test_empty_body_search() {
        SearchRequest searchRequest = new SearchRequest();
        SearchSourceBuilder searchSourceBuilder = new SearchSourceBuilder();
        searchRequest.source(searchSourceBuilder);
<<<<<<< HEAD
        SearchResponse response = client().execute(MLModelGroupSearchAction.INSTANCE, searchRequest).actionGet();
        assertEquals(1, response.getHits().getTotalHits().value());
=======
        MLSearchActionRequest mlSearchActionRequest = new MLSearchActionRequest(searchRequest, null);
        SearchResponse response = client().execute(MLModelGroupSearchAction.INSTANCE, mlSearchActionRequest).actionGet();
        assertEquals(1, response.getHits().getTotalHits().value);
>>>>>>> 51bd8cba
        assertEquals(modelGroupId, response.getHits().getHits()[0].getId());
    }

    @Test
    public void test_matchAll_search() {
        SearchRequest searchRequest = new SearchRequest();
        SearchSourceBuilder searchSourceBuilder = new SearchSourceBuilder();
        searchRequest.source(searchSourceBuilder);
        searchRequest.source().query(QueryBuilders.matchAllQuery());
<<<<<<< HEAD
        SearchResponse response = client().execute(MLModelGroupSearchAction.INSTANCE, searchRequest).actionGet();
        assertEquals(1, response.getHits().getTotalHits().value());
=======
        MLSearchActionRequest mlSearchActionRequest = new MLSearchActionRequest(searchRequest, null);
        SearchResponse response = client().execute(MLModelGroupSearchAction.INSTANCE, mlSearchActionRequest).actionGet();
        assertEquals(1, response.getHits().getTotalHits().value);
>>>>>>> 51bd8cba
        assertEquals(modelGroupId, response.getHits().getHits()[0].getId());
    }

    @Test
    public void test_bool_search() {
        SearchRequest searchRequest = new SearchRequest();
        SearchSourceBuilder searchSourceBuilder = new SearchSourceBuilder();
        searchRequest.source(searchSourceBuilder);
        searchRequest.source().query(QueryBuilders.boolQuery().must(QueryBuilders.termQuery("name.keyword", "mock_model_group_name")));
<<<<<<< HEAD
        SearchResponse response = client().execute(MLModelGroupSearchAction.INSTANCE, searchRequest).actionGet();
        assertEquals(1, response.getHits().getTotalHits().value());
=======
        MLSearchActionRequest mlSearchActionRequest = new MLSearchActionRequest(searchRequest, null);
        SearchResponse response = client().execute(MLModelGroupSearchAction.INSTANCE, mlSearchActionRequest).actionGet();
        assertEquals(1, response.getHits().getTotalHits().value);
>>>>>>> 51bd8cba
        assertEquals(modelGroupId, response.getHits().getHits()[0].getId());
    }

    @Test
    public void test_term_search() {
        SearchRequest searchRequest = new SearchRequest();
        SearchSourceBuilder searchSourceBuilder = new SearchSourceBuilder();
        searchRequest.source(searchSourceBuilder);
        searchRequest.source().query(QueryBuilders.termQuery("name.keyword", "mock_model_group_name"));
<<<<<<< HEAD
        SearchResponse response = client().execute(MLModelGroupSearchAction.INSTANCE, searchRequest).actionGet();
        assertEquals(1, response.getHits().getTotalHits().value());
=======
        MLSearchActionRequest mlSearchActionRequest = new MLSearchActionRequest(searchRequest, null);
        SearchResponse response = client().execute(MLModelGroupSearchAction.INSTANCE, mlSearchActionRequest).actionGet();
        assertEquals(1, response.getHits().getTotalHits().value);
>>>>>>> 51bd8cba
        assertEquals(modelGroupId, response.getHits().getHits()[0].getId());
    }

    @Test
    public void test_terms_search() {
        SearchRequest searchRequest = new SearchRequest();
        SearchSourceBuilder searchSourceBuilder = new SearchSourceBuilder();
        searchRequest.source(searchSourceBuilder);
        searchRequest.source().query(QueryBuilders.termsQuery("name.keyword", "mock_model_group_name", "test_model_group_name"));
<<<<<<< HEAD
        SearchResponse response = client().execute(MLModelGroupSearchAction.INSTANCE, searchRequest).actionGet();
        assertEquals(1, response.getHits().getTotalHits().value());
=======
        MLSearchActionRequest mlSearchActionRequest = new MLSearchActionRequest(searchRequest, null);
        SearchResponse response = client().execute(MLModelGroupSearchAction.INSTANCE, mlSearchActionRequest).actionGet();
        assertEquals(1, response.getHits().getTotalHits().value);
>>>>>>> 51bd8cba
        assertEquals(modelGroupId, response.getHits().getHits()[0].getId());
    }

    @Test
    public void test_range_search() {
        SearchRequest searchRequest = new SearchRequest();
        SearchSourceBuilder searchSourceBuilder = new SearchSourceBuilder();
        searchRequest.source(searchSourceBuilder);
        searchRequest.source().query(QueryBuilders.rangeQuery("created_time").gte("now-1d"));
<<<<<<< HEAD
        SearchResponse response = client().execute(MLModelGroupSearchAction.INSTANCE, searchRequest).actionGet();
        assertEquals(1, response.getHits().getTotalHits().value());
=======
        MLSearchActionRequest mlSearchActionRequest = new MLSearchActionRequest(searchRequest, null);
        SearchResponse response = client().execute(MLModelGroupSearchAction.INSTANCE, mlSearchActionRequest).actionGet();
        assertEquals(1, response.getHits().getTotalHits().value);
>>>>>>> 51bd8cba
        assertEquals(modelGroupId, response.getHits().getHits()[0].getId());
    }

    @Test
    public void test_matchPhrase_search() {
        SearchRequest searchRequest = new SearchRequest();
        SearchSourceBuilder searchSourceBuilder = new SearchSourceBuilder();
        searchRequest.source(searchSourceBuilder);
        searchRequest.source().query(QueryBuilders.matchPhraseQuery("description", "desc"));
<<<<<<< HEAD
        SearchResponse response = client().execute(MLModelGroupSearchAction.INSTANCE, searchRequest).actionGet();
        assertEquals(1, response.getHits().getTotalHits().value());
=======
        MLSearchActionRequest mlSearchActionRequest = new MLSearchActionRequest(searchRequest, null);
        SearchResponse response = client().execute(MLModelGroupSearchAction.INSTANCE, mlSearchActionRequest).actionGet();
        assertEquals(1, response.getHits().getTotalHits().value);
>>>>>>> 51bd8cba
        assertEquals(modelGroupId, response.getHits().getHits()[0].getId());
    }

    @Test
    public void test_queryString_search() {
        SearchRequest searchRequest = new SearchRequest();
        SearchSourceBuilder searchSourceBuilder = new SearchSourceBuilder();
        searchRequest.source(searchSourceBuilder);
        searchRequest.source().query(QueryBuilders.queryStringQuery("name: mock_model_group_*"));
<<<<<<< HEAD
        SearchResponse response = client().execute(MLModelGroupSearchAction.INSTANCE, searchRequest).actionGet();
        assertEquals(1, response.getHits().getTotalHits().value());
=======
        MLSearchActionRequest mlSearchActionRequest = new MLSearchActionRequest(searchRequest, null);
        SearchResponse response = client().execute(MLModelGroupSearchAction.INSTANCE, mlSearchActionRequest).actionGet();
        assertEquals(1, response.getHits().getTotalHits().value);
>>>>>>> 51bd8cba
        assertEquals(modelGroupId, response.getHits().getHits()[0].getId());
    }

}<|MERGE_RESOLUTION|>--- conflicted
+++ resolved
@@ -54,14 +54,9 @@
         SearchRequest searchRequest = new SearchRequest();
         SearchSourceBuilder searchSourceBuilder = new SearchSourceBuilder();
         searchRequest.source(searchSourceBuilder);
-<<<<<<< HEAD
-        SearchResponse response = client().execute(MLModelGroupSearchAction.INSTANCE, searchRequest).actionGet();
-        assertEquals(1, response.getHits().getTotalHits().value());
-=======
         MLSearchActionRequest mlSearchActionRequest = new MLSearchActionRequest(searchRequest, null);
         SearchResponse response = client().execute(MLModelGroupSearchAction.INSTANCE, mlSearchActionRequest).actionGet();
-        assertEquals(1, response.getHits().getTotalHits().value);
->>>>>>> 51bd8cba
+        assertEquals(1, response.getHits().getTotalHits().value());
         assertEquals(modelGroupId, response.getHits().getHits()[0].getId());
     }
 
@@ -71,14 +66,9 @@
         SearchSourceBuilder searchSourceBuilder = new SearchSourceBuilder();
         searchRequest.source(searchSourceBuilder);
         searchRequest.source().query(QueryBuilders.matchAllQuery());
-<<<<<<< HEAD
-        SearchResponse response = client().execute(MLModelGroupSearchAction.INSTANCE, searchRequest).actionGet();
-        assertEquals(1, response.getHits().getTotalHits().value());
-=======
         MLSearchActionRequest mlSearchActionRequest = new MLSearchActionRequest(searchRequest, null);
         SearchResponse response = client().execute(MLModelGroupSearchAction.INSTANCE, mlSearchActionRequest).actionGet();
-        assertEquals(1, response.getHits().getTotalHits().value);
->>>>>>> 51bd8cba
+        assertEquals(1, response.getHits().getTotalHits().value());
         assertEquals(modelGroupId, response.getHits().getHits()[0].getId());
     }
 
@@ -88,14 +78,9 @@
         SearchSourceBuilder searchSourceBuilder = new SearchSourceBuilder();
         searchRequest.source(searchSourceBuilder);
         searchRequest.source().query(QueryBuilders.boolQuery().must(QueryBuilders.termQuery("name.keyword", "mock_model_group_name")));
-<<<<<<< HEAD
-        SearchResponse response = client().execute(MLModelGroupSearchAction.INSTANCE, searchRequest).actionGet();
-        assertEquals(1, response.getHits().getTotalHits().value());
-=======
         MLSearchActionRequest mlSearchActionRequest = new MLSearchActionRequest(searchRequest, null);
         SearchResponse response = client().execute(MLModelGroupSearchAction.INSTANCE, mlSearchActionRequest).actionGet();
-        assertEquals(1, response.getHits().getTotalHits().value);
->>>>>>> 51bd8cba
+        assertEquals(1, response.getHits().getTotalHits().value());
         assertEquals(modelGroupId, response.getHits().getHits()[0].getId());
     }
 
@@ -105,14 +90,9 @@
         SearchSourceBuilder searchSourceBuilder = new SearchSourceBuilder();
         searchRequest.source(searchSourceBuilder);
         searchRequest.source().query(QueryBuilders.termQuery("name.keyword", "mock_model_group_name"));
-<<<<<<< HEAD
-        SearchResponse response = client().execute(MLModelGroupSearchAction.INSTANCE, searchRequest).actionGet();
-        assertEquals(1, response.getHits().getTotalHits().value());
-=======
         MLSearchActionRequest mlSearchActionRequest = new MLSearchActionRequest(searchRequest, null);
         SearchResponse response = client().execute(MLModelGroupSearchAction.INSTANCE, mlSearchActionRequest).actionGet();
-        assertEquals(1, response.getHits().getTotalHits().value);
->>>>>>> 51bd8cba
+        assertEquals(1, response.getHits().getTotalHits().value());
         assertEquals(modelGroupId, response.getHits().getHits()[0].getId());
     }
 
@@ -122,14 +102,9 @@
         SearchSourceBuilder searchSourceBuilder = new SearchSourceBuilder();
         searchRequest.source(searchSourceBuilder);
         searchRequest.source().query(QueryBuilders.termsQuery("name.keyword", "mock_model_group_name", "test_model_group_name"));
-<<<<<<< HEAD
-        SearchResponse response = client().execute(MLModelGroupSearchAction.INSTANCE, searchRequest).actionGet();
-        assertEquals(1, response.getHits().getTotalHits().value());
-=======
         MLSearchActionRequest mlSearchActionRequest = new MLSearchActionRequest(searchRequest, null);
         SearchResponse response = client().execute(MLModelGroupSearchAction.INSTANCE, mlSearchActionRequest).actionGet();
-        assertEquals(1, response.getHits().getTotalHits().value);
->>>>>>> 51bd8cba
+        assertEquals(1, response.getHits().getTotalHits().value());
         assertEquals(modelGroupId, response.getHits().getHits()[0].getId());
     }
 
@@ -139,14 +114,9 @@
         SearchSourceBuilder searchSourceBuilder = new SearchSourceBuilder();
         searchRequest.source(searchSourceBuilder);
         searchRequest.source().query(QueryBuilders.rangeQuery("created_time").gte("now-1d"));
-<<<<<<< HEAD
-        SearchResponse response = client().execute(MLModelGroupSearchAction.INSTANCE, searchRequest).actionGet();
-        assertEquals(1, response.getHits().getTotalHits().value());
-=======
         MLSearchActionRequest mlSearchActionRequest = new MLSearchActionRequest(searchRequest, null);
         SearchResponse response = client().execute(MLModelGroupSearchAction.INSTANCE, mlSearchActionRequest).actionGet();
-        assertEquals(1, response.getHits().getTotalHits().value);
->>>>>>> 51bd8cba
+        assertEquals(1, response.getHits().getTotalHits().value());
         assertEquals(modelGroupId, response.getHits().getHits()[0].getId());
     }
 
@@ -156,14 +126,9 @@
         SearchSourceBuilder searchSourceBuilder = new SearchSourceBuilder();
         searchRequest.source(searchSourceBuilder);
         searchRequest.source().query(QueryBuilders.matchPhraseQuery("description", "desc"));
-<<<<<<< HEAD
-        SearchResponse response = client().execute(MLModelGroupSearchAction.INSTANCE, searchRequest).actionGet();
-        assertEquals(1, response.getHits().getTotalHits().value());
-=======
         MLSearchActionRequest mlSearchActionRequest = new MLSearchActionRequest(searchRequest, null);
         SearchResponse response = client().execute(MLModelGroupSearchAction.INSTANCE, mlSearchActionRequest).actionGet();
-        assertEquals(1, response.getHits().getTotalHits().value);
->>>>>>> 51bd8cba
+        assertEquals(1, response.getHits().getTotalHits().value());
         assertEquals(modelGroupId, response.getHits().getHits()[0].getId());
     }
 
@@ -173,14 +138,9 @@
         SearchSourceBuilder searchSourceBuilder = new SearchSourceBuilder();
         searchRequest.source(searchSourceBuilder);
         searchRequest.source().query(QueryBuilders.queryStringQuery("name: mock_model_group_*"));
-<<<<<<< HEAD
-        SearchResponse response = client().execute(MLModelGroupSearchAction.INSTANCE, searchRequest).actionGet();
-        assertEquals(1, response.getHits().getTotalHits().value());
-=======
         MLSearchActionRequest mlSearchActionRequest = new MLSearchActionRequest(searchRequest, null);
         SearchResponse response = client().execute(MLModelGroupSearchAction.INSTANCE, mlSearchActionRequest).actionGet();
-        assertEquals(1, response.getHits().getTotalHits().value);
->>>>>>> 51bd8cba
+        assertEquals(1, response.getHits().getTotalHits().value());
         assertEquals(modelGroupId, response.getHits().getHits()[0].getId());
     }
 
