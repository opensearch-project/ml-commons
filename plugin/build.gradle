/*
 * Copyright OpenSearch Contributors
 * SPDX-License-Identifier: Apache-2.0
 */

import java.util.concurrent.Callable
import org.opensearch.gradle.test.RestIntegTestTask
import org.opensearch.gradle.testclusters.StandaloneRestIntegTestTask

plugins {
    id 'java'
    id 'nebula.ospackage'
    id "io.freefair.lombok"
    id 'jacoco'
    id 'java-library'
    id "com.diffplug.gradle.spotless" version "3.26.1"
    id 'checkstyle'
}

ext {
    opensearchVersion = "${opensearch_version}"
    isSnapshot = "true" == System.getProperty("build.snapshot", "true")
}

apply plugin: 'opensearch.opensearchplugin'
apply plugin: 'opensearch.testclusters'
apply plugin: 'opensearch.pluginzip'
ext {
    projectSubstitutions = [:]
    licenseFile = rootProject.file('LICENSE.txt')
    noticeFile = rootProject.file('NOTICE')
}

opensearchplugin {
    name 'opensearch-ml'
    description 'machine learning plugin for opensearch'
    classname 'org.opensearch.ml.plugin.MachineLearningPlugin'
}

dependencies {
    implementation project(':opensearch-ml-common')
    implementation project(':opensearch-ml-algorithms')

    implementation group: 'org.opensearch', name: 'opensearch', version: "${opensearch_version}"
    implementation "org.opensearch.client:opensearch-rest-client:${opensearch_version}"
    implementation "org.opensearch:common-utils:${common_utils_version}"
    implementation("com.fasterxml.jackson.core:jackson-annotations:${versions.jackson}")
    implementation("com.fasterxml.jackson.core:jackson-databind:${versions.jackson_databind}")
    implementation group: 'com.google.guava', name: 'guava', version: '31.0.1-jre'
    implementation group: 'com.google.code.gson', name: 'gson', version: '2.9.1'
    implementation group: 'org.apache.commons', name: 'commons-lang3', version: '3.10'
    implementation group: 'org.apache.commons', name: 'commons-math3', version: '3.6.1'
    implementation "org.apache.logging.log4j:log4j-slf4j-impl:2.19.0"
    testImplementation group: 'commons-io', name: 'commons-io', version: '2.11.0'

    checkstyle "com.puppycrawl.tools:checkstyle:${project.checkstyle.toolVersion}"
}

publishing {
    publications {
        pluginZip(MavenPublication) { publication ->
            pom {
                name = opensearchplugin.name
                description = opensearchplugin.description
                groupId = "org.opensearch.plugin"
                licenses {
                    license {
                        name = "The Apache License, Version 2.0"
                        url = "http://www.apache.org/licenses/LICENSE-2.0.txt"
                    }
                }
                developers {
                    developer {
                        name = "OpenSearch"
                        url = "https://github.com/opensearch-project/ml-commons"
                    }
                }
            }
        }
    }
}

compileJava {
    options.compilerArgs.addAll(["-processor", 'lombok.launch.AnnotationProcessorHider$AnnotationProcessor'])
}

//TODO: check which one should be enabled
licenseHeaders.enabled = true
testingConventions.enabled = false
checkstyleTest.enabled = false
forbiddenApis.ignoreFailures = false
dependencyLicenses.enabled = false
thirdPartyAudit.enabled = false
forbiddenApisTest.ignoreFailures = true
forbiddenApisMain.ignoreFailures = true
validateNebulaPom.enabled = false
checkstyleMain.enabled = false
loggerUsageCheck.enabled = false

def _numNodes = findProperty('numNodes') as Integer ?: 1


test {
    include '**/*Tests.class'
    systemProperty 'tests.security.manager', 'false'
}

def opensearch_tmp_dir = rootProject.file('build/private/opensearch_tmp').absoluteFile
opensearch_tmp_dir.mkdirs()


task integTest(type: RestIntegTestTask) {
    description = "Run tests against a cluster"
    testClassesDirs = sourceSets.test.output.classesDirs
    classpath = sourceSets.test.runtimeClasspath
}
tasks.named("check").configure { dependsOn(integTest) }

integTest {
    dependsOn "bundlePlugin"
    systemProperty 'tests.security.manager', 'false'
    systemProperty 'java.io.tmpdir', opensearch_tmp_dir.absolutePath

    systemProperty "https", System.getProperty("https")
    systemProperty "user", System.getProperty("user")
    systemProperty "password", System.getProperty("password")

    // Only rest case can run with remote cluster
    if (System.getProperty("tests.rest.cluster") != null) {
        filter {
            includeTestsMatching "org.opensearch.ml.rest.*IT"
        }
    }

    if (System.getProperty("https") == null || System.getProperty("https") == "false") {
        filter {
            excludeTestsMatching "org.opensearch.ml.rest.SecureMLRestIT"
        }
    }

    // The 'doFirst' delays till execution time.
    doFirst {
        // Tell the test JVM if the cluster JVM is running under a debugger so that tests can
        // use longer timeouts for requests.
        def isDebuggingCluster = getDebug() || System.getProperty("test.debug") != null
        systemProperty 'cluster.debug', isDebuggingCluster
        // Set number of nodes system property to be used in tests
        systemProperty 'cluster.number_of_nodes', "${_numNodes}"
        // There seems to be an issue when running multi node run or integ tasks with unicast_hosts
        // not being written, the waitForAllConditions ensures it's written
        getClusters().forEach { cluster ->
            cluster.waitForAllConditions()
        }
    }

    // The --debug-jvm command-line option makes the cluster debuggable; this makes the tests debuggable
    if (System.getProperty("test.debug") != null) {
        jvmArgs '-agentlib:jdwp=transport=dt_socket,server=y,suspend=y,address=*:5005'
    }
}

testClusters.integTest {
    testDistribution = "ARCHIVE"
    // Cluster shrink exception thrown if we try to set numberOfNodes to 1, so only apply if > 1
    if (_numNodes > 1) numberOfNodes = _numNodes
    // When running integration tests it doesn't forward the --debug-jvm to the cluster anymore
    // i.e. we have to use a custom property to flag when we want to debug elasticsearch JVM
    // since we also support multi node integration tests we increase debugPort per node
    if (System.getProperty("opensearch.debug") != null) {
        def debugPort = 5005
        nodes.forEach { node ->
            node.jvmArgs("-agentlib:jdwp=transport=dt_socket,server=n,suspend=y,address=*:${debugPort}")
            debugPort += 1
        }
    }
    plugin(project.tasks.bundlePlugin.archiveFile)

    nodes.each { node ->
        def plugins = node.plugins
        def firstPlugin = plugins.get(0)
        plugins.remove(0)
        plugins.add(firstPlugin)
    }
}

task integTestRemote(type: RestIntegTestTask) {
    testClassesDirs = sourceSets.test.output.classesDirs
    classpath = sourceSets.test.runtimeClasspath
    systemProperty 'tests.security.manager', 'false'
    systemProperty 'java.io.tmpdir', opensearch_tmp_dir.absolutePath

    systemProperty "https", System.getProperty("https")
    systemProperty "user", System.getProperty("user")
    systemProperty "password", System.getProperty("password")

    // Only rest case can run with remote cluster
    if (System.getProperty("tests.rest.cluster") != null) {
        filter {
            includeTestsMatching "org.opensearch.ml.rest.*IT"
        }
    }
}

run {
    doFirst {
        // There seems to be an issue when running multi node run or integ tasks with unicast_hosts
        // not being written, the waitForAllConditions ensures it's written
        getClusters().forEach { cluster ->
            cluster.waitForAllConditions()
        }
    }

    useCluster testClusters.integTest
}

task release(type: Copy, group: 'build') {
    dependsOn allprojects*.tasks.build
    from(zipTree(project.tasks.bundlePlugin.outputs.files.getSingleFile()))
    into "build/plugins/opensearch-ml"
    includeEmptyDirs = false
}

jacocoTestReport {
    reports {
        xml.enabled true
        html.enabled true
        csv.enabled false
    }

    dependsOn test
}

List<String> jacocoExclusions = [
        // TODO: add more unit test to meet the minimal test coverage.
        'org.opensearch.ml.constant.CommonValue',
        'org.opensearch.ml.plugin.MachineLearningPlugin*',
        'org.opensearch.ml.indices.MLIndicesHandler',
<<<<<<< HEAD

        'org.opensearch.ml.rest.RestMLUnloadModelAction',
=======
        'org.opensearch.ml.action.load.TransportLoadModelOnNodeAction',
        'org.opensearch.ml.action.load.TransportLoadModelAction',
        'org.opensearch.ml.model.MLModelCache',
        'org.opensearch.ml.model.MLModelManager',
        'org.opensearch.ml.action.unload.TransportUnloadModelAction',
        'org.opensearch.ml.action.forward.TransportForwardAction',
>>>>>>> 7d8a311f
        'org.opensearch.ml.rest.RestMLPredictionAction',
        'org.opensearch.ml.rest.RestMLUploadModelAction',
        'org.opensearch.ml.rest.RestMLLoadModelAction'
]

jacocoTestCoverageVerification {
    violationRules {
        rule {
            element = 'CLASS'
            excludes = jacocoExclusions
            limit {
                counter = 'BRANCH'
                minimum = 0.1
            }
        }
        rule {
            element = 'CLASS'
            excludes = jacocoExclusions
            limit {
                counter = 'LINE'
                value = 'COVEREDRATIO'
                minimum = 0.1
            }
        }
    }
    dependsOn jacocoTestReport
}
check.dependsOn jacocoTestCoverageVerification

configurations.all {
    resolutionStrategy.force 'junit:junit:4.12'
    resolutionStrategy.force 'org.apache.commons:commons-lang3:3.10'
    resolutionStrategy.force 'commons-logging:commons-logging:1.2'
    resolutionStrategy.force 'org.objenesis:objenesis:3.2'
    resolutionStrategy.force 'net.java.dev.jna:jna:5.11.0'
    resolutionStrategy.force 'org.apache.commons:commons-text:1.10.0'
}

apply plugin: 'nebula.ospackage'

// This is afterEvaluate because the bundlePlugin ZIP task is updated afterEvaluate and changes the ZIP name to match the plugin name
afterEvaluate {
    ospackage {
        packageName = "${name}"
        release = isSnapshot ? "0.1" : '1'
        version = "${project.version}" - "-SNAPSHOT"

        into '/usr/share/opensearch/plugins'
        from(zipTree(bundlePlugin.archivePath)) {
            into opensearchplugin.name
        }

        user 'root'
        permissionGroup 'root'
        fileMode 0644
        dirMode 0755

        requires('opensearch', versions.opensearch, EQUAL)
        packager = 'Amazon'
        vendor = 'Amazon'
        os = 'LINUX'
        prefix '/usr'

        license 'ASL-2.0'
        maintainer 'OpenSearch <opensearch@amazon.com>'
        url 'https://opensearch.org/downloads.html'
        summary '''
         ML plugin for OpenSearch.
         Github https://github.com/opensearch-project/ml-commons.
    '''.stripIndent().replace('\n', ' ').trim()
    }

    buildRpm {
        arch = 'NOARCH'
        dependsOn 'assemble'
        finalizedBy 'renameRpm'
        task renameRpm(type: Copy) {
            from("$buildDir/distributions")
            into("$buildDir/distributions")
            include archiveName
            rename archiveName, "${packageName}-${version}.rpm"
            doLast { delete file("$buildDir/distributions/$archiveName") }
        }
    }

    buildDeb {
        arch = 'all'
        dependsOn 'assemble'
        finalizedBy 'renameDeb'
        task renameDeb(type: Copy) {
            from("$buildDir/distributions")
            into("$buildDir/distributions")
            include archiveName
            rename archiveName, "${packageName}-${version}.deb"
            doLast { delete file("$buildDir/distributions/$archiveName") }
        }
    }

    task buildPackages(type: GradleBuild) {
        tasks = ['build', 'buildRpm', 'buildDeb']
    }
}

spotless {
    java {
        removeUnusedImports()
        importOrder 'java', 'javax', 'org', 'com'

        eclipse().configFile rootProject.file('.eclipseformat.xml')
    }
}

tasks.withType(licenseHeaders.class) {
    additionalLicense 'AL   ', 'Apache', 'Licensed under the Apache License, Version 2.0 (the "License")'
}

checkstyle {
    toolVersion = '8.29'
}<|MERGE_RESOLUTION|>--- conflicted
+++ resolved
@@ -235,17 +235,13 @@
         'org.opensearch.ml.constant.CommonValue',
         'org.opensearch.ml.plugin.MachineLearningPlugin*',
         'org.opensearch.ml.indices.MLIndicesHandler',
-<<<<<<< HEAD
-
         'org.opensearch.ml.rest.RestMLUnloadModelAction',
-=======
         'org.opensearch.ml.action.load.TransportLoadModelOnNodeAction',
         'org.opensearch.ml.action.load.TransportLoadModelAction',
         'org.opensearch.ml.model.MLModelCache',
         'org.opensearch.ml.model.MLModelManager',
         'org.opensearch.ml.action.unload.TransportUnloadModelAction',
         'org.opensearch.ml.action.forward.TransportForwardAction',
->>>>>>> 7d8a311f
         'org.opensearch.ml.rest.RestMLPredictionAction',
         'org.opensearch.ml.rest.RestMLUploadModelAction',
         'org.opensearch.ml.rest.RestMLLoadModelAction'
