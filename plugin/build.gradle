/*
 * Copyright OpenSearch Contributors
 * SPDX-License-Identifier: Apache-2.0
 */

import java.util.concurrent.Callable
import org.opensearch.gradle.test.RestIntegTestTask
import org.opensearch.gradle.testclusters.StandaloneRestIntegTestTask

plugins {
    id 'java'
    id 'nebula.ospackage'
    id "io.freefair.lombok"
    id 'jacoco'
    id 'java-library'
    id "com.diffplug.gradle.spotless" version "3.26.1"
    id 'checkstyle'
}

ext {
    opensearchVersion = "${opensearch_version}"
    isSnapshot = "true" == System.getProperty("build.snapshot", "true")
}

apply plugin: 'opensearch.opensearchplugin'
apply plugin: 'opensearch.testclusters'
apply plugin: 'opensearch.pluginzip'
ext {
    projectSubstitutions = [:]
    licenseFile = rootProject.file('LICENSE.txt')
    noticeFile = rootProject.file('NOTICE')
}

opensearchplugin {
    name 'opensearch-ml'
    description 'machine learning plugin for opensearch'
    classname 'org.opensearch.ml.plugin.MachineLearningPlugin'
}

dependencies {
    implementation project(':opensearch-ml-common')
    implementation project(':opensearch-ml-algorithms')

    implementation group: 'org.opensearch', name: 'opensearch', version: "${opensearch_version}"
    implementation "org.opensearch.client:opensearch-rest-client:${opensearch_version}"
    implementation "org.opensearch:common-utils:${common_utils_version}"
    implementation("com.fasterxml.jackson.core:jackson-annotations:${versions.jackson}")
    implementation("com.fasterxml.jackson.core:jackson-databind:${versions.jackson_databind}")
    implementation group: 'com.google.guava', name: 'guava', version: '31.0.1-jre'
    implementation group: 'com.google.code.gson', name: 'gson', version: '2.9.1'
    implementation group: 'org.apache.commons', name: 'commons-lang3', version: '3.10'
    implementation group: 'org.apache.commons', name: 'commons-math3', version: '3.6.1'
    implementation "org.apache.logging.log4j:log4j-slf4j-impl:2.19.0"
    testImplementation group: 'commons-io', name: 'commons-io', version: '2.11.0'

    checkstyle "com.puppycrawl.tools:checkstyle:${project.checkstyle.toolVersion}"
}

publishing {
    publications {
        pluginZip(MavenPublication) { publication ->
            pom {
                name = opensearchplugin.name
                description = opensearchplugin.description
                groupId = "org.opensearch.plugin"
                licenses {
                    license {
                        name = "The Apache License, Version 2.0"
                        url = "http://www.apache.org/licenses/LICENSE-2.0.txt"
                    }
                }
                developers {
                    developer {
                        name = "OpenSearch"
                        url = "https://github.com/opensearch-project/ml-commons"
                    }
                }
            }
        }
    }
}

compileJava {
    options.compilerArgs.addAll(["-processor", 'lombok.launch.AnnotationProcessorHider$AnnotationProcessor'])
}

//TODO: check which one should be enabled
licenseHeaders.enabled = true
testingConventions.enabled = false
checkstyleTest.enabled = false
forbiddenApis.ignoreFailures = false
dependencyLicenses.enabled = false
thirdPartyAudit.enabled = false
forbiddenApisTest.ignoreFailures = true
forbiddenApisMain.ignoreFailures = true
validateNebulaPom.enabled = false
checkstyleMain.enabled = false
loggerUsageCheck.enabled = false

def _numNodes = findProperty('numNodes') as Integer ?: 1


test {
    include '**/*Tests.class'
    systemProperty 'tests.security.manager', 'false'
}

def opensearch_tmp_dir = rootProject.file('build/private/opensearch_tmp').absoluteFile
opensearch_tmp_dir.mkdirs()


task integTest(type: RestIntegTestTask) {
    description = "Run tests against a cluster"
    testClassesDirs = sourceSets.test.output.classesDirs
    classpath = sourceSets.test.runtimeClasspath
}
tasks.named("check").configure { dependsOn(integTest) }

integTest {
    dependsOn "bundlePlugin"
    systemProperty 'tests.security.manager', 'false'
    systemProperty 'java.io.tmpdir', opensearch_tmp_dir.absolutePath

    systemProperty "https", System.getProperty("https")
    systemProperty "user", System.getProperty("user")
    systemProperty "password", System.getProperty("password")

    // Only rest case can run with remote cluster
    if (System.getProperty("tests.rest.cluster") != null) {
        filter {
            includeTestsMatching "org.opensearch.ml.rest.*IT"
        }
    }

    if (System.getProperty("https") == null || System.getProperty("https") == "false") {
        filter {
            excludeTestsMatching "org.opensearch.ml.rest.SecureMLRestIT"
        }
    }

    // The 'doFirst' delays till execution time.
    doFirst {
        // Tell the test JVM if the cluster JVM is running under a debugger so that tests can
        // use longer timeouts for requests.
        def isDebuggingCluster = getDebug() || System.getProperty("test.debug") != null
        systemProperty 'cluster.debug', isDebuggingCluster
        // Set number of nodes system property to be used in tests
        systemProperty 'cluster.number_of_nodes', "${_numNodes}"
        // There seems to be an issue when running multi node run or integ tasks with unicast_hosts
        // not being written, the waitForAllConditions ensures it's written
        getClusters().forEach { cluster ->
            cluster.waitForAllConditions()
        }
    }

    // The --debug-jvm command-line option makes the cluster debuggable; this makes the tests debuggable
    if (System.getProperty("test.debug") != null) {
        jvmArgs '-agentlib:jdwp=transport=dt_socket,server=y,suspend=y,address=*:5005'
    }
}

testClusters.integTest {
    testDistribution = "ARCHIVE"
    // Cluster shrink exception thrown if we try to set numberOfNodes to 1, so only apply if > 1
    if (_numNodes > 1) numberOfNodes = _numNodes
    // When running integration tests it doesn't forward the --debug-jvm to the cluster anymore
    // i.e. we have to use a custom property to flag when we want to debug elasticsearch JVM
    // since we also support multi node integration tests we increase debugPort per node
    if (System.getProperty("opensearch.debug") != null) {
        def debugPort = 5005
        nodes.forEach { node ->
            node.jvmArgs("-agentlib:jdwp=transport=dt_socket,server=n,suspend=y,address=*:${debugPort}")
            debugPort += 1
        }
    }
    plugin(project.tasks.bundlePlugin.archiveFile)

    nodes.each { node ->
        def plugins = node.plugins
        def firstPlugin = plugins.get(0)
        plugins.remove(0)
        plugins.add(firstPlugin)
    }
}

task integTestRemote(type: RestIntegTestTask) {
    testClassesDirs = sourceSets.test.output.classesDirs
    classpath = sourceSets.test.runtimeClasspath
    systemProperty 'tests.security.manager', 'false'
    systemProperty 'java.io.tmpdir', opensearch_tmp_dir.absolutePath

    systemProperty "https", System.getProperty("https")
    systemProperty "user", System.getProperty("user")
    systemProperty "password", System.getProperty("password")

    // Only rest case can run with remote cluster
    if (System.getProperty("tests.rest.cluster") != null) {
        filter {
            includeTestsMatching "org.opensearch.ml.rest.*IT"
        }
    }
}

run {
    doFirst {
        // There seems to be an issue when running multi node run or integ tasks with unicast_hosts
        // not being written, the waitForAllConditions ensures it's written
        getClusters().forEach { cluster ->
            cluster.waitForAllConditions()
        }
    }

    useCluster testClusters.integTest
}

task release(type: Copy, group: 'build') {
    dependsOn allprojects*.tasks.build
    from(zipTree(project.tasks.bundlePlugin.outputs.files.getSingleFile()))
    into "build/plugins/opensearch-ml"
    includeEmptyDirs = false
}

jacocoTestReport {
    reports {
        xml.enabled true
        html.enabled true
        csv.enabled false
    }

    dependsOn test
}

List<String> jacocoExclusions = [
        // TODO: add more unit test to meet the minimal test coverage.
        'org.opensearch.ml.constant.CommonValue',
        'org.opensearch.ml.plugin.MachineLearningPlugin*',
        'org.opensearch.ml.indices.MLIndicesHandler',
        'org.opensearch.ml.action.load.TransportLoadModelOnNodeAction',
        'org.opensearch.ml.action.load.TransportLoadModelAction',
        'org.opensearch.ml.model.MLModelCache',
        'org.opensearch.ml.model.MLModelManager',
        'org.opensearch.ml.action.unload.TransportUnloadModelAction',
        'org.opensearch.ml.action.forward.TransportForwardAction',
<<<<<<< HEAD
        'org.opensearch.ml.cluster.MLSyncUpCron',
=======
        'org.opensearch.ml.rest.RestMLPredictionAction',
        'org.opensearch.ml.rest.RestMLUploadModelAction',
        'org.opensearch.ml.rest.RestMLLoadModelAction',
>>>>>>> 6f47975b
        'org.opensearch.ml.action.syncup.TransportSyncUpOnNodeAction'
]

jacocoTestCoverageVerification {
    violationRules {
        rule {
            element = 'CLASS'
            excludes = jacocoExclusions
            limit {
                counter = 'BRANCH'
                minimum = 0.1
            }
        }
        rule {
            element = 'CLASS'
            excludes = jacocoExclusions
            limit {
                counter = 'LINE'
                value = 'COVEREDRATIO'
                minimum = 0.1
            }
        }
    }
    dependsOn jacocoTestReport
}
check.dependsOn jacocoTestCoverageVerification

configurations.all {
    resolutionStrategy.force 'junit:junit:4.12'
    resolutionStrategy.force 'org.apache.commons:commons-lang3:3.10'
    resolutionStrategy.force 'commons-logging:commons-logging:1.2'
    resolutionStrategy.force 'org.objenesis:objenesis:3.2'
    resolutionStrategy.force 'net.java.dev.jna:jna:5.11.0'
    resolutionStrategy.force 'org.apache.commons:commons-text:1.10.0'
}

apply plugin: 'nebula.ospackage'

// This is afterEvaluate because the bundlePlugin ZIP task is updated afterEvaluate and changes the ZIP name to match the plugin name
afterEvaluate {
    ospackage {
        packageName = "${name}"
        release = isSnapshot ? "0.1" : '1'
        version = "${project.version}" - "-SNAPSHOT"

        into '/usr/share/opensearch/plugins'
        from(zipTree(bundlePlugin.archivePath)) {
            into opensearchplugin.name
        }

        user 'root'
        permissionGroup 'root'
        fileMode 0644
        dirMode 0755

        requires('opensearch', versions.opensearch, EQUAL)
        packager = 'Amazon'
        vendor = 'Amazon'
        os = 'LINUX'
        prefix '/usr'

        license 'ASL-2.0'
        maintainer 'OpenSearch <opensearch@amazon.com>'
        url 'https://opensearch.org/downloads.html'
        summary '''
         ML plugin for OpenSearch.
         Github https://github.com/opensearch-project/ml-commons.
    '''.stripIndent().replace('\n', ' ').trim()
    }

    buildRpm {
        arch = 'NOARCH'
        dependsOn 'assemble'
        finalizedBy 'renameRpm'
        task renameRpm(type: Copy) {
            from("$buildDir/distributions")
            into("$buildDir/distributions")
            include archiveName
            rename archiveName, "${packageName}-${version}.rpm"
            doLast { delete file("$buildDir/distributions/$archiveName") }
        }
    }

    buildDeb {
        arch = 'all'
        dependsOn 'assemble'
        finalizedBy 'renameDeb'
        task renameDeb(type: Copy) {
            from("$buildDir/distributions")
            into("$buildDir/distributions")
            include archiveName
            rename archiveName, "${packageName}-${version}.deb"
            doLast { delete file("$buildDir/distributions/$archiveName") }
        }
    }

    task buildPackages(type: GradleBuild) {
        tasks = ['build', 'buildRpm', 'buildDeb']
    }
}

spotless {
    java {
        removeUnusedImports()
        importOrder 'java', 'javax', 'org', 'com'

        eclipse().configFile rootProject.file('.eclipseformat.xml')
    }
}

tasks.withType(licenseHeaders.class) {
    additionalLicense 'AL   ', 'Apache', 'Licensed under the Apache License, Version 2.0 (the "License")'
}

checkstyle {
    toolVersion = '8.29'
}<|MERGE_RESOLUTION|>--- conflicted
+++ resolved
@@ -241,13 +241,6 @@
         'org.opensearch.ml.model.MLModelManager',
         'org.opensearch.ml.action.unload.TransportUnloadModelAction',
         'org.opensearch.ml.action.forward.TransportForwardAction',
-<<<<<<< HEAD
-        'org.opensearch.ml.cluster.MLSyncUpCron',
-=======
-        'org.opensearch.ml.rest.RestMLPredictionAction',
-        'org.opensearch.ml.rest.RestMLUploadModelAction',
-        'org.opensearch.ml.rest.RestMLLoadModelAction',
->>>>>>> 6f47975b
         'org.opensearch.ml.action.syncup.TransportSyncUpOnNodeAction'
 ]
 
