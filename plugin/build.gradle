/*
 * Copyright OpenSearch Contributors
 * SPDX-License-Identifier: Apache-2.0
 */

import java.util.concurrent.Callable
import org.opensearch.gradle.test.RestIntegTestTask
import org.opensearch.gradle.testclusters.StandaloneRestIntegTestTask

plugins {
    id 'java'
    id 'com.netflix.nebula.ospackage'
    id "io.freefair.lombok"
    id 'jacoco'
    id 'java-library'
    id 'com.diffplug.spotless' version '6.18.0'
    id 'checkstyle'
}

ext {
    opensearchVersion = "${opensearch_version}"
    isSnapshot = "true" == System.getProperty("build.snapshot", "true")
}

apply plugin: 'opensearch.opensearchplugin'
apply plugin: 'opensearch.testclusters'
apply plugin: 'opensearch.pluginzip'
ext {
    projectSubstitutions = [:]
    licenseFile = rootProject.file('LICENSE.txt')
    noticeFile = rootProject.file('NOTICE')
}

checkstyle {
    toolVersion = '10.12.0'
}

opensearchplugin {
    name 'opensearch-ml'
    description 'machine learning plugin for opensearch'
    classname 'org.opensearch.ml.plugin.MachineLearningPlugin'
}

dependencies {
    implementation project(':opensearch-ml-common')
    implementation project(':opensearch-ml-algorithms')

    implementation group: 'org.opensearch', name: 'opensearch', version: "${opensearch_version}"
    implementation "org.opensearch.client:opensearch-rest-client:${opensearch_version}"
    implementation "org.opensearch:common-utils:${common_utils_version}"
    implementation("com.fasterxml.jackson.core:jackson-annotations:${versions.jackson}")
    implementation("com.fasterxml.jackson.core:jackson-databind:${versions.jackson_databind}")
<<<<<<< HEAD
    implementation group: 'com.google.guava', name: 'guava', version: '31.0.1-jre'
    implementation group: 'com.google.code.gson', name: 'gson', version: '2.10.1'
=======
    implementation group: 'com.google.guava', name: 'guava', version: '32.0.1-jre'
    implementation group: 'com.google.code.gson', name: 'gson', version: '2.9.1'
>>>>>>> df314fc3
    implementation group: 'org.apache.commons', name: 'commons-lang3', version: '3.10'
    implementation group: 'org.apache.commons', name: 'commons-math3', version: '3.6.1'
    implementation "org.apache.logging.log4j:log4j-slf4j-impl:2.19.0"
    testImplementation group: 'commons-io', name: 'commons-io', version: '2.11.0'
    implementation group: 'org.apache.commons', name: 'commons-text', version: '1.10.0'

    checkstyle "com.puppycrawl.tools:checkstyle:${project.checkstyle.toolVersion}"
}

publishing {
    publications {
        pluginZip(MavenPublication) { publication ->
            pom {
                name = opensearchplugin.name
                description = opensearchplugin.description
                groupId = "org.opensearch.plugin"
                licenses {
                    license {
                        name = "The Apache License, Version 2.0"
                        url = "http://www.apache.org/licenses/LICENSE-2.0.txt"
                    }
                }
                developers {
                    developer {
                        name = "OpenSearch"
                        url = "https://github.com/opensearch-project/ml-commons"
                    }
                }
            }
        }
    }

    repositories {
        maven {
            name = "Snapshots"
            url = "https://aws.oss.sonatype.org/content/repositories/snapshots"
            credentials {
                username "$System.env.SONATYPE_USERNAME"
                password "$System.env.SONATYPE_PASSWORD"
            }
        }
    }
}

compileJava {
    options.compilerArgs.addAll(["-processor", 'lombok.launch.AnnotationProcessorHider$AnnotationProcessor'])
}

//TODO: check which one should be enabled
licenseHeaders.enabled = true
testingConventions.enabled = false
checkstyleTest.enabled = false
forbiddenApis.ignoreFailures = false
dependencyLicenses.enabled = false
thirdPartyAudit.enabled = false
forbiddenApisTest.ignoreFailures = true
forbiddenApisMain.ignoreFailures = true
validateNebulaPom.enabled = false
checkstyleMain.enabled = false
loggerUsageCheck.enabled = false

def _numNodes = findProperty('numNodes') as Integer ?: 1


test {
    include '**/*Tests.class'
    systemProperty 'tests.security.manager', 'false'
}

def opensearch_tmp_dir = rootProject.file('build/private/opensearch_tmp').absoluteFile
opensearch_tmp_dir.mkdirs()


task integTest(type: RestIntegTestTask) {
    description = "Run tests against a cluster"
    testClassesDirs = sourceSets.test.output.classesDirs
    classpath = sourceSets.test.runtimeClasspath
}
tasks.named("check").configure { dependsOn(integTest) }

integTest {
    dependsOn "bundlePlugin"
    systemProperty 'tests.security.manager', 'false'
    systemProperty 'java.io.tmpdir', opensearch_tmp_dir.absolutePath

    systemProperty "https", System.getProperty("https")
    systemProperty "user", System.getProperty("user")
    systemProperty "password", System.getProperty("password")

    // Only rest case can run with remote cluster
    if (System.getProperty("tests.rest.cluster") != null) {
        filter {
            includeTestsMatching "org.opensearch.ml.rest.*IT"
        }
    }

    if (System.getProperty("https") == null || System.getProperty("https") == "false") {
        filter {
            excludeTestsMatching "org.opensearch.ml.rest.SecureMLRestIT"
            excludeTestsMatching "org.opensearch.ml.rest.MLModelGroupRestIT"
        }
    }

    // BWC test can only run within the BWC gradle task bwcsuite or its dependent tasks.
    if (System.getProperty('tests.rest.bwcsuite') == null) {
        filter {
            excludeTestsMatching "org.opensearch.ml.bwc.*IT"
        }
    }

    // The 'doFirst' delays till execution time.
    doFirst {
        // Tell the test JVM if the cluster JVM is running under a debugger so that tests can
        // use longer timeouts for requests.
        def isDebuggingCluster = getDebug() || System.getProperty("test.debug") != null
        systemProperty 'cluster.debug', isDebuggingCluster
        // Set number of nodes system property to be used in tests
        systemProperty 'cluster.number_of_nodes', "${_numNodes}"
        // There seems to be an issue when running multi node run or integ tasks with unicast_hosts
        // not being written, the waitForAllConditions ensures it's written
        getClusters().forEach { cluster ->
            cluster.waitForAllConditions()
        }
    }

    // The --debug-jvm command-line option makes the cluster debuggable; this makes the tests debuggable
    if (System.getProperty("test.debug") != null) {
        jvmArgs '-agentlib:jdwp=transport=dt_socket,server=y,suspend=y,address=*:5005'
    }
}

testClusters.integTest {
    testDistribution = "ARCHIVE"
    // Cluster shrink exception thrown if we try to set numberOfNodes to 1, so only apply if > 1
    if (_numNodes > 1) numberOfNodes = _numNodes
    // When running integration tests it doesn't forward the --debug-jvm to the cluster anymore
    // i.e. we have to use a custom property to flag when we want to debug elasticsearch JVM
    // since we also support multi node integration tests we increase debugPort per node
    if (System.getProperty("opensearch.debug") != null) {
        def debugPort = 5005
        nodes.forEach { node ->
            node.jvmArgs("-agentlib:jdwp=transport=dt_socket,server=n,suspend=y,address=*:${debugPort}")
            debugPort += 1
        }
    }
    plugin(project.tasks.bundlePlugin.archiveFile)

    nodes.each { node ->
        def plugins = node.plugins
        def firstPlugin = plugins.get(0)
        plugins.remove(0)
        plugins.add(firstPlugin)
    }
}

task integTestRemote(type: RestIntegTestTask) {
    testClassesDirs = sourceSets.test.output.classesDirs
    classpath = sourceSets.test.runtimeClasspath
    systemProperty 'tests.security.manager', 'false'
    systemProperty 'java.io.tmpdir', opensearch_tmp_dir.absolutePath

    systemProperty "https", System.getProperty("https")
    systemProperty "user", System.getProperty("user")
    systemProperty "password", System.getProperty("password")

    // Only rest case can run with remote cluster
    if (System.getProperty("tests.rest.cluster") != null) {
        filter {
            includeTestsMatching "org.opensearch.ml.rest.*IT"
        }
    }
}

run {
    doFirst {
        // There seems to be an issue when running multi node run or integ tasks with unicast_hosts
        // not being written, the waitForAllConditions ensures it's written
        getClusters().forEach { cluster ->
            cluster.waitForAllConditions()
        }
    }

    useCluster testClusters.integTest
}

task release(type: Copy, group: 'build') {
    dependsOn allprojects*.tasks.build
    from(zipTree(project.tasks.bundlePlugin.outputs.files.getSingleFile()))
    into "build/plugins/opensearch-ml"
    includeEmptyDirs = false
}

jacocoTestReport {
    reports {
        xml.getRequired().set(true)
        csv.getRequired().set(false)
        html.getRequired().set(true)
    }

    dependsOn test
}

List<String> jacocoExclusions = [
        // TODO: add more unit test to meet the minimal test coverage.
        'org.opensearch.ml.constant.CommonValue',
        'org.opensearch.ml.plugin.MachineLearningPlugin*',
        'org.opensearch.ml.indices.MLIndicesHandler',
        'org.opensearch.ml.rest.RestMLPredictionAction',
        'org.opensearch.ml.profile.MLModelProfile',
        'org.opensearch.ml.profile.MLPredictRequestStats',
        'org.opensearch.ml.action.deploy.TransportDeployModelAction',
        'org.opensearch.ml.action.deploy.TransportDeployModelOnNodeAction',
        'org.opensearch.ml.action.prediction.TransportPredictionTaskAction',
        'org.opensearch.ml.action.tasks.GetTaskTransportAction',
        'org.opensearch.ml.action.tasks.SearchTaskTransportAction',
        'org.opensearch.ml.model.MLModelManager',
        'org.opensearch.ml.stats.MLClusterLevelStat',
        'org.opensearch.ml.stats.MLStatLevel',
        'org.opensearch.ml.utils.IndexUtils',
        'org.opensearch.ml.cluster.MLCommonsClusterManagerEventListener',
        'org.opensearch.ml.cluster.DiscoveryNodeHelper.HotDataNodePredicate',
        'org.opensearch.ml.cluster.MLCommonsClusterEventListener',
        'org.opensearch.ml.task.MLTaskManager',
        'org.opensearch.ml.task.MLTrainingTaskRunner',
        'org.opensearch.ml.task.MLPredictTaskRunner',
        'org.opensearch.ml.task.MLTaskDispatcher',
        'org.opensearch.ml.task.MLTrainAndPredictTaskRunner',
        'org.opensearch.ml.task.MLExecuteTaskRunner',
        'org.opensearch.ml.action.profile.MLProfileTransportAction',
        'org.opensearch.ml.rest.RestMLPredictionAction',
        'org.opensearch.ml.breaker.DiskCircuitBreaker',
        'org.opensearch.ml.autoredeploy.MLModelAutoReDeployer.SearchRequestBuilderFactory',
        'org.opensearch.ml.action.training.TrainingITTests',
        'org.opensearch.ml.action.prediction.PredictionITTests',
        'org.opensearch.ml.cluster.MLSyncUpCron',
        'org.opensearch.ml.breaker.DiskCircuitBreaker',
        'org.opensearch.ml.rest.AbstractMLSearchAction',
        'org.opensearch.ml.rest.AbstractMLSearchAction.1',
        'org.opensearch.ml.action.undeploy.TransportUndeployModelAction',
        'org.opensearch.ml.action.remote.TransportCreateConnectorAction',
        'org.opensearch.ml.rest.RestMLCreateConnectorAction',
        'org.opensearch.ml.rest.RestMLDeleteConnectorAction',
        'org.opensearch.ml.rest.RestMLGetConnectorAction',
        'org.opensearch.ml.rest.RestMLSearchConnectorAction',
        'org.opensearch.ml.action.remote.GetConnectorTransportAction',
        'org.opensearch.ml.action.remote.GetConnectorTransportAction',
        'org.opensearch.ml.action.remote.DeleteConnectorTransportAction',
        'org.opensearch.ml.action.remote.DeleteConnectorTransportAction.1',
        'org.opensearch.ml.action.remote.SearchConnectorTransportAction'
]

jacocoTestCoverageVerification {
    violationRules {
        rule {
            element = 'CLASS'
            excludes = jacocoExclusions
            limit {
                counter = 'BRANCH'
                minimum = 0.7  //TODO: change this value to 0.7
            }
        }
        rule {
            element = 'CLASS'
            excludes = jacocoExclusions
            limit {
                counter = 'LINE'
                value = 'COVEREDRATIO'
                minimum = 0.61  //TODO: change this value to 0.8
            }
        }
    }
    dependsOn jacocoTestReport
}
check.dependsOn jacocoTestCoverageVerification

configurations.all {
    resolutionStrategy.force 'org.apache.commons:commons-lang3:3.10'
    resolutionStrategy.force 'commons-logging:commons-logging:1.2'
    resolutionStrategy.force 'org.objenesis:objenesis:3.2'
    resolutionStrategy.force 'net.java.dev.jna:jna:5.11.0'
    resolutionStrategy.force 'org.apache.commons:commons-text:1.10.0'
    resolutionStrategy.force 'com.google.protobuf:protobuf-java:3.21.9'
    resolutionStrategy.force 'org.apache.httpcomponents:httpcore:4.4.15'
    resolutionStrategy.force 'org.apache.httpcomponents:httpclient:4.5.14'
    resolutionStrategy.force 'commons-codec:commons-codec:1.15'
    resolutionStrategy.force 'org.slf4j:slf4j-api:1.7.36'
}

apply plugin: 'com.netflix.nebula.ospackage'

// This is afterEvaluate because the bundlePlugin ZIP task is updated afterEvaluate and changes the ZIP name to match the plugin name
afterEvaluate {
    ospackage {
        packageName = "${name}"
        release = isSnapshot ? "0.1" : '1'
        version = "${project.version}" - "-SNAPSHOT"

        into '/usr/share/opensearch/plugins'
        from(zipTree(bundlePlugin.archivePath)) {
            into opensearchplugin.name
        }

        user 'root'
        permissionGroup 'root'
        fileMode 0644
        dirMode 0755

        requires('opensearch', versions.opensearch, EQUAL)
        packager = 'Amazon'
        vendor = 'Amazon'
        os = 'LINUX'
        prefix '/usr'

        license 'ASL-2.0'
        maintainer 'OpenSearch <opensearch@amazon.com>'
        url 'https://opensearch.org/downloads.html'
        summary '''
         ML plugin for OpenSearch.
         Github https://github.com/opensearch-project/ml-commons.
    '''.stripIndent().replace('\n', ' ').trim()
    }

    buildRpm {
        arch = 'NOARCH'
        dependsOn 'assemble'
    }

    buildDeb {
        arch = 'all'
        dependsOn 'assemble'
    }

    task buildPackages(type: GradleBuild) {
        tasks = ['build', 'buildRpm', 'buildDeb']
    }
}

spotless {
    java {
        removeUnusedImports()
        importOrder 'java', 'javax', 'org', 'com'

        eclipse().configFile rootProject.file('.eclipseformat.xml')
    }
}

tasks.withType(licenseHeaders.class) {
    additionalLicense 'AL   ', 'Apache', 'Licensed under the Apache License, Version 2.0 (the "License")'
}

String bwcVersion = "2.4.0.0"
String bwcShortVersion = bwcVersion[0..4]
String baseName = "mlCommonsBwcCluster"
String bwcMlPlugin = "opensearch-ml-" + bwcVersion + ".zip"
String bwcFilePath = "src/test/resources/org/opensearch/ml/bwc/"
String bwcRemoteFile = "https://ci.opensearch.org/ci/dbc/distribution-build-opensearch/" + bwcShortVersion + "/latest/linux/x64/tar/builds/opensearch/plugins/" + bwcMlPlugin
String opensearchMlPlugin = "opensearch-ml-" + project.version + ".zip"

2.times {i ->
    testClusters {
        "${baseName}$i" {
            testDistribution = "ARCHIVE"
            versions = [bwcShortVersion, opensearch_version]
            numberOfNodes = 3
            plugin(provider(new Callable<RegularFile>() {
                @Override
                RegularFile call() throws Exception {
                    return new RegularFile() {
                        @Override
                        File getAsFile() {
                            File bwcDir = new File('./plugin/' + bwcFilePath)
                            if (!bwcDir.exists()) {
                                bwcDir.mkdirs()
                            }
                            File dir = new File('./plugin/' + bwcFilePath + bwcVersion)
                            if (!dir.exists()) {
                                dir.mkdirs()
                            }
                            File f = new File(dir, bwcMlPlugin)
                            if (!f.exists()) {
                                new URL(bwcRemoteFile).withInputStream{ ins -> f.withOutputStream{ it << ins }}
                            }
                            return fileTree(bwcFilePath + bwcVersion).getSingleFile()
                        }
                    }
                }
            }))
            setting 'path.repo', "${buildDir}/cluster/shared/repo/${baseName}"
            setting 'http.content_type.required', 'true'
        }
    }
}

List<Provider<RegularFile>> plugins = [
        provider(new Callable<RegularFile>() {
            @Override
            RegularFile call() throws Exception {
                return new RegularFile() {
                    @Override
                    File getAsFile() {
                        project.mkdir "$bwcFilePath/$project.version"
                        copy {
                            from "$buildDir/distributions/$opensearchMlPlugin"
                            into "$bwcFilePath/$project.version"
                        }
                        return fileTree(bwcFilePath + project.version).getSingleFile()
                    }
                }
            }
        })
]

// Creates 2 test clusters with 3 nodes of the old version.
2.times { i ->
    task "${baseName}#oldVersionClusterTask$i"(type: StandaloneRestIntegTestTask) {
        useCluster testClusters."${baseName}$i"
        filter {
            includeTestsMatching "org.opensearch.ml.bwc.*IT"
        }
        systemProperty 'tests.rest.bwcsuite', 'old_cluster'
        systemProperty 'tests.rest.bwcsuite_round', 'old'
        systemProperty 'tests.plugin_bwc_version', bwcVersion
        nonInputProperties.systemProperty('tests.rest.cluster', "${-> testClusters."${baseName}$i".allHttpSocketURI.join(",")}")
        nonInputProperties.systemProperty('tests.clustername', "${-> testClusters."${baseName}$i".getName()}")
    }
}

// Upgrade one node of the old cluster to new OpenSearch version with upgraded plugin version
// This results in a mixed cluster with 2 nodes on the old version and 1 upgraded node.
// This is also used as a one third upgraded cluster for a rolling upgrade.
task "${baseName}#mixedClusterTask"(type: StandaloneRestIntegTestTask) {
    useCluster testClusters."${baseName}0"
    dependsOn "${baseName}#oldVersionClusterTask0"
    doFirst {
        testClusters."${baseName}0".upgradeNodeAndPluginToNextVersion(plugins)
    }
    filter {
        includeTestsMatching "org.opensearch.ml.bwc.*IT"
    }
    systemProperty 'tests.rest.bwcsuite', 'mixed_cluster'
    systemProperty 'tests.rest.bwcsuite_round', 'first'
    systemProperty 'tests.plugin_bwc_version', bwcVersion
    nonInputProperties.systemProperty('tests.rest.cluster', "${-> testClusters."${baseName}0".allHttpSocketURI.join(",")}")
    nonInputProperties.systemProperty('tests.clustername', "${-> testClusters."${baseName}0".getName()}")
}

// Upgrades the second node to new OpenSearch version with upgraded plugin version after the first node is upgraded.
// This results in a mixed cluster with 1 node on the old version and 2 upgraded nodes.
// This is used for rolling upgrade.
task "${baseName}#twoThirdsUpgradedClusterTask"(type: StandaloneRestIntegTestTask) {
    dependsOn "${baseName}#mixedClusterTask"
    useCluster testClusters."${baseName}0"
    doFirst {
        testClusters."${baseName}0".upgradeNodeAndPluginToNextVersion(plugins)
    }
    filter {
        includeTestsMatching "org.opensearch.ml.bwc.*IT"
    }
    systemProperty 'tests.rest.bwcsuite', 'mixed_cluster'
    systemProperty 'tests.rest.bwcsuite_round', 'second'
    systemProperty 'tests.plugin_bwc_version', bwcVersion
    nonInputProperties.systemProperty('tests.rest.cluster', "${-> testClusters."${baseName}0".allHttpSocketURI.join(",")}")
    nonInputProperties.systemProperty('tests.clustername', "${-> testClusters."${baseName}0".getName()}")
}

// Upgrade the third node to new OpenSearch version with upgraded plugin version after the second node is upgraded.
// This results in a fully upgraded cluster.
// This is used for rolling upgrade.
task "${baseName}#rollingUpgradeClusterTask"(type: StandaloneRestIntegTestTask) {
    dependsOn "${baseName}#twoThirdsUpgradedClusterTask"
    useCluster testClusters."${baseName}0"
    doFirst {
        testClusters."${baseName}0".upgradeNodeAndPluginToNextVersion(plugins)
    }
    filter {
        includeTestsMatching "org.opensearch.ml.bwc.*IT"
    }
    mustRunAfter "${baseName}#mixedClusterTask"
    systemProperty 'tests.rest.bwcsuite', 'mixed_cluster'
    systemProperty 'tests.rest.bwcsuite_round', 'third'
    systemProperty 'tests.plugin_bwc_version', bwcVersion
    nonInputProperties.systemProperty('tests.rest.cluster', "${-> testClusters."${baseName}0".allHttpSocketURI.join(",")}")
    nonInputProperties.systemProperty('tests.clustername', "${-> testClusters."${baseName}0".getName()}")
}

// Upgrades all the nodes of the old cluster to new OpenSearch version with upgraded plugin version
// at the same time resulting in a fully upgraded cluster.
task "${baseName}#fullRestartClusterTask"(type: StandaloneRestIntegTestTask) {
    dependsOn "${baseName}#oldVersionClusterTask1"
    useCluster testClusters."${baseName}1"
    doFirst {
        testClusters."${baseName}1".upgradeAllNodesAndPluginsToNextVersion(plugins)
    }
    filter {
        includeTestsMatching "org.opensearch.ml.bwc.*IT"
    }
    systemProperty 'tests.rest.bwcsuite', 'upgraded_cluster'
    systemProperty 'tests.plugin_bwc_version', bwcVersion
    nonInputProperties.systemProperty('tests.rest.cluster', "${-> testClusters."${baseName}1".allHttpSocketURI.join(",")}")
    nonInputProperties.systemProperty('tests.clustername', "${-> testClusters."${baseName}1".getName()}")
}

// A bwc test suite which runs all the bwc tasks combined
task bwcTestSuite(type: StandaloneRestIntegTestTask) {
    exclude '**/*Test*'
    exclude '**/*IT*'
    dependsOn tasks.named("${baseName}#mixedClusterTask")
    dependsOn tasks.named("${baseName}#rollingUpgradeClusterTask")
    dependsOn tasks.named("${baseName}#fullRestartClusterTask")
}<|MERGE_RESOLUTION|>--- conflicted
+++ resolved
@@ -50,13 +50,8 @@
     implementation "org.opensearch:common-utils:${common_utils_version}"
     implementation("com.fasterxml.jackson.core:jackson-annotations:${versions.jackson}")
     implementation("com.fasterxml.jackson.core:jackson-databind:${versions.jackson_databind}")
-<<<<<<< HEAD
     implementation group: 'com.google.guava', name: 'guava', version: '31.0.1-jre'
     implementation group: 'com.google.code.gson', name: 'gson', version: '2.10.1'
-=======
-    implementation group: 'com.google.guava', name: 'guava', version: '32.0.1-jre'
-    implementation group: 'com.google.code.gson', name: 'gson', version: '2.9.1'
->>>>>>> df314fc3
     implementation group: 'org.apache.commons', name: 'commons-lang3', version: '3.10'
     implementation group: 'org.apache.commons', name: 'commons-math3', version: '3.6.1'
     implementation "org.apache.logging.log4j:log4j-slf4j-impl:2.19.0"
