--- conflicted
+++ resolved
@@ -164,15 +164,12 @@
             ./gradlew integTest -Dtests.rest.cluster=localhost:9200 -Dtests.cluster=localhost:9200 -Dtests.clustername="docker-cluster"
           fi
 
-<<<<<<< HEAD
       - name: Upload Coverage Report
         uses: codecov/codecov-action@v3
         with:
           flags: ml-commons
           token: ${{ secrets.CODECOV_TOKEN }}
 
-=======
->>>>>>> 96c8d4d5
   Build-ml-windows:
     strategy:
       matrix:
