/*
 * Copyright OpenSearch Contributors
 * SPDX-License-Identifier: Apache-2.0
 */

package org.opensearch.ml.client;

import static org.opensearch.ml.common.input.Constants.ASYNC;
import static org.opensearch.ml.common.input.Constants.MODELID;
import static org.opensearch.ml.common.input.Constants.PREDICT;
import static org.opensearch.ml.common.input.Constants.TRAIN;
import static org.opensearch.ml.common.input.Constants.TRAINANDPREDICT;
import static org.opensearch.ml.common.input.InputHelper.convertArgumentToMLParameter;
import static org.opensearch.ml.common.input.InputHelper.getAction;
import static org.opensearch.ml.common.input.InputHelper.getFunctionName;

import java.util.List;
import java.util.Map;
import java.util.function.Function;

import org.opensearch.action.delete.DeleteResponse;
import org.opensearch.action.search.SearchRequest;
import org.opensearch.action.search.SearchResponse;
import org.opensearch.client.Client;
import org.opensearch.core.action.ActionListener;
import org.opensearch.core.action.ActionResponse;
import org.opensearch.ml.common.FunctionName;
import org.opensearch.ml.common.MLModel;
import org.opensearch.ml.common.MLTask;
import org.opensearch.ml.common.ToolMetadata;
import org.opensearch.ml.common.agent.MLAgent;
import org.opensearch.ml.common.input.MLInput;
import org.opensearch.ml.common.input.parameter.MLAlgoParams;
import org.opensearch.ml.common.output.MLOutput;
import org.opensearch.ml.common.transport.MLTaskResponse;
import org.opensearch.ml.common.transport.agent.MLRegisterAgentAction;
import org.opensearch.ml.common.transport.agent.MLRegisterAgentRequest;
import org.opensearch.ml.common.transport.agent.MLRegisterAgentResponse;
import org.opensearch.ml.common.transport.connector.MLCreateConnectorAction;
import org.opensearch.ml.common.transport.connector.MLCreateConnectorInput;
import org.opensearch.ml.common.transport.connector.MLCreateConnectorRequest;
import org.opensearch.ml.common.transport.connector.MLCreateConnectorResponse;
import org.opensearch.ml.common.transport.deploy.MLDeployModelAction;
import org.opensearch.ml.common.transport.deploy.MLDeployModelRequest;
import org.opensearch.ml.common.transport.deploy.MLDeployModelResponse;
import org.opensearch.ml.common.transport.model.MLModelDeleteAction;
import org.opensearch.ml.common.transport.model.MLModelDeleteRequest;
import org.opensearch.ml.common.transport.model.MLModelGetAction;
import org.opensearch.ml.common.transport.model.MLModelGetRequest;
import org.opensearch.ml.common.transport.model.MLModelGetResponse;
import org.opensearch.ml.common.transport.model.MLModelSearchAction;
import org.opensearch.ml.common.transport.model_group.MLRegisterModelGroupAction;
import org.opensearch.ml.common.transport.model_group.MLRegisterModelGroupInput;
import org.opensearch.ml.common.transport.model_group.MLRegisterModelGroupRequest;
import org.opensearch.ml.common.transport.model_group.MLRegisterModelGroupResponse;
import org.opensearch.ml.common.transport.prediction.MLPredictionTaskAction;
import org.opensearch.ml.common.transport.prediction.MLPredictionTaskRequest;
import org.opensearch.ml.common.transport.register.MLRegisterModelAction;
import org.opensearch.ml.common.transport.register.MLRegisterModelInput;
import org.opensearch.ml.common.transport.register.MLRegisterModelRequest;
import org.opensearch.ml.common.transport.register.MLRegisterModelResponse;
import org.opensearch.ml.common.transport.task.MLTaskDeleteAction;
import org.opensearch.ml.common.transport.task.MLTaskDeleteRequest;
import org.opensearch.ml.common.transport.task.MLTaskGetAction;
import org.opensearch.ml.common.transport.task.MLTaskGetRequest;
import org.opensearch.ml.common.transport.task.MLTaskGetResponse;
import org.opensearch.ml.common.transport.task.MLTaskSearchAction;
import org.opensearch.ml.common.transport.tools.MLGetToolAction;
import org.opensearch.ml.common.transport.tools.MLListToolsAction;
import org.opensearch.ml.common.transport.tools.MLToolGetRequest;
import org.opensearch.ml.common.transport.tools.MLToolGetResponse;
import org.opensearch.ml.common.transport.tools.MLToolsListRequest;
import org.opensearch.ml.common.transport.tools.MLToolsListResponse;
import org.opensearch.ml.common.transport.training.MLTrainingTaskAction;
import org.opensearch.ml.common.transport.training.MLTrainingTaskRequest;
import org.opensearch.ml.common.transport.trainpredict.MLTrainAndPredictionTaskAction;

import lombok.AccessLevel;
import lombok.RequiredArgsConstructor;
import lombok.experimental.FieldDefaults;

@FieldDefaults(makeFinal = true, level = AccessLevel.PRIVATE)
@RequiredArgsConstructor
public class MachineLearningNodeClient implements MachineLearningClient {

    Client client;

    @Override
    public void predict(String modelId, MLInput mlInput, ActionListener<MLOutput> listener) {
        validateMLInput(mlInput, true);

        MLPredictionTaskRequest predictionRequest = MLPredictionTaskRequest
            .builder()
            .mlInput(mlInput)
            .modelId(modelId)
            .dispatchTask(true)
            .build();
        client.execute(MLPredictionTaskAction.INSTANCE, predictionRequest, getMlPredictionTaskResponseActionListener(listener));
    }

    @Override
    public void trainAndPredict(MLInput mlInput, ActionListener<MLOutput> listener) {
        validateMLInput(mlInput, true);
        MLTrainingTaskRequest request = MLTrainingTaskRequest.builder().mlInput(mlInput).dispatchTask(true).build();

        client.execute(MLTrainAndPredictionTaskAction.INSTANCE, request, getMlPredictionTaskResponseActionListener(listener));
    }

    @Override
    public void train(MLInput mlInput, boolean asyncTask, ActionListener<MLOutput> listener) {
        validateMLInput(mlInput, true);
        MLTrainingTaskRequest trainingTaskRequest = MLTrainingTaskRequest
            .builder()
            .mlInput(mlInput)
            .async(asyncTask)
            .dispatchTask(true)
            .build();

        client.execute(MLTrainingTaskAction.INSTANCE, trainingTaskRequest, getMlPredictionTaskResponseActionListener(listener));
    }

    @Override
    public void run(MLInput mlInput, Map<String, Object> args, ActionListener<MLOutput> listener) {
        String action = getAction(args);
        if (action == null) {
            throw new IllegalArgumentException("The parameter action is required.");
        }
        FunctionName functionName = getFunctionName(args);
        MLAlgoParams mlAlgoParams = convertArgumentToMLParameter(args, functionName);
        mlInput.setAlgorithm(functionName);
        mlInput.setParameters(mlAlgoParams);
        switch (action) {
            case TRAIN:
                boolean asyncTask = args.containsKey(ASYNC) ? (boolean) args.get(ASYNC) : false;
                train(mlInput, asyncTask, listener);
                break;
            case PREDICT:
                String modelId = (String) args.get(MODELID);
                if (modelId == null)
                    throw new IllegalArgumentException("The model ID is required for prediction.");
                predict(modelId, mlInput, listener);
                break;
            case TRAINANDPREDICT:
                trainAndPredict(mlInput, listener);
                break;
            default:
                throw new IllegalArgumentException("Unsupported action.");
        }
    }

    @Override
    public void getModel(String modelId, ActionListener<MLModel> listener) {
        MLModelGetRequest mlModelGetRequest = MLModelGetRequest.builder().modelId(modelId).build();

        client.execute(MLModelGetAction.INSTANCE, mlModelGetRequest, getMlGetModelResponseActionListener(listener));
    }

    private ActionListener<MLModelGetResponse> getMlGetModelResponseActionListener(ActionListener<MLModel> listener) {
        ActionListener<MLModelGetResponse> internalListener = ActionListener.wrap(predictionResponse -> {
            listener.onResponse(predictionResponse.getMlModel());
        }, listener::onFailure);
        ActionListener<MLModelGetResponse> actionListener = wrapActionListener(internalListener, res -> {
            MLModelGetResponse getResponse = MLModelGetResponse.fromActionResponse(res);
            return getResponse;
        });
        return actionListener;
    }

    @Override
    public void deleteModel(String modelId, ActionListener<DeleteResponse> listener) {
        MLModelDeleteRequest mlModelDeleteRequest = MLModelDeleteRequest.builder().modelId(modelId).build();

        client.execute(MLModelDeleteAction.INSTANCE, mlModelDeleteRequest, ActionListener.wrap(deleteResponse -> {
            listener.onResponse(deleteResponse);
        }, listener::onFailure));
    }

    @Override
    public void searchModel(SearchRequest searchRequest, ActionListener<SearchResponse> listener) {
        client
            .execute(
                MLModelSearchAction.INSTANCE,
                searchRequest,
                ActionListener.wrap(searchResponse -> { listener.onResponse(searchResponse); }, listener::onFailure)
            );
    }

    @Override
    public void registerModelGroup(
        MLRegisterModelGroupInput mlRegisterModelGroupInput,
        ActionListener<MLRegisterModelGroupResponse> listener
    ) {
        MLRegisterModelGroupRequest mlRegisterModelGroupRequest = new MLRegisterModelGroupRequest(mlRegisterModelGroupInput);
        client
            .execute(
                MLRegisterModelGroupAction.INSTANCE,
                mlRegisterModelGroupRequest,
                getMlRegisterModelGroupResponseActionListener(listener)
            );
    }

    @Override
    public void getTask(String taskId, ActionListener<MLTask> listener) {
        MLTaskGetRequest mlTaskGetRequest = MLTaskGetRequest.builder().taskId(taskId).build();

        client.execute(MLTaskGetAction.INSTANCE, mlTaskGetRequest, getMLTaskResponseActionListener(listener));
    }

    @Override
    public void deleteTask(String taskId, ActionListener<DeleteResponse> listener) {
        MLTaskDeleteRequest mlTaskDeleteRequest = MLTaskDeleteRequest.builder().taskId(taskId).build();

        client.execute(MLTaskDeleteAction.INSTANCE, mlTaskDeleteRequest, ActionListener.wrap(deleteResponse -> {
            listener.onResponse(deleteResponse);
        }, listener::onFailure));
    }

    @Override
    public void searchTask(SearchRequest searchRequest, ActionListener<SearchResponse> listener) {
        client
            .execute(
                MLTaskSearchAction.INSTANCE,
                searchRequest,
                ActionListener.wrap(searchResponse -> { listener.onResponse(searchResponse); }, listener::onFailure)
            );
    }

    @Override
    public void register(MLRegisterModelInput mlInput, ActionListener<MLRegisterModelResponse> listener) {
        MLRegisterModelRequest registerRequest = new MLRegisterModelRequest(mlInput);
        client.execute(MLRegisterModelAction.INSTANCE, registerRequest, getMLRegisterModelResponseActionListener(listener));
    }

    @Override
    public void deploy(String modelId, ActionListener<MLDeployModelResponse> listener) {
        MLDeployModelRequest deployModelRequest = new MLDeployModelRequest(modelId, false);
        client.execute(MLDeployModelAction.INSTANCE, deployModelRequest, getMlDeployModelResponseActionListener(listener));
    }

    @Override
    public void createConnector(MLCreateConnectorInput mlCreateConnectorInput, ActionListener<MLCreateConnectorResponse> listener) {
        MLCreateConnectorRequest createConnectorRequest = new MLCreateConnectorRequest(mlCreateConnectorInput);
        client.execute(MLCreateConnectorAction.INSTANCE, createConnectorRequest, getMlCreateConnectorResponseActionListener(listener));
    }

    @Override
    public void listTools(ActionListener<List<ToolMetadata>> listener) {
        MLToolsListRequest mlToolsListRequest = MLToolsListRequest.builder().build();

        client.execute(MLListToolsAction.INSTANCE, mlToolsListRequest, getMlListToolsResponseActionListener(listener));
    }

    @Override
    public void getTool(String toolName, ActionListener<ToolMetadata> listener) {
        MLToolGetRequest mlToolGetRequest = MLToolGetRequest.builder().toolName(toolName).build();

        client.execute(MLGetToolAction.INSTANCE, mlToolGetRequest, getMlGetToolResponseActionListener(listener));
    }

    @Override
    public void registerAgent(MLAgent mlAgent, ActionListener<MLRegisterAgentResponse> listener) {
        MLRegisterAgentRequest mlRegisterAgentRequest = MLRegisterAgentRequest.builder().mlAgent(mlAgent).build();
<<<<<<< HEAD
        client
            .execute(
                MLRegisterAgentAction.INSTANCE,
                mlRegisterAgentRequest,
                ActionListener.wrap(listener::onResponse, listener::onFailure)
            );
=======
        client.execute(MLRegisterAgentAction.INSTANCE, mlRegisterAgentRequest, getMLRegisterAgentResponseActionListener(listener));
>>>>>>> 14d01520
    }

    private ActionListener<MLRegisterAgentResponse> getMLRegisterAgentResponseActionListener(
        ActionListener<MLRegisterAgentResponse> listener
    ) {
        ActionListener<MLRegisterAgentResponse> actionListener = wrapActionListener(listener, res -> {
            MLRegisterAgentResponse mlRegisterAgentResponse = MLRegisterAgentResponse.fromActionResponse(res);
            return mlRegisterAgentResponse;
        });
        return actionListener;
    }

    private ActionListener<MLToolsListResponse> getMlListToolsResponseActionListener(ActionListener<List<ToolMetadata>> listener) {
        ActionListener<MLToolsListResponse> internalListener = ActionListener.wrap(mlModelListResponse -> {
            listener.onResponse(mlModelListResponse.getToolMetadataList());
        }, listener::onFailure);
        ActionListener<MLToolsListResponse> actionListener = wrapActionListener(internalListener, res -> {
            MLToolsListResponse getResponse = MLToolsListResponse.fromActionResponse(res);
            return getResponse;
        });
        return actionListener;
    }

    private ActionListener<MLToolGetResponse> getMlGetToolResponseActionListener(ActionListener<ToolMetadata> listener) {
        ActionListener<MLToolGetResponse> internalListener = ActionListener.wrap(mlModelGetResponse -> {
            listener.onResponse(mlModelGetResponse.getToolMetadata());
        }, listener::onFailure);
        ActionListener<MLToolGetResponse> actionListener = wrapActionListener(internalListener, res -> {
            MLToolGetResponse getResponse = MLToolGetResponse.fromActionResponse(res);
            return getResponse;
        });
        return actionListener;
    }

    private ActionListener<MLTaskGetResponse> getMLTaskResponseActionListener(ActionListener<MLTask> listener) {
        ActionListener<MLTaskGetResponse> internalListener = ActionListener
            .wrap(getResponse -> { listener.onResponse(getResponse.getMlTask()); }, listener::onFailure);
        ActionListener<MLTaskGetResponse> actionListener = wrapActionListener(internalListener, response -> {
            MLTaskGetResponse getResponse = MLTaskGetResponse.fromActionResponse(response);
            return getResponse;
        });
        return actionListener;
    }

    private ActionListener<MLDeployModelResponse> getMlDeployModelResponseActionListener(ActionListener<MLDeployModelResponse> listener) {
        ActionListener<MLDeployModelResponse> actionListener = wrapActionListener(listener, response -> {
            MLDeployModelResponse deployModelResponse = MLDeployModelResponse.fromActionResponse(response);
            return deployModelResponse;
        });
        return actionListener;
    }

    private ActionListener<MLCreateConnectorResponse> getMlCreateConnectorResponseActionListener(
        ActionListener<MLCreateConnectorResponse> listener
    ) {
        ActionListener<MLCreateConnectorResponse> actionListener = wrapActionListener(listener, response -> {
            MLCreateConnectorResponse createConnectorResponse = MLCreateConnectorResponse.fromActionResponse(response);
            return createConnectorResponse;
        });
        return actionListener;
    }

    private ActionListener<MLRegisterModelGroupResponse> getMlRegisterModelGroupResponseActionListener(
        ActionListener<MLRegisterModelGroupResponse> listener
    ) {
        ActionListener<MLRegisterModelGroupResponse> actionListener = wrapActionListener(listener, response -> {
            MLRegisterModelGroupResponse registerModelGroupResponse = MLRegisterModelGroupResponse.fromActionResponse(response);
            return registerModelGroupResponse;
        });
        return actionListener;
    }

    private ActionListener<MLTaskResponse> getMlPredictionTaskResponseActionListener(ActionListener<MLOutput> listener) {
        ActionListener<MLTaskResponse> internalListener = ActionListener.wrap(predictionResponse -> {
            listener.onResponse(predictionResponse.getOutput());
        }, listener::onFailure);
        ActionListener<MLTaskResponse> actionListener = wrapActionListener(internalListener, res -> {
            MLTaskResponse predictionResponse = MLTaskResponse.fromActionResponse(res);
            return predictionResponse;
        });
        return actionListener;
    }

    private ActionListener<MLRegisterModelResponse> getMLRegisterModelResponseActionListener(
        ActionListener<MLRegisterModelResponse> listener
    ) {
        ActionListener<MLRegisterModelResponse> actionListener = wrapActionListener(listener, res -> {
            MLRegisterModelResponse registerModelResponse = MLRegisterModelResponse.fromActionResponse(res);
            return registerModelResponse;
        });
        return actionListener;
    }

    private <T extends ActionResponse> ActionListener<T> wrapActionListener(
        final ActionListener<T> listener,
        final Function<ActionResponse, T> recreate
    ) {
        ActionListener<T> actionListener = ActionListener.wrap(r -> {
            listener.onResponse(recreate.apply(r));
            ;
        }, e -> { listener.onFailure(e); });
        return actionListener;
    }

    private void validateMLInput(MLInput mlInput, boolean requireInput) {
        if (mlInput == null) {
            throw new IllegalArgumentException("ML Input can't be null");
        }
        if (requireInput && mlInput.getInputDataset() == null) {
            throw new IllegalArgumentException("input data set can't be null");
        }
    }
}<|MERGE_RESOLUTION|>--- conflicted
+++ resolved
@@ -260,16 +260,7 @@
     @Override
     public void registerAgent(MLAgent mlAgent, ActionListener<MLRegisterAgentResponse> listener) {
         MLRegisterAgentRequest mlRegisterAgentRequest = MLRegisterAgentRequest.builder().mlAgent(mlAgent).build();
-<<<<<<< HEAD
-        client
-            .execute(
-                MLRegisterAgentAction.INSTANCE,
-                mlRegisterAgentRequest,
-                ActionListener.wrap(listener::onResponse, listener::onFailure)
-            );
-=======
         client.execute(MLRegisterAgentAction.INSTANCE, mlRegisterAgentRequest, getMLRegisterAgentResponseActionListener(listener));
->>>>>>> 14d01520
     }
 
     private ActionListener<MLRegisterAgentResponse> getMLRegisterAgentResponseActionListener(
