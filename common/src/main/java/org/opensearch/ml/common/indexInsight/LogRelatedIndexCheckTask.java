/*
 * Copyright OpenSearch Contributors
 * SPDX-License-Identifier: Apache-2.0
 */

package org.opensearch.ml.common.indexInsight;

import static org.opensearch.ml.common.indexInsight.IndexInsightUtils.callLLMWithAgent;
import static org.opensearch.ml.common.indexInsight.IndexInsightUtils.getAgentIdToRun;
import static org.opensearch.ml.common.utils.StringUtils.gson;

import java.util.Arrays;
import java.util.Collections;
import java.util.HashMap;
import java.util.List;
import java.util.Map;

import org.opensearch.action.search.SearchRequest;
import org.opensearch.core.action.ActionListener;
import org.opensearch.index.query.MatchAllQueryBuilder;
import org.opensearch.remote.metadata.client.SdkClient;
import org.opensearch.search.SearchHit;
import org.opensearch.search.builder.SearchSourceBuilder;
import org.opensearch.transport.client.Client;

import com.fasterxml.jackson.core.type.TypeReference;
import com.fasterxml.jackson.databind.ObjectMapper;

import lombok.extern.log4j.Log4j2;

/** Check whether the index is log-related for downstream task：Log-based RCA analysis
1. Judge whether the index is related to log
2. Whether there is a column containing the whole log message
3. Whether there is a column serve as trace id which combine a set of logs into one flow
4. The Whole return is a fixed format which can be parsed in the following process
 */
@Log4j2
public class LogRelatedIndexCheckTask implements IndexInsightTask {
    private final String sourceIndex;
    private final Client client;
    private final SdkClient sdkClient;

    private String sampleDocString;

    private static final ObjectMapper MAPPER = new ObjectMapper();
    private static final String RCA_TEMPLATE =
        """
            I will provide you an index with the types and statistics of each field, and a few sample documents.

            Your task is to analyze the structure and semantics of this index, and determine whether it is suitable for Root Cause Analysis (RCA) on logs.

            Please help me answer the following 3 questions based on the provided information:

            1. Is this index related to **log data**?
            2. Is there any **field that contains full log messages** (e.g., raw log lines or unstructured log content)?
            3. Is there any **field that can serve as a trace ID**, i.e., grouping multiple logs into the same logical execution or transaction flow?

            The index name is:
            {indexName}

            Here are 3 sample documents from this index:
            {samples}

            You should infer your answer **based on both field names, their data types, value examples, and overall context**.
            Avoid simply repeating the input values. Think logically about what each field represents and how it might be used.

            Return your result in the **following strict JSON format** inside tags, so that it can be parsed later. Only include fields that you are confident about.

            <RCA_analysis>
            {
              "is_log_index": true/false,
              "log_message_field": "field_name" or null,
              "trace_id_field": "field_name" or null
            }
            </RCA_analysis>

            Rules:
            - If you cannot confidently find a log message field or trace ID field, use `null`.
            - Your judgment should be based on both semantics and field patterns (e.g., field names like "message", "log", "trace", "span", etc).
            """;

    public LogRelatedIndexCheckTask(String sourceIndex, Client client, SdkClient sdkClient) {
        this.sourceIndex = sourceIndex;
        this.client = client;
        this.sdkClient = sdkClient;
    }

    @Override
    public void runTask(String storageIndex, String tenantId, ActionListener<IndexInsight> listener) {
        try {
            collectSampleDocString(ActionListener.wrap(sampleDocs -> {
                getAgentIdToRun(
                    client,
                    tenantId,
                    ActionListener.wrap(agentId -> performLogAnalysis(agentId, storageIndex, tenantId, listener), listener::onFailure)
                );
            }, listener::onFailure));
<<<<<<< HEAD
        } catch (Exception ex) {
            log.error("Failed log related check for {}", sourceIndex, ex);
            saveFailedStatus(tenantId, ex, listener);
=======
        } catch (Exception e) {
            handleError("Failed log related check for {}", storageIndex, e, listener);
>>>>>>> 7719d90c
        }
    }

    // Standard IndexInsightTask interface methods
    @Override
    public MLIndexInsightType getTaskType() {
        return MLIndexInsightType.LOG_RELATED_INDEX_CHECK;
    }

    @Override
    public String getSourceIndex() {
        return sourceIndex;
    }

    @Override
    public List<MLIndexInsightType> getPrerequisites() {
        return Collections.emptyList();
    }

    @Override
    public Client getClient() {
        return client;
    }

    @Override
    public SdkClient getSdkClient() {
        return sdkClient;
    }

    private void collectSampleDocString(ActionListener<String> listener) {
        SearchSourceBuilder searchSourceBuilder = new SearchSourceBuilder();
        searchSourceBuilder.size(3).query(new MatchAllQueryBuilder());
        SearchRequest searchRequest = new SearchRequest(new String[] { sourceIndex }, searchSourceBuilder);

        client.search(searchRequest, ActionListener.wrap(searchResponse -> {
            try {
                List<Map<String, Object>> samples = Arrays
                    .stream(searchResponse.getHits().getHits())
                    .map(SearchHit::getSourceAsMap)
                    .toList();
                sampleDocString = gson.toJson(samples);
                log.info("Collected sample documents for index: {}", sourceIndex);
                listener.onResponse(sampleDocString);
            } catch (Exception e) {
                log.error("Failed to process sample documents for index: {}", sourceIndex, e);
                listener.onFailure(e);
            }
        }, e -> {
            log.error("Failed to collect sample documents for index: {}", sourceIndex, e);
            listener.onFailure(e);
        }));
    }

    private void performLogAnalysis(String agentId, String storageIndex, String tenantId, ActionListener<IndexInsight> listener) {
        String prompt = RCA_TEMPLATE.replace("{indexName}", sourceIndex).replace("{samples}", sampleDocString);

        callLLMWithAgent(client, agentId, prompt, sourceIndex, ActionListener.wrap(response -> {
            try {
                Map<String, Object> parsed = parseCheckResponse(response);
                saveResult(MAPPER.writeValueAsString(parsed), tenantId, ActionListener.wrap(insight -> {
                    log.info("Log related check completed for index {}", sourceIndex);
                    listener.onResponse(insight);
<<<<<<< HEAD
                }, e -> {
                    log.error("Failed to save log related check result for index {}", sourceIndex, e);
                    saveFailedStatus(tenantId, e, listener);
                }));
            } catch (Exception e) {
                log.error("Error parsing response of log related check for {}", sourceIndex, e);
                saveFailedStatus(tenantId, e, listener);
                listener.onFailure(e);
            }
        }, e -> {
            log.error("Failed to call LLM for log related check: {}", e.getMessage(), e);
            saveFailedStatus(tenantId, e, listener);
        }));
=======
                }, e -> handleError("Failed to save log related check result for index {}", storageIndex, e, listener)));
            } catch (Exception e) {
                handleError("Error parsing response of log related check for {}", storageIndex, e, listener);
            }
        }, e -> handleError("Failed to call LLM for log related check: {}", storageIndex, e, listener)));
>>>>>>> 7719d90c
    }

    private Map<String, Object> parseCheckResponse(String resp) {
        try {
            String json = resp.split("<RCA_analysis>", 2)[1].split("</RCA_analysis>", 2)[0].trim();
            return MAPPER.readValue(json, new TypeReference<Map<String, Object>>() {
            });
        } catch (Exception e) {
            log.warn("Failed to parse RCA analysis response, returning default values", e);
            Map<String, Object> defaultResult = new HashMap<>();
            defaultResult.put("is_log_index", false);
            defaultResult.put("log_message_field", null);
            defaultResult.put("trace_id_field", null);
            return defaultResult;
        }
    }

    @Override
    public IndexInsightTask createPrerequisiteTask(MLIndexInsightType prerequisiteType) {
        throw new IllegalArgumentException("LogRelatedIndexCheckTask has no prerequisites");
    }

    private void handleError(String message, String storageIndex, Exception e, ActionListener<IndexInsight> listener) {
        log.error(message, sourceIndex, e);
        saveFailedStatus(storageIndex);
        listener.onFailure(e);
    }
}<|MERGE_RESOLUTION|>--- conflicted
+++ resolved
@@ -95,14 +95,8 @@
                     ActionListener.wrap(agentId -> performLogAnalysis(agentId, storageIndex, tenantId, listener), listener::onFailure)
                 );
             }, listener::onFailure));
-<<<<<<< HEAD
-        } catch (Exception ex) {
-            log.error("Failed log related check for {}", sourceIndex, ex);
-            saveFailedStatus(tenantId, ex, listener);
-=======
         } catch (Exception e) {
-            handleError("Failed log related check for {}", storageIndex, e, listener);
->>>>>>> 7719d90c
+            handleError("Failed log related check for {}", e, tenantId, listener);
         }
     }
 
@@ -165,27 +159,11 @@
                 saveResult(MAPPER.writeValueAsString(parsed), tenantId, ActionListener.wrap(insight -> {
                     log.info("Log related check completed for index {}", sourceIndex);
                     listener.onResponse(insight);
-<<<<<<< HEAD
-                }, e -> {
-                    log.error("Failed to save log related check result for index {}", sourceIndex, e);
-                    saveFailedStatus(tenantId, e, listener);
-                }));
+                }, e -> handleError("Failed to save log related check result for index {}", e, tenantId, listener)));
             } catch (Exception e) {
-                log.error("Error parsing response of log related check for {}", sourceIndex, e);
-                saveFailedStatus(tenantId, e, listener);
-                listener.onFailure(e);
+                handleError("Error parsing response of log related check for {}", e, tenantId, listener);
             }
-        }, e -> {
-            log.error("Failed to call LLM for log related check: {}", e.getMessage(), e);
-            saveFailedStatus(tenantId, e, listener);
-        }));
-=======
-                }, e -> handleError("Failed to save log related check result for index {}", storageIndex, e, listener)));
-            } catch (Exception e) {
-                handleError("Error parsing response of log related check for {}", storageIndex, e, listener);
-            }
-        }, e -> handleError("Failed to call LLM for log related check: {}", storageIndex, e, listener)));
->>>>>>> 7719d90c
+        }, e -> handleError("Failed to call LLM for log related check: {}", e, tenantId, listener)));
     }
 
     private Map<String, Object> parseCheckResponse(String resp) {
@@ -208,9 +186,9 @@
         throw new IllegalArgumentException("LogRelatedIndexCheckTask has no prerequisites");
     }
 
-    private void handleError(String message, String storageIndex, Exception e, ActionListener<IndexInsight> listener) {
+    private void handleError(String message, Exception e, String tenantId, ActionListener<IndexInsight> listener) {
         log.error(message, sourceIndex, e);
-        saveFailedStatus(storageIndex);
+        saveFailedStatus(tenantId, e, listener);
         listener.onFailure(e);
     }
 }