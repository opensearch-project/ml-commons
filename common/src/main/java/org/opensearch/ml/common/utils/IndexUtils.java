/*
 * Copyright OpenSearch Contributors
 * SPDX-License-Identifier: Apache-2.0
 */

package org.opensearch.ml.common.utils;

import static org.opensearch.ml.common.utils.StringUtils.validateSchema;

import java.io.IOException;
import java.net.URL;
import java.util.Map;

import com.google.common.base.Charsets;
import com.google.common.io.Resources;
import com.google.gson.JsonObject;
import com.google.gson.JsonParseException;

import lombok.extern.log4j.Log4j2;

@Log4j2
public class IndexUtils {

    /**
     * Default settings for index creation with a single shard and one replica.
     * - Sets the number of shards to 1 for better performance in small indices.
     * - Uses auto-expand replicas (0-1) to ensure high availability while minimizing resource usage.
     */
    public static final Map<String, Object> DEFAULT_INDEX_SETTINGS = Map
        .of("index.number_of_shards", "1", "index.auto_expand_replicas", "0-1");
    /**
     * Default settings for index creation with replicas on all nodes.
     * - Sets the number of shards to 1 for better performance in small indices.
     * - Uses auto-expand replicas (0-all) to ensure a replica on every node, maximizing availability.
     * - Caution: This can significantly increase storage requirements and indexing load.
     * - Suitable for small, critical indices where maximum redundancy is required.
     */
    public static final Map<String, Object> ALL_NODES_REPLICA_INDEX_SETTINGS = Map
        .of("index.number_of_shards", "1", "index.auto_expand_replicas", "0-all");

    // Note: This does not include static settings like number of shards, which can't be changed after index creation.
    public static final Map<String, Object> UPDATED_DEFAULT_INDEX_SETTINGS = Map.of("index.auto_expand_replicas", "0-1");
    public static final Map<String, Object> UPDATED_ALL_NODES_REPLICA_INDEX_SETTINGS = Map.of("index.auto_expand_replicas", "0-all");

    // Schema that validates system index mappings
    public static final String MAPPING_SCHEMA_PATH = "index-mappings/schema.json";

    // Placeholders to use within the json mapping files
    private static final String USER_PLACEHOLDER = "USER_MAPPING_PLACEHOLDER";
    private static final String CONNECTOR_PLACEHOLDER = "CONNECTOR_MAPPING_PLACEHOLDER";
    public static final Map<String, String> MAPPING_PLACEHOLDERS = Map
        .of(USER_PLACEHOLDER, "index-mappings/placeholders/user.json", CONNECTOR_PLACEHOLDER, "index-mappings/placeholders/connector.json");

    public static String getMappingFromFile(String path) throws IOException {
        URL url = IndexUtils.class.getClassLoader().getResource(path);
        if (url == null) {
            throw new IOException("Resource not found: " + path);
        }

<<<<<<< HEAD
        String mapping = Resources.toString(url, Charsets.UTF_8);
        if (mapping == null || mapping.isBlank()) {
            throw new IllegalArgumentException("Empty mapping found at: " + path);
        }

        mapping = replacePlaceholders(mapping);
        validateMapping(mapping);

        return mapping;
    }

    public static String replacePlaceholders(String mapping) throws IOException {
        if (mapping == null || mapping.isBlank()) {
            throw new IllegalArgumentException("Mapping cannot be null or empty");
        }

        for (Map.Entry<String, String> placeholder : MAPPING_PLACEHOLDERS.entrySet()) {
            URL url = IndexUtils.class.getClassLoader().getResource(placeholder.getValue());
            if (url == null) {
                throw new IOException("Resource not found: " + placeholder.getValue());
            }

            String placeholderMapping = Resources.toString(url, Charsets.UTF_8);
            mapping = mapping.replace(placeholder.getKey(), placeholderMapping);
=======
        String mapping = Resources.toString(url, Charsets.UTF_8).trim();
        if (mapping.isEmpty() || !StringUtils.isJson(mapping)) {
            throw new IllegalArgumentException("Invalid or non-JSON mapping at: " + path);
>>>>>>> 369475d1
        }

        return mapping;
    }

    /*
        - Checks if mapping is a valid json
        - Validates mapping against a schema found in mappings/schema.json
        - Schema validates the following:
            - Below fields are present:
                - "_meta"
                    - "_meta.schema_version"
                - "properties"
            - No additional fields at root level
            - No additional fields in "_meta" object
            - "properties" is an object type
            - "_meta" is an object type
            - "_meta_.schema_version" provided type is integer
    
        Note: Validation can be made more strict if a specific schema is defined for each index.
     */
    public static void validateMapping(String mapping) throws IOException {
        if (mapping == null || mapping.isBlank()) {
            throw new IllegalArgumentException("Mapping cannot be null or empty");
        }

        if (!StringUtils.isJson(mapping)) {
            throw new JsonSyntaxException("Mapping is not a valid JSON: " + mapping);
        }

        URL url = IndexUtils.class.getClassLoader().getResource(MAPPING_SCHEMA_PATH);
        if (url == null) {
            throw new IOException("Resource not found: " + MAPPING_SCHEMA_PATH);
        }

        String schema = Resources.toString(url, Charsets.UTF_8);
        validateSchema(schema, mapping);
    }

    public static Integer getVersionFromMapping(String mapping) {
        if (mapping == null || mapping.isBlank()) {
            throw new IllegalArgumentException("Mapping cannot be null or empty");
        }

        JsonObject mappingJson = StringUtils.getJsonObjectFromString(mapping);
        if (mappingJson == null || !mappingJson.has("_meta")) {
            throw new JsonParseException("Failed to find \"_meta\" object in mapping: " + mapping);
        }

        JsonObject metaObject = mappingJson.getAsJsonObject("_meta");
        if (metaObject == null || !metaObject.has("schema_version")) {
            throw new JsonParseException("Failed to find \"schema_version\" in \"_meta\" object for mapping: " + mapping);
        }

        try {
            return metaObject.get("schema_version").getAsInt();
        } catch (NumberFormatException | ClassCastException e) {
            throw new JsonParseException("Invalid \"schema_version\" value in mapping: " + mapping, e);
        }
    }
}<|MERGE_RESOLUTION|>--- conflicted
+++ resolved
@@ -57,9 +57,8 @@
             throw new IOException("Resource not found: " + path);
         }
 
-<<<<<<< HEAD
-        String mapping = Resources.toString(url, Charsets.UTF_8);
-        if (mapping == null || mapping.isBlank()) {
+        String mapping = Resources.toString(url, Charsets.UTF_8).trim();
+        if (mapping.isEmpty()) {
             throw new IllegalArgumentException("Empty mapping found at: " + path);
         }
 
@@ -82,11 +81,6 @@
 
             String placeholderMapping = Resources.toString(url, Charsets.UTF_8);
             mapping = mapping.replace(placeholder.getKey(), placeholderMapping);
-=======
-        String mapping = Resources.toString(url, Charsets.UTF_8).trim();
-        if (mapping.isEmpty() || !StringUtils.isJson(mapping)) {
-            throw new IllegalArgumentException("Invalid or non-JSON mapping at: " + path);
->>>>>>> 369475d1
         }
 
         return mapping;
@@ -109,12 +103,8 @@
         Note: Validation can be made more strict if a specific schema is defined for each index.
      */
     public static void validateMapping(String mapping) throws IOException {
-        if (mapping == null || mapping.isBlank()) {
-            throw new IllegalArgumentException("Mapping cannot be null or empty");
-        }
-
-        if (!StringUtils.isJson(mapping)) {
-            throw new JsonSyntaxException("Mapping is not a valid JSON: " + mapping);
+        if (mapping.isBlank() || !StringUtils.isJson(mapping)) {
+            throw new IllegalArgumentException("Invalid or non-JSON mapping found: " + mapping);
         }
 
         URL url = IndexUtils.class.getClassLoader().getResource(MAPPING_SCHEMA_PATH);
