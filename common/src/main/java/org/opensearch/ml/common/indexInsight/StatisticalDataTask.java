--- conflicted
+++ resolved
@@ -85,15 +85,7 @@
         try {
             collectStatisticalData(tenantId, shouldStore, listener);
         } catch (Exception e) {
-<<<<<<< HEAD
-            log.error("Failed to execute statistical data task for index {}", sourceIndex, e);
-            if (shouldStore) {
-                saveFailedStatus(tenantId, e, listener);
-            }
-            listener.onFailure(e);
-=======
-            handleError("Failed to execute statistical data task for index {}", storageIndex, e, listener, shouldStore);
->>>>>>> 7719d90c
+            handleError("Failed to execute statistical data task for index {}", e, tenantId, listener, shouldStore);
         }
     }
 
@@ -188,17 +180,7 @@
                         .build();
                     listener.onResponse(insight);
                 }
-<<<<<<< HEAD
-            }, e -> {
-                log.error("Failed to collect statistical data for index: {}", sourceIndex, e);
-                if (shouldStore) {
-                    saveFailedStatus(tenantId, e, listener);
-                }
-                listener.onFailure(e);
-            }));
-=======
-            }, e -> handleError("Failed to collect statistical data for index: {}", storageIndex, e, listener, shouldStore)));
->>>>>>> 7719d90c
+            }, e -> handleError("Failed to collect statistical data for index: {}", e, tenantId, listener, shouldStore)));
         }, listener::onFailure));
     }
 
@@ -345,10 +327,10 @@
         return filteredNames;
     }
 
-    private void handleError(String message, String storageIndex, Exception e, ActionListener<IndexInsight> listener, boolean shouldStore) {
+    private void handleError(String message, Exception e, String tenantId, ActionListener<IndexInsight> listener, boolean shouldStore) {
         log.error(message, sourceIndex, e);
         if (shouldStore) {
-            saveFailedStatus(storageIndex);
+            saveFailedStatus(tenantId, e, listener);
         }
         listener.onFailure(e);
     }
